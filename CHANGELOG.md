--- conflicted
+++ resolved
@@ -23,12 +23,9 @@
 - Fixed workaround for webcomponents polyfill bug that result in erasing `starcounter-composition`s in some cases [StarcounterSamples/People#49](https://github.com/StarcounterSamples/People/issues/49)
 - Fixed a bug in codegen for TypedJSON where a loop was terminated instead of current item skipped, which lead to using IExplicitBound<> sometimes added compile-time checks for properties that should not be bound [#262](https://github.com/Starcounter/Starcounter/issues/262)
 - Fixed a bug in PuppetJs when a new HTTP request from the client aborted the previous request [#3981](https://github.com/Starcounter/Starcounter/issues/3981)
-<<<<<<< HEAD
 - Changed delegates for templates in Starcounter.XSON from fields to properties to allow setting access modifiers to avoid changing the wrong delegates [#3979](https://github.com/Starcounter/Starcounter/issues/3979)
 - Fixed observing changes to `select` element in Chrome [PuppetJs/PuppetJs#106](https://github.com/PuppetJs/PuppetJs/issues/106)
-=======
 - Fixed bug in VS extension, caused by VS Update 3, causing VS to hang when a project without a .suo file was opened from the shell, [#3781](https://github.com/Starcounter/Starcounter/issues/3781)
->>>>>>> 40089d39
 
 ### Improved
 - Improved the message coming from exceptions when applying jsonpatches [#3987](https://github.com/Starcounter/Starcounter/issues/3987)
