--- conflicted
+++ resolved
@@ -43,13 +43,9 @@
 - `PartialToStandaloneHtmlProvider` middleware no longer forces Shadow DOM in Polymer [#3562](https://github.com/Starcounter/Starcounter/issues/3562)
 - `PartialToStandaloneHtmlProvider` middleware no longer overwrites default Bootstrap font size [#3665](https://github.com/Starcounter/Starcounter/issues/3665)
 - Upgraded Polymer to 1.6.0 [#3673](https://github.com/Starcounter/Starcounter/issues/3673)
-<<<<<<< HEAD
 - Removed parameter `forceSnapshot` from `Db.Transact()` methods since the parameter is no longer valid. A `Db.Transact()` is always executed in snapshot isolation.
 - Removed parameter `detectConflicts` from `Transaction` since the parameter is no longer valid. A `Transaction` can no longer detect conflicts.
-- Upgraded PuppetJs to 2.0.0 [#85](https://github.com/PuppetJs/PuppetJs/issues/85). This makes changes made in reaction to server patches (in `onRemoteChange` callback or in Polymer observer callback) properly propagated to server.
-=======
 - Upgraded PuppetJs to 2.1.0 [#85](https://github.com/PuppetJs/PuppetJs/issues/85). This makes changes made in reaction to server patches (in `onRemoteChange` callback or in Polymer observer callback) properly propagated to server.
->>>>>>> c23835a3
 - For request to invalid (non-existent) session, return 404 instead of 400
 - Upgraded starcounter-debug-aid to 2.0.7
 - Upgraded Juicy/juicy-jsoneditor to 1.1.0
