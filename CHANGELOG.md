--- conflicted
+++ resolved
@@ -35,13 +35,10 @@
 - `PartialToStandaloneHtmlProvider` middleware no longer forces Shadow DOM in Polymer [#3562](https://github.com/Starcounter/Starcounter/issues/3562)
 - `PartialToStandaloneHtmlProvider` middleware no longer overwrites default Bootstrap font size [#3665](https://github.com/Starcounter/Starcounter/issues/3665)
 - Upgraded Polymer to 1.5.0 [#3673](https://github.com/Starcounter/Starcounter/issues/3673)
-<<<<<<< HEAD
 - Removed parameter `forceSnapshot` from `Db.Transact()` methods since the parameter is no longer valid. A `Db.Transact()` is always executed in snapshot isolation.
 - Removed parameter `detectConflicts` from `Transaction` since the parameter is no longer valid. A `Transaction` can no longer detect conflicts.
+- Upgraded PuppetJs to 2.0.0 [#85](https://github.com/PuppetJs/PuppetJs/issues/85). This makes changes made in reaction to server patches (in `onRemoteChange` callback or in Polymer observer callback) properly propagated to server.
 
-=======
-- Upgraded PuppetJs to 2.0.0 [#85](https://github.com/PuppetJs/PuppetJs/issues/85). This makes changes made in reaction to server patches (in `onRemoteChange` callback or in Polymer observer callback) properly propagated to server.
->>>>>>> 9e1df0c5
 ## [2.2.1834] - 2016-04-19
 ### Added
 - New staradmin command `staradmin start server`, as requested in [#2950](https://github.com/Starcounter/Starcounter/issues/2950) and documented at [staradmin CLI](http://starcounter.io/guides/tools/staradmin/).
