## [Unreleased] - Unreleased

### Added

- Added interface `IExplicitBound<T>` which will generate compile-time errors on bound properties in TypedJSON [#262](https://github.com/Starcounter/Starcounter/issues/262)
- Added possibility to override delegates used for bindings in TypedJSON to allow custom implemented getters and setters [#3977](https://github.com/Starcounter/Starcounter/issues/3977)

### Fixed
- Fixed a bug where pushing changes on websocket could cause versioning and patches to be messed up [#3844](https://github.com/Starcounter/Starcounter/issues/3844)
- Fixed a bug in session management where more than one thread/scheduler got access to a session, leading to incorrect versioning for outgoing patches.
- Fixed a bug where setting dataobject on an array lead to a `NullReferenceException` [#3856](https://github.com/Starcounter/Starcounter/issues/3856)
- Fixed a bug where changing and reusing partials didn't properly generate patches for client [#3465](https://github.com/Starcounter/Starcounter/issues/3465)
- Fixed a bug where bound arrays were not properly marked as dirty when setting dataobject to null [#3879](https://github.com/Starcounter/Starcounter/issues/3879)
- Fixed a bug where database may hang deleting a record. As the root cause of the problem is in the wrong data stored in the database image, it's necessary to do unload/reload during upgrade to fix the image. [#3875]
- Fixed infinite waiting loop in the installer when the installation folder was not empty.
- Fixed reloading of floating-point fields.
- Fixed retrieving long fields containing long.MinValue. [#3907](https://github.com/Starcounter/Starcounter/issues/3907)
- Improved errormessage when an exception occurs in a binding between a TypedJSON object and a dataobject [#3760](https://github.com/Starcounter/Starcounter/issues/3760)
- Fixed bug in X6Decimal where an exception was not raised in some cases leading to unhandled dataloss [#3892](https://github.com/Starcounter/Starcounter/issues/3892)
- Fixed iOS 10 support in webcomponents Polyfill [#3871](https://github.com/Starcounter/Starcounter/issues/3871)
- Fixed a NullReferenceException when calling `ProcessInput` for a property in a on a non-stateful TypedJSON instance [#3935](https://github.com/Starcounter/Starcounter/issues/3935)
- Fixed scoping in auto-assigned slots for stamped `HTMLCompositions` [#3859](https://github.com/Starcounter/Starcounter/issues/3859)
- Fixed workaround for webcomponents polyfill bug that result in erasing `starcounter-composition`s in some cases [StarcounterSamples/People#49](https://github.com/StarcounterSamples/People/issues/49)
- Fixed a bug in codegen for TypedJSON where a loop was terminated instead of current item skipped, which lead to using IExplicitBound<> sometimes added compile-time checks for properties that should not be bound [#262](https://github.com/Starcounter/Starcounter/issues/262)
- Fixed a bug in PuppetJs when a new HTTP request from the client aborted the previous request [#3981](https://github.com/Starcounter/Starcounter/issues/3981)

<<<<<<< HEAD
=======
### Improved
- Improved subsequent startup time for the server/applications. Initial startup is still taking approximately the same time.
- Improved the message coming from exceptions when applying jsonpatches [#3987](https://github.com/Starcounter/Starcounter/issues/3987)

>>>>>>> b1bcad81
### Changed
- Changed the parser for Json-by-example from F# parser to NewtonSoft (nuget) [#3811](https://github.com/Starcounter/Starcounter/issues/3811)
- Removed code for creating codegenerated jsonserializers for TypedJSON [#3832](https://github.com/Starcounter/Starcounter/issues/3832)
- Redesigned weaver and app compiler as host-agnostic libraries [#3684](https://github.com/Starcounter/Starcounter/issues/3684)
- Upgraded Polymer to 1.7.0 [#3888](https://github.com/Starcounter/Starcounter/issues/3888)
- Upgraded webcomponents.js to 0.7.23 [#3925](https://github.com/Starcounter/Starcounter/issues/3925)
- Upgraded Starcounter/starcounter-include from 2.0.0 to 2.0.1 (https://github.com/Starcounter/starcounter-include/releases)
- Upgraded Juicy/imported-template from 1.4.3 to 1.4.4 (https://github.com/Juicy/imported-template/releases)
- Upgraded Juicy/juicy-composition from 0.0.5 to 0.0.7 (https://github.com/Juicy/juicy-composition/releases)
- Upgraded puppetjs/puppetjs from 2.2.1 to 2.4.0 [#3981](https://github.com/Starcounter/Starcounter/issues/3981),  [#3798](https://github.com/Starcounter/Starcounter/issues/3798)  (https://github.com/PuppetJs/PuppetJs/releases)
- Upgraded puppetjs/puppet-polymer-client from 3.2.0 to 3.2.1 (https://github.com/PuppetJs/puppet-polymer-client/releases)
- Upgraded fast-json-patch from 1.1.0 to 1.1.2 (https://github.com/Starcounter-Jack/JSON-Patch/releases)
- Removed automatic adding of `Set-Cookie: Location=x` and `Set-Cookie: ScSessionCookie=x` headers for outgoing responses with new session, and instead added `X-Location` header with the location of the session. This header can be changed or disabled by setting `session.UseSessionHeader` and `session.SessionHeaderName` [#3798](https://github.com/Starcounter/Starcounter/issues/3798)
- Including location of session in the response for the standalone html from the `PartialToStandaloneHtmlProvider` middleware to solve problems with mixed up sessions when several tabs are used [#3798](https://github.com/Starcounter/Starcounter/issues/3798)
- Rewrote serializer for TypedJSON and changed public API. `TypedJsonSerializer` class and methods are marked obsolete. Interface `ITypedJsonSerializer` should be used instead. This doesn't affect existing apps though since most of this is only used internally [#3887](https://github.com/Starcounter/Starcounter/issues/3887)
- Rewrote how json was parsed and generated in TypedJSON jsonpatch implementation and obsoleted public methods that took `IntPtr` as input-parameter. This doesn't affect existing apps though since most of this is only used internally [#3887](https://github.com/Starcounter/Starcounter/issues/3887)

## [2.2.1.3234] - 2016-09-19 Built / 2016-09-28 Public

### Added
- Better error message when a synonym target an illegal element, [#3677](https://github.com/Starcounter/Starcounter/issues/3677)
- Made `staradmin list apps` support filtering on a specific database by giving `-d|--database`, [#3521](https://github.com/Starcounter/Starcounter/issues/3521)
- Support for reconnecting with [PuppetJs](https://github.com/puppetjs/puppetjs). [puppetjs/puppetjs#71](https://github.com/puppetjs/puppetjs/issues/71)
- Added versionnumber to generated files for TypedJSON to force regeneration when codegenerator is changed [#3732](https://github.com/Starcounter/Starcounter/issues/3732)
- Improved binding in TypedJSON from property in Json-by-example to property in code-behind with allowing using the same name (and type) to automatically bind [#2964](https://github.com/Starcounter/Starcounter/issues/2964)
- Added a new itemtemplate for Starcounter projects, `HTML template with dom-bind` [#2931](https://github.com/Starcounter/Starcounter/issues/2931)
- Added support for enums when a template for TypedJSON is created based on the type for a dataobject [#3759](https://github.com/Starcounter/Starcounter/issues/3759)
- Added possibility to configure how missing members (i.e. members that exists in the source, but not in the template) should be handled in TypedJSON when populating an instance. Options are to either throw an error or ignore and skip the member [#3802](https://github.com/Starcounter/Starcounter/issues/3802)
- ShadowDOM layout capabilities to [`<starcounter-include>`](https://github.com/Starcounter/starcounter-include) shipped in `/sys/` folder. Layout can now be served as `DocumentFragment` full of rich HTML & CSS features to be served with [`juicy-composition`](https://github.com/Juicy/juicy-composition). It's now the resposibility of Starcounter and particular app, not the Launcher. Launcher may only provide additional visual editing features to it.
- Added HTTP header with disk location for static files: [#3836](https://github.com/Starcounter/Starcounter/issues/3836)

### Fixed
- Fixed problems with dirtycheck in TypedJson after previous fix for databindings in [#3509](https://github.com/Starcounter/Starcounter/issues/3509)
- Checking value after input is received and handled from client before skipping sending patch back to make sure that value is actually set [#3518](https://github.com/Starcounter/Starcounter/issues/3518)
- Setting transaction to none when a TypedJson object is removed from a stateful viewmodel to avoid usage of disposed transactions. [#3525](https://github.com/Starcounter/Starcounter/issues/3525)
- Changed handling of obtaining exclusive access to a session to try a few times and log a warning instead of failing directly.
- Fixed a bug where parts of the viewmodel was not properly checkpointed after generating changes. [#3533](https://github.com/Starcounter/Starcounter/issues/3533)
- Fixed a nullreference when databinding was (incorrectly) used for an untyped array, [#3526](https://github.com/Starcounter/Starcounter/issues/3526)
- Fixed a bug that caused the wrong appname being used in some cases when a TypedJson inputhandler was called [#3548](https://github.com/Starcounter/Starcounter/issues/3548)
- Removing existing items in an array when a new dataobject is set in TypedJSON [#3458](https://github.com/Starcounter/Starcounter/issues/3458)
- Viewmodel versioning (if enabled) is no longer reset when the public viewmodel on a session is changed [#3418](https://github.com/Starcounter/Starcounter/issues/3418)
- Removed temporary solution for htmlmerger from Json serializer and marked `IResource.GetHtmlPartialUrl` as obsolete [#3541](https://github.com/Starcounter/Starcounter/issues/3541)
- Decoding partial urls:s before calling `Self.GET` to allow url:s with parameters [#3527](https://github.com/Starcounter/Starcounter/issues/3527)
- Fixed a bug in the F# parser that parses JSON-by-example for TypedJSON to allow arrays in arrays [#3554](https://github.com/Starcounter/Starcounter/issues/3554)
- Added a check for responses so they doesn't exceed a fixed maximum size to avoid buffer overruns and corrupting managed memory [#3608](https://github.com/Starcounter/Starcounter/issues/3608)
- Fixed problem with WebSocket disconnect procedure [#38](https://github.com/StarcounterSamples/KitchenSink/issues/38)
- Fixed bug in jsonmerger, that in some specific cases returned a response belonging to another app [#3622](https://github.com/Starcounter/Starcounter/issues/3622)  
- Fixed buffer overrun when serializing really large double values in TypedJSON [#3585](https://github.com/Starcounter/Starcounter/issues/3585), [#3589](https://github.com/Starcounter/Starcounter/issues/3589)
- Fixed so that Typed JSON code-behind classes can derive generic classes [#3640](https://github.com/Starcounter/Starcounter/issues/3640)
- Enabled Typed JSON code-behind classes with naked IBound-declaration, resolving [#3624](https://github.com/Starcounter/Starcounter/issues/3624)
- Fixed a bug where patches in a databound array were not properly generated, after an item was removed [#3669](https://github.com/Starcounter/Starcounter/issues/3669)
- Fixed a bug relating to reference failures sometimes showing with new Roslyn-based code-behind parser, [#3666](https://github.com/Starcounter/Starcounter/issues/3666)
- Fixed a bug where a part of the jsontree was prematurely checkpointed when gathering changes for creating patches.
- Allowing empty string as value in patches for properties with type long, decimal or double when applying jsonpatches. This value will be converted to the default value for the specified type and also correct value will be sent back to client [#3725](https://github.com/Starcounter/Starcounter/issues/3725)
- When accepting patch to be enqueued, return normal patch response (previously returning empty response)
- Fixed URI aliasing problem in gateway: [#3731](https://github.com/Starcounter/Starcounter/issues/3731)
- Fixed a bug in Response-serialization (`Response.ConstructFromFields()`), which could cause estimated size to be smaller then actual needed size in some cases [#3735](https://github.com/Starcounter/Starcounter/issues/3735)
- Fixed a bug where using an empty jsonobject as response for a mapped uri, did not get properly serialized to client or changes collected correctly when sending patches [#3755](https://github.com/Starcounter/Starcounter/issues/3755)
- Fixed detecting if a jsonobject is already merged or not when attaching it to a parent [#3771](https://github.com/Starcounter/Starcounter/issues/3771)
- Fixed a bug in TypedJSON where versionlog of changes in arrays were not properly updated, which in some cases led to a `NullReferenceException` being thrown [#3816](https://github.com/Starcounter/Starcounter/issues/3816)  
- Fixed the network gateway startup issues: [#3480](https://github.com/Starcounter/Starcounter/issues/3480)
- Fixed a case when HTTP handler does not respond if mapped in UriMapping.Map but called from the outside: [#3840](https://github.com/Starcounter/Starcounter/issues/3840)
- Fixed too small time given to release IPC chunks to shared chunk pool: [#3823](https://github.com/Starcounter/Starcounter/issues/3823)

### Changed
- Obsoleted `Session.ToAsciiString()` and added `Session.SessionId` [#3586](https://github.com/Starcounter/Starcounter/issues/3586)
- Rewrote the Typed JSON code-behind parser, now driven by Roslyn [#3439](https://github.com/Starcounter/Starcounter/issues/3439)
- Cache value of bound properties in TypedJSON when gathering changes and generating patches to avoid excessive access to bound data [#2551](https://github.com/Starcounter/Starcounter/issues/2551)
- CLI command `staradmin delete db` will no longer fail when, but instead stop, database is running [#3649](https://github.com/Starcounter/Starcounter/issues/3649)
- `PartialToStandaloneHtmlProvider` middleware no longer forces Shadow DOM in Polymer [#3562](https://github.com/Starcounter/Starcounter/issues/3562)
- `PartialToStandaloneHtmlProvider` middleware no longer overwrites default Bootstrap font size [#3665](https://github.com/Starcounter/Starcounter/issues/3665)
- Upgraded Polymer to 1.6.1 [#3673](https://github.com/Starcounter/Starcounter/issues/3673), [#3797](https://github.com/Starcounter/Starcounter/issues/3797)
- Removed parameter `forceSnapshot` from `Db.Transact()` methods since the parameter is no longer valid. A `Db.Transact()` is always executed in snapshot isolation.
- Removed parameter `detectConflicts` from `Transaction` since the parameter is no longer valid. A `Transaction` can no longer detect conflicts.
- Upgraded fast-json-patch to 1.1.0 [PuppetJs#98](https://github.com/PuppetJs/PuppetJs/issues/98). JSON Patch => Puppet observes also `keydown` and `mousedown` events and generate patches in more accurate order.
- Upgraded PuppetJs to 2.2.1 [PuppetJs#85](https://github.com/PuppetJs/PuppetJs/issues/85). This makes changes made in reaction to server patches (in `onRemoteChange` callback or in Polymer observer callback) properly propagated to server.
- For request to invalid (non-existent) session, return 404 instead of 400
- Upgraded starcounter-debug-aid from 2.0.5 to 2.0.7 (https://github.com/starcounter/starcounter-debug-aid/releases)
- Upgraded Juicy/juicy-jsoneditor from 1.0.5 to 1.1.0 (https://github.com/juicy/juicy-jsoneditor/releases)
- Upgraded Josdejong/jsoneditor from 4.2.1 to 5.5.6 (https://github.com/josdejong/jsoneditor/releases)
- Upgraded Juicy/imported-template from 1.4.0 to 1.4.3 (https://github.com/juicy/imported-template/releases)
- Upgraded puppetjs/puppetjs from 1.3.8 to 2.2.1 (https://github.com/PuppetJs/PuppetJs/releases)
- Upgraded puppetjs/puppet-polymer-client from 2.0.0 to 3.2.0 (https://github.com/PuppetJs/puppet-polymer-client/releases)
- Changed how Starcounter VS Extension handles JSON files to allow adding existing files without code-behind so that they are not treated as TypedJSON per default [#3075](https://github.com/Starcounter/Starcounter/issues/3075)
- Changed invocation order of middleware, to execute in order of registration rather than the other way around. [#3810](https://github.com/Starcounter/Starcounter/issues/3810)
- Changed behaviour of default patchhandler to treat empty incoming patches as ping/heartbeats and send no patches back to client (i.e. not collecting the latest changes) [PuppetJs/#94](https://github.com/PuppetJs/PuppetJs/issues/94)

## [2.2.1834] - 2016-04-19
### Added
- New staradmin command `staradmin start server`, as requested in [#2950](https://github.com/Starcounter/Starcounter/issues/2950) and documented at [staradmin CLI](http://starcounter.io/guides/tools/staradmin/).
- New staradmin command `staradmin start database`, as requested in [#2950](https://github.com/Starcounter/Starcounter/issues/2950) and documented at [staradmin CLI](http://starcounter.io/guides/tools/staradmin/). By default, this command also automatically create the specified database if it does not exist.
- Support for new command `staradmin new db` allowing simple creation of databases from the command-line, as requested in [#2973](https://github.com/Starcounter/Starcounter/issues/2973) and documented at [staradmin CLI](http://starcounter.io/guides/tools/staradmin/).
- Added support for new command option --failmissing to `staradmin delete`, forcing the operation to fail if the specified artifact does not exist, as described in [#2995](https://github.com/Starcounter/Starcounter/issues/2995). Documented at [staradmin CLI](http://starcounter.io/guides/tools/staradmin/).
- Support for transient classes, [#3010](https://github.com/Starcounter/Starcounter/issues/3010).
- New feature: assembly level [Database] declaration, [#3005](https://github.com/Starcounter/Starcounter/issues/3005).
- Simplifications when passing source code to `star.exe`, [#3004](https://github.com/Starcounter/Starcounter/issues/3004) and [#3011](https://github.com/Starcounter/Starcounter/issues/3011).
- Introduced support for transacted entrypoints with `star --transact`, [#3008](https://github.com/Starcounter/Starcounter/issues/3008).
- Introduced simple built-in dependency injection into Starcounter and in the code host in particular, enabled by IServices and IServiceContainer, outlined by [#3017](https://github.com/Starcounter/Starcounter/issues/3017)
- Added support for first *extension point* in Starcounter, based on new `IQueryRowsResponse` interface as issued in [#3016](https://github.com/Starcounter/Starcounter/issues/3016)
- Introduced a small suite of classes allowing simple **iteration of property values** using class `ViewReader`, described in [#3033](https://github.com/Starcounter/Starcounter/issues/3033).
- Upgraded client side libraries (list of current versions available in src/BuildSystem/ClientFiles/bower-list.txt)
- Ability to specify multiple resource directories on the command-line, fixes [#2898](https://github.com/Starcounter/Starcounter/issues/2898). For reference, see [#3099](https://github.com/Starcounter/Starcounter/issues/3099).
- `Partial` class with the support for implicit standalone mode [#3176](https://github.com/Starcounter/Starcounter/issues/3176)
- Added possibility to use straight handlers paramters notation "{?}" in URIs when doing mapping. Paramter type notation "@w" is still supported but is temporary and will be removed in future.
- Added functionality to unregister existing HTTP handlers. Documentation information added to http://starcounter.io/guides/network/handling-requests/#unregistering-existing-http-handlers
- Added a possibility to stream data over TCP, WebSockets and HTTP responses: [#9](https://github.com/Starcounter/Starcounter/issues/9)
- Added `Session.ToAsciiString()` to convert an existing session into an ASCII string. Later this session ASCII string can be used as parameter to `Session.ScheduleTask`.
- Added simpler task scheduling interface using static method `Scheduling.ScheduleTask()`.
- Added excecptions with information about failed table to upgrade. Related to [#3383](https://github.com/Starcounter/Starcounter/issues/3383) and [#3368](https://github.com/Starcounter/Starcounter/issues/3368).
- Extended the basic admin REST API to support creating databases with custom settings [#3362](https://github.com/Starcounter/Starcounter/issues/3362)
- Made `staradmin new db` support the name to be given as a first parameter, like `staradmin new db`
- Extended `staradmin new db` to support custom settings as specified in [#3360](https://github.com/Starcounter/Starcounter/issues/3360)
- Introduced new IMiddleware class and the new consolidated middleware Application.Use() API's, as described in See [#3296](https://github.com/Starcounter/Starcounter/issues/3296)
- Extended weaver diagnostics emitted by `scweaver --verbosity=diagnostic` according to [#3420](https://github.com/Starcounter/Starcounter/issues/3420)
- Introduced support to provision HTML (views) from JSON (view models) by means of middleware. See [#3444](https://github.com/Starcounter/Starcounter/issues/3444)
- Added possibility to register internal codehost handlers with `HandlerOptions.SelfOnly`. See [#3339](https://github.com/Starcounter/Starcounter/issues/3339)
- Added overloads for `Db.Transact` that allows specifying delegates that take input and output parameters. See [#2822](https://github.com/Starcounter/Starcounter/issues/2822) and documentation on http://starcounter.io/guides/transactions/
- Added property `Request.HandlerAppName` to know to which application this request belongs.
- Changed signature of MIME providers, and gave them access to the Request. See [#3451](https://github.com/Starcounter/Starcounter/issues/3451)
- Introduced support for multiple MIME providers / MIME type. See [#3451](https://github.com/Starcounter/Starcounter/issues/3451)
- Redesigned MIME providers so that the are now chained, and responsible for invoking the "next" one. See [#3451](https://github.com/Starcounter/Starcounter/issues/3451)
- Split up built-in provider HtmlFromJsonProvider into that, plus new PartialToStandaloneHtmlProvider. See [#3451](https://github.com/Starcounter/Starcounter/issues/3451)
- Introduced new JsonAutoSessions MIME provider, supporting auto-creation of sessions as middleware. See [#3446](https://github.com/Starcounter/Starcounter/issues/3446)

### Fixed
- Bug fixed for inheritance of objects and arrays in TypedJSON that caused null references: [#2955](https://github.com/Starcounter/Starcounter/issues/2955)
- Fixed issue with setting outgoing fields and using outgoing filters in relation to static file resources responses: [#2961](https://github.com/Starcounter/Starcounter/issues/2961).
- Fixed issue with missing AppName and PartialId in serialized json when running Launcher: [#2902](https://github.com/Starcounter/Starcounter/issues/2902)
- Fixed an issue when Administrator was starting faster than gateway process in scservice: [#2962](https://github.com/Starcounter/Starcounter/issues/2962)
- Fixed text input and text selection issues in Administrator [#2942](https://github.com/Starcounter/Starcounter/issues/2942), [#2400](https://github.com/Starcounter/Starcounter/issues/2400), [#1993](https://github.com/Starcounter/Starcounter/issues/1993)
- Fixed max column width issue in Administrator [#2828](https://github.com/Starcounter/Starcounter/issues/2828)
- Fixed incorrect invalidation of databinding for bound properties in TypedJSON: [#2998](https://github.com/Starcounter/Starcounter/issues/2998)
- Fixed bug caused by using synonyms in new builds: [#2997](https://github.com/Starcounter/Starcounter/issues/2997)
- Removed (not implemented) option `staradmin delete log` as decided in [#2974](https://github.com/Starcounter/Starcounter/issues/2974).
- Fixed [#2976](https://github.com/Starcounter/Starcounter/issues/2976), resource directories and the working directory are no longer mixed.
- Fixed issue with patches for items in arrays for TypedJson sometimes having incorrect index.
- Fixed matching metadata-properties with regular properties in JSON-by-example [#3136](https://github.com/Starcounter/Starcounter/issues/3136).  
- Fixed reseting URL to `""` in view-model after `<juicy-redirect>`/`<puppet-redirect>` redirect [PuppetJs/puppet-redirect#1](https://github.com/PuppetJs/puppet-redirect/issues/1), [PuppetJs/puppet-redirect#2](https://github.com/PuppetJs/puppet-redirect/issues/2)
- Serializing TypedJson from usercode no longer generates json with namespaces. Namespaces are only added when serializing the public viewmodel when the option is set in the session, and also when patches are generated with the same option set. [#3148](https://github.com/Starcounter/Starcounter/issues/3148)
- Improved diagnostic content when weaver is unable to resolve an application dependency, as outlined in [#3227](https://github.com/Starcounter/Starcounter/issues/3227). Now include the probably referring assembly.
- Fixed mouse and keyboard scrolling issues in Administrator error log and SQL browser [#2990](https://github.com/Starcounter/Starcounter/issues/2990), [#2987](https://github.com/Starcounter/Starcounter/issues/2987), [#2986](https://github.com/Starcounter/Starcounter/issues/2986), [#1635](https://github.com/Starcounter/Starcounter/issues/1635)
- Fixed nullreference exception in some cases when a bound array in TypedJSON was changed [#3245](https://github.com/Starcounter/Starcounter/issues/3245)
- Fixed correct handling of bound values for arrays in TypedJSON when bound value was null [#3304](https://github.com/Starcounter/Starcounter/issues/3304)
- Wrapping all generated classes for TypedJSON inside namespace to avoid clashing of names [#3316](https://github.com/Starcounter/Starcounter/issues/3316)
- Added verification when generating code from JSON-by-example for TypedJSON to make sure all properties only contains valid characters [#3103](https://github.com/Starcounter/Starcounter/issues/3103)
- Wrapped unhandled exception from a scheduled task inside a starcounter exception to preserve stacktrace [#3032](https://github.com/Starcounter/Starcounter/issues/3032), [#3122](https://github.com/Starcounter/Starcounter/issues/3122), [#3329](https://github.com/Starcounter/Starcounter/issues/3032)
- Assured weaver.ignore expressions with leading/trailing whitespaces are trimmed, as defined in [#3414](https://github.com/Starcounter/Starcounter/issues/3414)
- Removed buggy dependency to custom VS output pane "Starcounter" as described in [#3423](https://github.com/Starcounter/Starcounter/issues/3423)
- Shaped up obsolete status terminology used in VS as reported in [#532](https://github.com/Starcounter/Starcounter/issues/532)
- Fixed the problem with ScErrInputQueueFull exception when scheduling tasks [#3388](https://github.com/Starcounter/Starcounter/issues/3388)
- Fixed sending only changed/added siblings instead of all siblings when sending patches to client. [#3465](https://github.com/Starcounter/Starcounter/issues/3465)   
- Fixed a potential problem with long-running transactions and scheduling a task for a session that used the same scheduler. [#3472](https://github.com/Starcounter/Starcounter/issues/3472)
- Fixed a nullreference exception when merging json. [#3485](https://github.com/Starcounter/Starcounter/issues/3485)
- Redesigned code host app bootstrapper to work better when apps start in concert, see [#3460](https://github.com/Starcounter/Starcounter/issues/3460)
- Fixed a bug and improved errormessage when generating binding between dataobject and TypedJson where the property in TypedJson was an object or array. [#3491](https://github.com/Starcounter/Starcounter/issues/3491)
- Fixed a bug that it was not possible to use same class names as meta-tables, see [#3482](https://github.com/Starcounter/Starcounter/issues/3482).
- Make sure the request is passed as a parameter when constructing a response from a resource, see [#3496](https://github.com/Starcounter/Starcounter/issues/3496)
- Fixed bug in PrivateAssemblyStore, causing some path comparisons to use an unsupported comparison type, see [#3501](https://github.com/Starcounter/Starcounter/issues/3501)
- Fixed a bug in TypedJson where databinding for a property was not properly invalidated when a dataobject with a different type (including null) was set, [#3509](https://github.com/Starcounter/Starcounter/issues/3509)
- Fixed gateway getting timeout waiting for workers to suspend [#3515](https://github.com/Starcounter/Starcounter/issues/3515)
- Fixed incorrect case-insensitive comparison when deciding if generating an accessor-property should be skipped [#3794](https://github.com/Starcounter/Starcounter/issues/3794)

### Changed
- Changed so that working directory is no longer a resource directory by default.
- Changed so that implicit resource directories are discovered based on the working directory.
- Renamed the MiddlewareFiltersEnabled database flag to RequestFiltersEnabled.
- Its no longer possible to register handlers with same signature. For example, one can't register handler "GET /{?}" with string parameter, and handler "GET /{?}" with integer parameter.
- Due to [`<juicy-redirect>`](https://github.com/Juicy/juicy-redirect) and [`<puppet-redirect>`](https://github.com/PuppetJs/puppet-redirect) update, Custom Element should now be imported from `/sys/juicy-redirect/juicy-redirect.html` or `/sys/puppet-redirect/puppet-redirect.html`. When used with Polymer's template binding, `url` value can be bound two-way via property: `<juicy-redirect url="{{model.path.to.RedirectURL$}}">`
- Added method(s) on Session taking a delegate to be run instead of using `session.StartUsing()` and `session.StopUsing()`,  these two methods are no longer public. [#3117](https://github.com/Starcounter/Starcounter/issues/3117)
- Session API has been refactored. New `Session.ScheduleTask` is added. `Session.ForAll` has been refactored.
- `Session.Destroyed` is now replaced by `Session.AddDestroyDelegate` because of apps separation issues.
- `Session.CargoId` is removed because of no use.
- Made Handle.AddRequestFilter and Handle.AddResponseFilter obsolete in favor new Application.Use() API. See [#3296](https://github.com/Starcounter/Starcounter/issues/3296)
- Syntax for getting headers in request and response changed from `r["Headername"]` to `r.Headers["Headername"]`.
- Changed API for getting all headers string to `r.GetAllHeaders()` for both request and response.
- In `Http` and `Node` receive timeout parameter has changed from milliseconds to seconds (no reasons to have it with milliseconds precision).
- In `Http` and `Node` functions the `userObject` parameter is gone. Because of that the `userDelegate` parameter which was previously `Action<Response, Object>` became just `Action<Response>`.
- Static files from /sys/ folder migrated to Polymer 1.3. See [#3384](https://github.com/Starcounter/Starcounter/issues/3384), [#3022](https://github.com/Starcounter/Starcounter/issues/3022)
- Deprecate usage of `<dom-bind-notifier>` in HTML partial templates. Since Polymer 1.3 upgrade, it is not needed. See [#2922](https://github.com/Starcounter/Starcounter/issues/2922)
- Deprecate usage of `Object.observe` and `Array.observe` shims. Since Polymer 1.3 upgrade, they are not needed. [#3468](https://github.com/Starcounter/Starcounter/issues/3468)
- Deprecate usage of `juicy-redirect`. Puppet web apps should use `puppet-redirect` instead. [#3469](https://github.com/Starcounter/Starcounter/issues/3469)

## [2.1.177] - 2015-10-14
### Changed
- Removal of notion of Polyjuice and major refactoring around this. Full list of changes is here:
[Starcounter.io blog](http://starcounter.io/nightly-changes/list-breaking-changes-starting-build-2-0-3500-3/)
- Applications are now isolated on SQL level, read more here:
[SQL isolation](http://starcounter.io/guides/sql/sql-isolation/)
- Static files from /sys/ folder migrated to Polymer 1.1: [Roadmap to Polymer 1.1](https://github.com/Starcounter/Starcounter/issues/2854)
- UriMapping.OntologyMap now allows only use of fully namespaced class names. Recommended string prefix has changed from "/db/" and "/so/" to UriMapping.OntologyMappingUriPrefix (which is "/sc/db"), for example: UriMapping.OntologyMappingUriPrefix + "/simplified.ring6.chatattachment/@w". As a second parameter you can now simply supply just a fully namespaced class name, like this: "simplified.ring6.chatattachment".
- REST Call ```GET /api/admin/database/[Name]/applications``` Changed to ```GET /api/admin/databases/[Name]/applications``` and
 ```GET /api/admin/database/[Name]/appstore/stores``` Changed to ```GET /api/admin/databases/[Name]/appstore/stores```. Notice the plural in ```databases```
- Renamed the scnetworkgateway.xml in StarcounterBin to scnetworkgateway.sample.xml
- Moved requirement to have at least 2 CPU cores to recommendations, as 4Gb RAM now.
- `Response.HeadersDictionary` is gone and replaced with function `Response.SetHeadersDictionary`. To set individual headers use `response["HeaderName"] = "HeaderValue"` syntax.
- `HandlerOptions.ProxyDelegateTrigger` is now an internal flag that is no longer exposed to user applications (affected Launcher app).
- Starcounter is always installed in a subfolder called "Starcounter".
- Version number in the installation path was removed.

### Fixed
- Unhandled exceptions in UDP/TCP handlers:
https://github.com/Starcounter/Starcounter/issues/2886
- Setting AppName in DbSession.* calls, as well as processing unhandled exceptions there.
- Code rewritten for detecting changes on bound arrays in TypedJSON to avoid producing unnecessary changes: [#2920](https://github.com/Starcounter/Starcounter/issues/2920).
- Bug fixed concerning indexes on database objects. Combined indexes might need to be recreated to work properly: [#2933](https://github.com/Starcounter/Starcounter/issues/2933).
- Bug fixed regarding headers dictionary creation (CreateHeadersDictionaryFromHeadersString):
[#2939](https://github.com/Starcounter/Starcounter/issues/2939).
- Fixed extraction of CRT libraries in installer GUI that caused the issue [#2759](https://github.com/Starcounter/Starcounter/issues/2759)
- Bug fixed when handling error from indexcreation, that caused an assertion failure instead of returning the error to usercode: [#2951](https://github.com/Starcounter/Starcounter/issues/2951)<|MERGE_RESOLUTION|>--- conflicted
+++ resolved
@@ -24,13 +24,9 @@
 - Fixed a bug in codegen for TypedJSON where a loop was terminated instead of current item skipped, which lead to using IExplicitBound<> sometimes added compile-time checks for properties that should not be bound [#262](https://github.com/Starcounter/Starcounter/issues/262)
 - Fixed a bug in PuppetJs when a new HTTP request from the client aborted the previous request [#3981](https://github.com/Starcounter/Starcounter/issues/3981)
 
-<<<<<<< HEAD
-=======
 ### Improved
-- Improved subsequent startup time for the server/applications. Initial startup is still taking approximately the same time.
 - Improved the message coming from exceptions when applying jsonpatches [#3987](https://github.com/Starcounter/Starcounter/issues/3987)
 
->>>>>>> b1bcad81
 ### Changed
 - Changed the parser for Json-by-example from F# parser to NewtonSoft (nuget) [#3811](https://github.com/Starcounter/Starcounter/issues/3811)
 - Removed code for creating codegenerated jsonserializers for TypedJSON [#3832](https://github.com/Starcounter/Starcounter/issues/3832)
