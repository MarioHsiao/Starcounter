--- conflicted
+++ resolved
@@ -63,11 +63,8 @@
 - Fixed a nullreference exception when merging json. [#3485](https://github.com/Starcounter/Starcounter/issues/3485)
 - Redesigned code host app bootstrapper to work better when apps start in concert, see [#3460](https://github.com/Starcounter/Starcounter/issues/3460)
 - Fixed a bug and improved errormessage when generating binding between dataobject and TypedJson where the property in TypedJson was an object or array. [#3491](https://github.com/Starcounter/Starcounter/issues/3491)
-<<<<<<< HEAD
 - Fixed a bug that it was not possible to use same class names as meta-tables, see [#3482](https://github.com/Starcounter/Starcounter/issues/3482).
-=======
 - Make sure the request is passed as a parameter when constructing a response from a resource, see [#3496](https://github.com/Starcounter/Starcounter/issues/3496)
->>>>>>> a2fcb7b5
 
 ### Changed
 - Changed so that working directory is no longer a resource directory by default.
