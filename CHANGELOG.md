## [Unreleased] - Unreleased

### Added
- Better error message when a synonym target an illegal element, [#3677](https://github.com/Starcounter/Starcounter/issues/3677)
- Made `staradmin list apps` support filtering on a specific database by giving `-d|--database`, [#3521](https://github.com/Starcounter/Starcounter/issues/3521)
- Support for reconnecting with [PuppetJs](https://github.com/puppetjs/puppetjs). [puppetjs/puppetjs#71](https://github.com/puppetjs/puppetjs/issues/71)
- Added versionnumber to generated files for TypedJSON to force regeneration when codegenerator is changed [#3732](https://github.com/Starcounter/Starcounter/issues/3732)
- Improved binding in TypedJSON from property in Json-by-example to property in code-behind with allowing using the same name (and type) to automatically bind [#2964](https://github.com/Starcounter/Starcounter/issues/2964)
- Added a new itemtemplate for Starcounter projects, `HTML template with dom-bind` [#2931](https://github.com/Starcounter/Starcounter/issues/2931)
- Added support for enums when a template for TypedJSON is created based on the type for a dataobject [#3759](https://github.com/Starcounter/Starcounter/issues/3759)
- Added possibility to configure how missing members (i.e. members that exists in the source, but not in the template) should be handled in TypedJSON when populating an instance. Options are to either throw an error or ignore and skip the member [#3802](https://github.com/Starcounter/Starcounter/issues/3802)

### Fixed
- Fixed problems with dirtycheck in TypedJson after previous fix for databindings in [#3509](https://github.com/Starcounter/Starcounter/issues/3509)
- Checking value after input is received and handled from client before skipping sending patch back to make sure that value is actually set [#3518](https://github.com/Starcounter/Starcounter/issues/3518)
- Setting transaction to none when a TypedJson object is removed from a stateful viewmodel to avoid usage of disposed transactions. [#3525](https://github.com/Starcounter/Starcounter/issues/3525)
- Changed handling of obtaining exclusive access to a session to try a few times and log a warning instead of failing directly.
- Fixed a bug where parts of the viewmodel was not properly checkpointed after generating changes. [#3533](https://github.com/Starcounter/Starcounter/issues/3533)
- Fixed a nullreference when databinding was (incorrectly) used for an untyped array, [#3526](https://github.com/Starcounter/Starcounter/issues/3526)
- Fixed a bug that caused the wrong appname being used in some cases when a TypedJson inputhandler was called [#3548](https://github.com/Starcounter/Starcounter/issues/3548)
- Removing existing items in an array when a new dataobject is set in TypedJSON [#3458](https://github.com/Starcounter/Starcounter/issues/3458)
- Viewmodel versioning (if enabled) is no longer reset when the public viewmodel on a session is changed [#3418](https://github.com/Starcounter/Starcounter/issues/3418)
- Removed temporary solution for htmlmerger from Json serializer and marked `IResource.GetHtmlPartialUrl` as obsolete [#3541](https://github.com/Starcounter/Starcounter/issues/3541)
- Decoding partial urls:s before calling `Self.GET` to allow url:s with parameters [#3527](https://github.com/Starcounter/Starcounter/issues/3527)
- Fixed a bug in the F# parser that parses JSON-by-example for TypedJSON to allow arrays in arrays [#3554](https://github.com/Starcounter/Starcounter/issues/3554)
- Added a check for responses so they doesn't exceed a fixed maximum size to avoid buffer overruns and corrupting managed memory [#3608](https://github.com/Starcounter/Starcounter/issues/3608)
- Fixed problem with WebSocket disconnect procedure [#38](https://github.com/StarcounterSamples/KitchenSink/issues/38)
- Fixed bug in jsonmerger, that in some specific cases returned a response belonging to another app [#3622](https://github.com/Starcounter/Starcounter/issues/3622)  
- Fixed buffer overrun when serializing really large double values in TypedJSON [#3585](https://github.com/Starcounter/Starcounter/issues/3585), [#3589](https://github.com/Starcounter/Starcounter/issues/3589)
- Fixed so that Typed JSON code-behind classes can derive generic classes [#3640](https://github.com/Starcounter/Starcounter/issues/3640)
- Enabled Typed JSON code-behind classes with naked IBound-declaration, resolving [#3624](https://github.com/Starcounter/Starcounter/issues/3624)
- Fixed a bug where patches in a databound array were not properly generated, after an item was removed [#3669](https://github.com/Starcounter/Starcounter/issues/3669)
- Fixed a bug relating to reference failures sometimes showing with new Roslyn-based code-behind parser, [#3666](https://github.com/Starcounter/Starcounter/issues/3666)
- Fixed a bug where a part of the jsontree was prematurely checkpointed when gathering changes for creating patches. 
- Allowing empty string as value in patches for properties with type long, decimal or double when applying jsonpatches. This value will be converted to the default value for the specified type and also correct value will be sent back to client [#3725](https://github.com/Starcounter/Starcounter/issues/3725)
- When accepting patch to be enqueued, return normal patch response (previously returning empty response)
- Fixed URI aliasing problem in gateway: [#3731](https://github.com/Starcounter/Starcounter/issues/3731)
- Fixed a bug in Response-serialization (`Response.ConstructFromFields()`), which could cause estimated size to be smaller then actual needed size in some cases [#3735](https://github.com/Starcounter/Starcounter/issues/3735)
- Fixed a bug where using an empty jsonobject as response for a mapped uri, did not get properly serialized to client or changes collected correctly when sending patches [#3755](https://github.com/Starcounter/Starcounter/issues/3755)
- Fixed detecting if a jsonobject is already merged or not when attaching it to a parent [#3771](https://github.com/Starcounter/Starcounter/issues/3771)
<<<<<<< HEAD
=======
- Fixed bug in schemaupgrade, where all records were not included when moving existing records to new table [#3817](https://github.com/Starcounter/Starcounter/issues/3817)
- Fixed a bug in TypedJSON where versionlog of changes in arrays were not properly updated, which in some cases led to a `NullReferenceException` being thrown [#3816](https://github.com/Starcounter/Starcounter/issues/3816)  
>>>>>>> b897b328

### Changed
- Obsoleted `Session.ToAsciiString()` and added `Session.SessionId` [#3586](https://github.com/Starcounter/Starcounter/issues/3586)
- Rewrote the Typed JSON code-behind parser, now driven by Roslyn [#3439](https://github.com/Starcounter/Starcounter/issues/3439)
- Cache value of bound properties in TypedJSON when gathering changes and generating patches to avoid excessive access to bound data [#2551](https://github.com/Starcounter/Starcounter/issues/2551)
- CLI command `staradmin delete db` will no longer fail when, but instead stop, database is running [#3649](https://github.com/Starcounter/Starcounter/issues/3649)
- `PartialToStandaloneHtmlProvider` middleware no longer forces Shadow DOM in Polymer [#3562](https://github.com/Starcounter/Starcounter/issues/3562)
- `PartialToStandaloneHtmlProvider` middleware no longer overwrites default Bootstrap font size [#3665](https://github.com/Starcounter/Starcounter/issues/3665)
- Upgraded Polymer to 1.6.1 [#3673](https://github.com/Starcounter/Starcounter/issues/3673), [#3797](https://github.com/Starcounter/Starcounter/issues/3797)
- Removed parameter `forceSnapshot` from `Db.Transact()` methods since the parameter is no longer valid. A `Db.Transact()` is always executed in snapshot isolation.
- Removed parameter `detectConflicts` from `Transaction` since the parameter is no longer valid. A `Transaction` can no longer detect conflicts.
- Upgraded PuppetJs to 2.1.0 [#85](https://github.com/PuppetJs/PuppetJs/issues/85). This makes changes made in reaction to server patches (in `onRemoteChange` callback or in Polymer observer callback) properly propagated to server.
- For request to invalid (non-existent) session, return 404 instead of 400
- Upgraded starcounter-debug-aid to 2.0.7
- Upgraded Juicy/juicy-jsoneditor to 1.1.0
- Upgraded Josdejong/jsoneditor to 5.5.6
- Upgraded Juicy/imported-template to 1.4.3
- Upgraded puppetjs/puppet-polymer-client to 3.1.0 which supports reconnection
- Changed how Starcounter VS Extension handles JSON files to allow adding existing files without code-behind so that they are not treated as TypedJSON per default [#3075](https://github.com/Starcounter/Starcounter/issues/3075)
- Changed invocation order of middleware, to execute in order of registration rather than the other way around. [#3810](https://github.com/Starcounter/Starcounter/issues/3810)

## [2.2.1834] - 2016-04-19
### Added
- New staradmin command `staradmin start server`, as requested in [#2950](https://github.com/Starcounter/Starcounter/issues/2950) and documented at [staradmin CLI](http://starcounter.io/guides/tools/staradmin/).
- New staradmin command `staradmin start database`, as requested in [#2950](https://github.com/Starcounter/Starcounter/issues/2950) and documented at [staradmin CLI](http://starcounter.io/guides/tools/staradmin/). By default, this command also automatically create the specified database if it does not exist.
- Support for new command `staradmin new db` allowing simple creation of databases from the command-line, as requested in [#2973](https://github.com/Starcounter/Starcounter/issues/2973) and documented at [staradmin CLI](http://starcounter.io/guides/tools/staradmin/).
- Added support for new command option --failmissing to `staradmin delete`, forcing the operation to fail if the specified artifact does not exist, as described in [#2995](https://github.com/Starcounter/Starcounter/issues/2995). Documented at [staradmin CLI](http://starcounter.io/guides/tools/staradmin/).
- Support for transient classes, [#3010](https://github.com/Starcounter/Starcounter/issues/3010).
- New feature: assembly level [Database] declaration, [#3005](https://github.com/Starcounter/Starcounter/issues/3005).
- Simplifications when passing source code to `star.exe`, [#3004](https://github.com/Starcounter/Starcounter/issues/3004) and [#3011](https://github.com/Starcounter/Starcounter/issues/3011).
- Introduced support for transacted entrypoints with `star --transact`, [#3008](https://github.com/Starcounter/Starcounter/issues/3008).
- Introduced simple built-in dependency injection into Starcounter and in the code host in particular, enabled by IServices and IServiceContainer, outlined by [#3017](https://github.com/Starcounter/Starcounter/issues/3017)
- Added support for first *extension point* in Starcounter, based on new `IQueryRowsResponse` interface as issued in [#3016](https://github.com/Starcounter/Starcounter/issues/3016)
- Introduced a small suite of classes allowing simple **iteration of property values** using class `ViewReader`, described in [#3033](https://github.com/Starcounter/Starcounter/issues/3033).
- Upgraded client side libraries (list of current versions available in src/BuildSystem/ClientFiles/bower-list.txt)
- Ability to specify multiple resource directories on the command-line, fixes [#2898](https://github.com/Starcounter/Starcounter/issues/2898). For reference, see [#3099](https://github.com/Starcounter/Starcounter/issues/3099).
- `Partial` class with the support for implicit standalone mode [#3176](https://github.com/Starcounter/Starcounter/issues/3176)
- Added possibility to use straight handlers paramters notation "{?}" in URIs when doing mapping. Paramter type notation "@w" is still supported but is temporary and will be removed in future.
- Added functionality to unregister existing HTTP handlers. Documentation information added to http://starcounter.io/guides/network/handling-requests/#unregistering-existing-http-handlers
- Added a possibility to stream data over TCP, WebSockets and HTTP responses: [#9](https://github.com/Starcounter/Starcounter/issues/9)
- Added `Session.ToAsciiString()` to convert an existing session into an ASCII string. Later this session ASCII string can be used as parameter to `Session.ScheduleTask`.
- Added simpler task scheduling interface using static method `Scheduling.ScheduleTask()`.
- Added excecptions with information about failed table to upgrade. Related to [#3383](https://github.com/Starcounter/Starcounter/issues/3383) and [#3368](https://github.com/Starcounter/Starcounter/issues/3368).
- Extended the basic admin REST API to support creating databases with custom settings [#3362](https://github.com/Starcounter/Starcounter/issues/3362)
- Made `staradmin new db` support the name to be given as a first parameter, like `staradmin new db`
- Extended `staradmin new db` to support custom settings as specified in [#3360](https://github.com/Starcounter/Starcounter/issues/3360)
- Introduced new IMiddleware class and the new consolidated middleware Application.Use() API's, as described in See [#3296](https://github.com/Starcounter/Starcounter/issues/3296)
- Extended weaver diagnostics emitted by `scweaver --verbosity=diagnostic according to [#3420](https://github.com/Starcounter/Starcounter/issues/3420)
- Introduced support to provision HTML (views) from JSON (view models) by means of middleware. See [#3444](https://github.com/Starcounter/Starcounter/issues/3444)
- Added possibility to register internal codehost handlers with `HandlerOptions.SelfOnly`. See [#3339](https://github.com/Starcounter/Starcounter/issues/3339)
- Added overloads for `Db.Transact` that allows specifying delegates that take input and output parameters. See [#2822](https://github.com/Starcounter/Starcounter/issues/2822) and documentation on http://starcounter.io/guides/transactions/
- Added property `Request.HandlerAppName` to know to which application this request belongs.
- Changed signature of MIME providers, and gave them access to the Request. See [#3451](https://github.com/Starcounter/Starcounter/issues/3451)
- Introduced support for multiple MIME providers / MIME type. See [#3451](https://github.com/Starcounter/Starcounter/issues/3451)
- Redesigned MIME providers so that the are now chained, and responsible for invoking the "next" one. See [#3451](https://github.com/Starcounter/Starcounter/issues/3451)
- Split up built-in provider HtmlFromJsonProvider into that, plus new PartialToStandaloneHtmlProvider. See [#3451](https://github.com/Starcounter/Starcounter/issues/3451)
- Introduced new JsonAutoSessions MIME provider, supporting auto-creation of sessions as middleware. See [#3446](https://github.com/Starcounter/Starcounter/issues/3446)

### Fixed
- Bug fixed for inheritance of objects and arrays in TypedJSON that caused null references: [#2955](https://github.com/Starcounter/Starcounter/issues/2955)
- Fixed issue with setting outgoing fields and using outgoing filters in relation to static file resources responses: [#2961](https://github.com/Starcounter/Starcounter/issues/2961).
- Fixed issue with missing AppName and PartialId in serialized json when running Launcher: [#2902](https://github.com/Starcounter/Starcounter/issues/2902)
- Fixed an issue when Administrator was starting faster than gateway process in scservice: [#2962](https://github.com/Starcounter/Starcounter/issues/2962)
- Fixed text input and text selection issues in Administrator [#2942](https://github.com/Starcounter/Starcounter/issues/2942), [#2400](https://github.com/Starcounter/Starcounter/issues/2400), [#1993](https://github.com/Starcounter/Starcounter/issues/1993)
- Fixed max column width issue in Administrator [#2828](https://github.com/Starcounter/Starcounter/issues/2828)
- Fixed incorrect invalidation of databinding for bound properties in TypedJSON: [#2998](https://github.com/Starcounter/Starcounter/issues/2998)
- Fixed bug caused by using synonyms in new builds: [#2997](https://github.com/Starcounter/Starcounter/issues/2997)
- Removed (not implemented) option `staradmin delete log` as decided in [#2974](https://github.com/Starcounter/Starcounter/issues/2974).
- Fixed [#2976](https://github.com/Starcounter/Starcounter/issues/2976), resource directories and the working directory are no longer mixed.
- Fixed issue with patches for items in arrays for TypedJson sometimes having incorrect index.
- Fixed matching metadata-properties with regular properties in JSON-by-example [#3136](https://github.com/Starcounter/Starcounter/issues/3136).  
- Fixed reseting URL to `""` in view-model after `<juicy-redirect>`/`<puppet-redirect>` redirect [PuppetJs/puppet-redirect#1](https://github.com/PuppetJs/puppet-redirect/issues/1), [PuppetJs/puppet-redirect#2](https://github.com/PuppetJs/puppet-redirect/issues/2)
- Serializing TypedJson from usercode no longer generates json with namespaces. Namespaces are only added when serializing the public viewmodel when the option is set in the session, and also when patches are generated with the same option set. [#3148](https://github.com/Starcounter/Starcounter/issues/3148)
- Improved diagnostic content when weaver is unable to resolve an application dependency, as outlined in [#3227](https://github.com/Starcounter/Starcounter/issues/3227). Now include the probably referring assembly.
- Fixed mouse and keyboard scrolling issues in Administrator error log and SQL browser [#2990](https://github.com/Starcounter/Starcounter/issues/2990), [#2987](https://github.com/Starcounter/Starcounter/issues/2987), [#2986](https://github.com/Starcounter/Starcounter/issues/2986), [#1635](https://github.com/Starcounter/Starcounter/issues/1635)
- Fixed nullreference exception in some cases when a bound array in TypedJSON was changed [#3245](https://github.com/Starcounter/Starcounter/issues/3245)
- Fixed correct handling of bound values for arrays in TypedJSON when bound value was null [#3304](https://github.com/Starcounter/Starcounter/issues/3304)
- Wrapping all generated classes for TypedJSON inside namespace to avoid clashing of names [#3316](https://github.com/Starcounter/Starcounter/issues/3316)
- Added verification when generating code from JSON-by-example for TypedJSON to make sure all properties only contains valid characters [#3103](https://github.com/Starcounter/Starcounter/issues/3103)
- Wrapped unhandled exception from a scheduled task inside a starcounter exception to preserve stacktrace [#3032](https://github.com/Starcounter/Starcounter/issues/3032), [#3122](https://github.com/Starcounter/Starcounter/issues/3122), [#3329](https://github.com/Starcounter/Starcounter/issues/3032)
- Assured weaver.ignore expressions with leading/trailing whitespaces are trimmed, as defined in [#3414](https://github.com/Starcounter/Starcounter/issues/3414)
- Removed buggy dependency to custom VS output pane "Starcounter" as described in [#3423](https://github.com/Starcounter/Starcounter/issues/3423)
- Shaped up obsolete status terminology used in VS as reported in [#532](https://github.com/Starcounter/Starcounter/issues/532)
- Fixed the problem with ScErrInputQueueFull exception when scheduling tasks [#3388](https://github.com/Starcounter/Starcounter/issues/3388)
- Fixed sending only changed/added siblings instead of all siblings when sending patches to client. [#3465](https://github.com/Starcounter/Starcounter/issues/3465)   
- Fixed a potential problem with long-running transactions and scheduling a task for a session that used the same scheduler. [#3472](https://github.com/Starcounter/Starcounter/issues/3472)
- Fixed a nullreference exception when merging json. [#3485](https://github.com/Starcounter/Starcounter/issues/3485)
- Redesigned code host app bootstrapper to work better when apps start in concert, see [#3460](https://github.com/Starcounter/Starcounter/issues/3460)
- Fixed a bug and improved errormessage when generating binding between dataobject and TypedJson where the property in TypedJson was an object or array. [#3491](https://github.com/Starcounter/Starcounter/issues/3491)
- Fixed a bug that it was not possible to use same class names as meta-tables, see [#3482](https://github.com/Starcounter/Starcounter/issues/3482).
- Make sure the request is passed as a parameter when constructing a response from a resource, see [#3496](https://github.com/Starcounter/Starcounter/issues/3496)
- Fixed bug in PrivateAssemblyStore, causing some path comparisons to use an unsupported comparison type, see [#3501](https://github.com/Starcounter/Starcounter/issues/3501)
- Fixed a bug in TypedJson where databinding for a property was not properly invalidated when a dataobject with a different type (including null) was set, [#3509](https://github.com/Starcounter/Starcounter/issues/3509)
- Fixed gateway getting timeout waiting for workers to suspend [#3515](https://github.com/Starcounter/Starcounter/issues/3515)
- Fixed incorrect case-insensitive comparison when deciding if generating an accessor-property should be skipped [#3794](https://github.com/Starcounter/Starcounter/issues/3794) 

### Changed
- Changed so that working directory is no longer a resource directory by default.
- Changed so that implicit resource directories are discovered based on the working directory.
- Renamed the MiddlewareFiltersEnabled database flag to RequestFiltersEnabled.
- Its no longer possible to register handlers with same signature. For example, one can't register handler "GET /{?}" with string parameter, and handler "GET /{?}" with integer parameter.
- Due to [`<juicy-redirect>`](https://github.com/Juicy/juicy-redirect) and [`<puppet-redirect>`](https://github.com/PuppetJs/puppet-redirect) update, Custom Element should now be imported from `/sys/juicy-redirect/juicy-redirect.html` or `/sys/puppet-redirect/puppet-redirect.html`. When used with Polymer's template binding, `url` value can be bound two-way via property: `<juicy-redirect url="{{model.path.to.RedirectURL$}}">`
- Added method(s) on Session taking a delegate to be run instead of using `session.StartUsing()` and `session.StopUsing()`,  these two methods are no longer public. [#3117](https://github.com/Starcounter/Starcounter/issues/3117)
- Session API has been refactored. New `Session.ScheduleTask` is added. `Session.ForAll` has been refactored.
- `Session.Destroyed` is now replaced by `Session.AddDestroyDelegate` because of apps separation issues.
- `Session.CargoId` is removed because of no use.
- Made Handle.AddRequestFilter and Handle.AddResponseFilter obsolete in favor new Application.Use() API. See [#3296](https://github.com/Starcounter/Starcounter/issues/3296)
- Syntax for getting headers in request and response changed from `r["Headername"]` to `r.Headers["Headername"]`.
- Changed API for getting all headers string to `r.GetAllHeaders()` for both request and response.
- In `Http` and `Node` receive timeout parameter has changed from milliseconds to seconds (no reasons to have it with milliseconds precision).
- In `Http` and `Node` functions the `userObject` parameter is gone. Because of that the `userDelegate` parameter which was previously `Action<Response, Object>` became just `Action<Response>`.
- Static files from /sys/ folder migrated to Polymer 1.3. See [#3384](https://github.com/Starcounter/Starcounter/issues/3384), [#3022](https://github.com/Starcounter/Starcounter/issues/3022)
- Deprecate usage of `<dom-bind-notifier>` in HTML partial templates. Since Polymer 1.3 upgrade, it is not needed. See [#2922](https://github.com/Starcounter/Starcounter/issues/2922)
- Deprecate usage of `Object.observe` and `Array.observe` shims. Since Polymer 1.3 upgrade, they are not needed. [#3468](https://github.com/Starcounter/Starcounter/issues/3468)
- Deprecate usage of `juicy-redirect`. Puppet web apps should use `puppet-redirect` instead. [#3469](https://github.com/Starcounter/Starcounter/issues/3469)

## [2.1.177] - 2015-10-14
### Changed
- Removal of notion of Polyjuice and major refactoring around this. Full list of changes is here:
[Starcounter.io blog](http://starcounter.io/nightly-changes/list-breaking-changes-starting-build-2-0-3500-3/)
- Applications are now isolated on SQL level, read more here:
[SQL isolation](http://starcounter.io/guides/sql/sql-isolation/)
- Static files from /sys/ folder migrated to Polymer 1.1: [Roadmap to Polymer 1.1](https://github.com/Starcounter/Starcounter/issues/2854)
- UriMapping.OntologyMap now allows only use of fully namespaced class names. Recommended string prefix has changed from "/db/" and "/so/" to UriMapping.OntologyMappingUriPrefix (which is "/sc/db"), for example: UriMapping.OntologyMappingUriPrefix + "/simplified.ring6.chatattachment/@w". As a second parameter you can now simply supply just a fully namespaced class name, like this: "simplified.ring6.chatattachment".
- REST Call ```GET /api/admin/database/[Name]/applications``` Changed to ```GET /api/admin/databases/[Name]/applications``` and
 ```GET /api/admin/database/[Name]/appstore/stores``` Changed to ```GET /api/admin/databases/[Name]/appstore/stores```. Notice the plural in ```databases```
- Renamed the scnetworkgateway.xml in StarcounterBin to scnetworkgateway.sample.xml
- Moved requirement to have at least 2 CPU cores to recommendations, as 4Gb RAM now.
- `Response.HeadersDictionary` is gone and replaced with function `Response.SetHeadersDictionary`. To set individual headers use `response["HeaderName"] = "HeaderValue"` syntax.
- `HandlerOptions.ProxyDelegateTrigger` is now an internal flag that is no longer exposed to user applications (affected Launcher app).
- Starcounter is always installed in a subfolder called "Starcounter".
- Version number in the installation path was removed.

### Fixed
- Unhandled exceptions in UDP/TCP handlers:
https://github.com/Starcounter/Starcounter/issues/2886
- Setting AppName in DbSession.* calls, as well as processing unhandled exceptions there.
- Code rewritten for detecting changes on bound arrays in TypedJSON to avoid producing unnecessary changes: [#2920](https://github.com/Starcounter/Starcounter/issues/2920).
- Bug fixed concerning indexes on database objects. Combined indexes might need to be recreated to work properly: [#2933](https://github.com/Starcounter/Starcounter/issues/2933).
- Bug fixed regarding headers dictionary creation (CreateHeadersDictionaryFromHeadersString):
[#2939](https://github.com/Starcounter/Starcounter/issues/2939).
- Fixed extraction of CRT libraries in installer GUI that caused the issue [#2759](https://github.com/Starcounter/Starcounter/issues/2759)
- Bug fixed when handling error from indexcreation, that caused an assertion failure instead of returning the error to usercode: [#2951](https://github.com/Starcounter/Starcounter/issues/2951)<|MERGE_RESOLUTION|>--- conflicted
+++ resolved
@@ -38,11 +38,7 @@
 - Fixed a bug in Response-serialization (`Response.ConstructFromFields()`), which could cause estimated size to be smaller then actual needed size in some cases [#3735](https://github.com/Starcounter/Starcounter/issues/3735)
 - Fixed a bug where using an empty jsonobject as response for a mapped uri, did not get properly serialized to client or changes collected correctly when sending patches [#3755](https://github.com/Starcounter/Starcounter/issues/3755)
 - Fixed detecting if a jsonobject is already merged or not when attaching it to a parent [#3771](https://github.com/Starcounter/Starcounter/issues/3771)
-<<<<<<< HEAD
-=======
-- Fixed bug in schemaupgrade, where all records were not included when moving existing records to new table [#3817](https://github.com/Starcounter/Starcounter/issues/3817)
 - Fixed a bug in TypedJSON where versionlog of changes in arrays were not properly updated, which in some cases led to a `NullReferenceException` being thrown [#3816](https://github.com/Starcounter/Starcounter/issues/3816)  
->>>>>>> b897b328
 
 ### Changed
 - Obsoleted `Session.ToAsciiString()` and added `Session.SessionId` [#3586](https://github.com/Starcounter/Starcounter/issues/3586)
