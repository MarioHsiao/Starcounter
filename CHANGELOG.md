## [Unreleased] - Unreleased

### Added
- Better error message when a synonym target an illegal element, [#3677](https://github.com/Starcounter/Starcounter/issues/3677)
- Made `staradmin list apps` support filtering on a specific database by giving `-d|--database`, [#3521](https://github.com/Starcounter/Starcounter/issues/3521)

### Fixed
- Fixed problems with dirtycheck in TypedJson after previous fix for databindings in [#3509](https://github.com/Starcounter/Starcounter/issues/3509)
- Checking value after input is received and handled from client before skipping sending patch back to make sure that value is actually set [#3518](https://github.com/Starcounter/Starcounter/issues/3518)
- Setting transaction to none when a TypedJson object is removed from a stateful viewmodel to avoid usage of disposed transactions. [#3525](https://github.com/Starcounter/Starcounter/issues/3525)
- Changed handling of obtaining exclusive access to a session to try a few times and log a warning instead of failing directly.
- Fixed a bug where parts of the viewmodel was not properly checkpointed after generating changes. [#3533](https://github.com/Starcounter/Starcounter/issues/3533)
- Fixed a nullreference when databinding was (incorrectly) used for an untyped array, [#3526](https://github.com/Starcounter/Starcounter/issues/3526)
- Fixed a bug that caused the wrong appname being used in some cases when a TypedJson inputhandler was called [#3548](https://github.com/Starcounter/Starcounter/issues/3548)
- Removing existing items in an array when a new dataobject is set in TypedJSON [#3458](https://github.com/Starcounter/Starcounter/issues/3458)
- Viewmodel versioning (if enabled) is no longer reset when the public viewmodel on a session is changed [#3418](https://github.com/Starcounter/Starcounter/issues/3418)
- Removed temporary solution for htmlmerger from Json serializer and marked `IResource.GetHtmlPartialUrl` as obsolete [#3541](https://github.com/Starcounter/Starcounter/issues/3541)
- Decoding partial urls:s before calling `Self.GET` to allow url:s with parameters [#3527](https://github.com/Starcounter/Starcounter/issues/3527)
- Fixed a bug in the F# parser that parses JSON-by-example for TypedJSON to allow arrays in arrays [#3554](https://github.com/Starcounter/Starcounter/issues/3554)
- Added a check for responses so they doesn't exceed a fixed maximum size to avoid buffer overruns and corrupting managed memory [#3608](https://github.com/Starcounter/Starcounter/issues/3608)
- Fixed problem with WebSocket disconnect procedure [#38](https://github.com/StarcounterSamples/KitchenSink/issues/38)
- Fixed bug in jsonmerger, that in some specific cases returned a response belonging to another app [#3622](https://github.com/Starcounter/Starcounter/issues/3622)  
- Fixed buffer overrun when serializing really large double values in TypedJSON [#3585](https://github.com/Starcounter/Starcounter/issues/3585), [#3589](https://github.com/Starcounter/Starcounter/issues/3589)
- Fixed so that Typed JSON code-behind classes can derive generic classes [#3640](https://github.com/Starcounter/Starcounter/issues/3640)
- Enabled Typed JSON code-behind classes with naked IBound-declaration, resolving [#3624](https://github.com/Starcounter/Starcounter/issues/3624)
- Fixed a bug where patches in a databound array were not properly generated, after an item was removed [#3669](https://github.com/Starcounter/Starcounter/issues/3669)
- Fixed a bug relating to reference failures sometimes showing with new Roslyn-based code-behind parser, [#3666](https://github.com/Starcounter/Starcounter/issues/3666)
- Fixed a bug where a part of the jsontree was prematurely checkpointed when gathering changes for creating patches. 
- Allowing empty string as value in patches for properties with type long, decimal or double when applying jsonpatches. This value will be converted to the default value for the specified type and also correct value will be sent back to client [#3725](https://github.com/Starcounter/Starcounter/issues/3725)
<<<<<<< HEAD
- Added versionnumber to generated files for TypedJSON to force regeneration when codegenerator is changed [#3732](https://github.com/Starcounter/Starcounter/issues/3732)
=======
- Fixed URI aliasing problem in gateway: [#3731](https://github.com/Starcounter/Starcounter/issues/3731)
>>>>>>> 9773be75

### Changed
- Obsoleted `Session.ToAsciiString()` and added `Session.SessionId` [#3586](https://github.com/Starcounter/Starcounter/issues/3586)
- Rewrote the Typed JSON code-behind parser, now driven by Roslyn [#3439](https://github.com/Starcounter/Starcounter/issues/3439)
- Cache value of bound properties in TypedJSON when gathering changes and generating patches to avoid excessive access to bound data [#2551](https://github.com/Starcounter/Starcounter/issues/2551)
- CLI command `staradmin delete db` will no longer fail when, but instead stop, database is running [#3649](https://github.com/Starcounter/Starcounter/issues/3649)
- `PartialToStandaloneHtmlProvider` middleware no longer forces Shadow DOM in Polymer [#3562](https://github.com/Starcounter/Starcounter/issues/3562)
- `PartialToStandaloneHtmlProvider` middleware no longer overwrites default Bootstrap font size [#3665](https://github.com/Starcounter/Starcounter/issues/3665)
- Upgraded Polymer to 1.5.0 [#3673](https://github.com/Starcounter/Starcounter/issues/3673)
- Upgraded PuppetJs to 2.0.0 [#85](https://github.com/PuppetJs/PuppetJs/issues/85). This makes changes made in reaction to server patches (in `onRemoteChange` callback or in Polymer observer callback) properly propagated to server.
## [2.2.1834] - 2016-04-19
### Added
- New staradmin command `staradmin start server`, as requested in [#2950](https://github.com/Starcounter/Starcounter/issues/2950) and documented at [staradmin CLI](http://starcounter.io/guides/tools/staradmin/).
- New staradmin command `staradmin start database`, as requested in [#2950](https://github.com/Starcounter/Starcounter/issues/2950) and documented at [staradmin CLI](http://starcounter.io/guides/tools/staradmin/). By default, this command also automatically create the specified database if it does not exist.
- Support for new command `staradmin new db` allowing simple creation of databases from the command-line, as requested in [#2973](https://github.com/Starcounter/Starcounter/issues/2973) and documented at [staradmin CLI](http://starcounter.io/guides/tools/staradmin/).
- Added support for new command option --failmissing to `staradmin delete`, forcing the operation to fail if the specified artifact does not exist, as described in [#2995](https://github.com/Starcounter/Starcounter/issues/2995). Documented at [staradmin CLI](http://starcounter.io/guides/tools/staradmin/).
- Support for transient classes, [#3010](https://github.com/Starcounter/Starcounter/issues/3010).
- New feature: assembly level [Database] declaration, [#3005](https://github.com/Starcounter/Starcounter/issues/3005).
- Simplifications when passing source code to `star.exe`, [#3004](https://github.com/Starcounter/Starcounter/issues/3004) and [#3011](https://github.com/Starcounter/Starcounter/issues/3011).
- Introduced support for transacted entrypoints with `star --transact`, [#3008](https://github.com/Starcounter/Starcounter/issues/3008).
- Introduced simple built-in dependency injection into Starcounter and in the code host in particular, enabled by IServices and IServiceContainer, outlined by [#3017](https://github.com/Starcounter/Starcounter/issues/3017)
- Added support for first *extension point* in Starcounter, based on new `IQueryRowsResponse` interface as issued in [#3016](https://github.com/Starcounter/Starcounter/issues/3016)
- Introduced a small suite of classes allowing simple **iteration of property values** using class `ViewReader`, described in [#3033](https://github.com/Starcounter/Starcounter/issues/3033).
- Upgraded client side libraries (list of current versions available in src/BuildSystem/ClientFiles/bower-list.txt)
- Ability to specify multiple resource directories on the command-line, fixes [#2898](https://github.com/Starcounter/Starcounter/issues/2898). For reference, see [#3099](https://github.com/Starcounter/Starcounter/issues/3099).
- `Partial` class with the support for implicit standalone mode [#3176](https://github.com/Starcounter/Starcounter/issues/3176)
- Added possibility to use straight handlers paramters notation "{?}" in URIs when doing mapping. Paramter type notation "@w" is still supported but is temporary and will be removed in future.
- Added functionality to unregister existing HTTP handlers. Documentation information added to http://starcounter.io/guides/network/handling-requests/#unregistering-existing-http-handlers
- Added a possibility to stream data over TCP, WebSockets and HTTP responses: [#9](https://github.com/Starcounter/Starcounter/issues/9)
- Added `Session.ToAsciiString()` to convert an existing session into an ASCII string. Later this session ASCII string can be used as parameter to `Session.ScheduleTask`.
- Added simpler task scheduling interface using static method `Scheduling.ScheduleTask()`.
- Added excecptions with information about failed table to upgrade. Related to [#3383](https://github.com/Starcounter/Starcounter/issues/3383) and [#3368](https://github.com/Starcounter/Starcounter/issues/3368).
- Introduced new IMiddleware class and the new consolidated middleware Application.Use() API's, as described in See [#3296](https://github.com/Starcounter/Starcounter/issues/3296)
- Extended weaver diagnostics emitted by `scweaver --verbosity=diagnostic according to [#3420](https://github.com/Starcounter/Starcounter/issues/3420)
- Introduced support to provision HTML (views) from JSON (view models) by means of middleware. See [#3444](https://github.com/Starcounter/Starcounter/issues/3444)
- Added possibility to register internal codehost handlers with `HandlerOptions.SelfOnly`. See [#3339](https://github.com/Starcounter/Starcounter/issues/3339)
- Added overloads for `Db.Transact` that allows specifying delegates that take input and output parameters. See [#2822](https://github.com/Starcounter/Starcounter/issues/2822) and documentation on http://starcounter.io/guides/transactions/
- Added property `Request.HandlerAppName` to know to which application this request belongs.
- Changed signature of MIME providers, and gave them access to the Request. See [#3451](https://github.com/Starcounter/Starcounter/issues/3451)
- Introduced support for multiple MIME providers / MIME type. See [#3451](https://github.com/Starcounter/Starcounter/issues/3451)
- Redesigned MIME providers so that the are now chained, and responsible for invoking the "next" one. See [#3451](https://github.com/Starcounter/Starcounter/issues/3451)
- Split up built-in provider HtmlFromJsonProvider into that, plus new PartialToStandaloneHtmlProvider. See [#3451](https://github.com/Starcounter/Starcounter/issues/3451)
- Introduced new JsonAutoSessions MIME provider, supporting auto-creation of sessions as middleware. See [#3446](https://github.com/Starcounter/Starcounter/issues/3446)

### Fixed
- Bug fixed for inheritance of objects and arrays in TypedJSON that caused null references: [#2955](https://github.com/Starcounter/Starcounter/issues/2955)
- Fixed issue with setting outgoing fields and using outgoing filters in relation to static file resources responses: [#2961](https://github.com/Starcounter/Starcounter/issues/2961).
- Fixed issue with missing AppName and PartialId in serialized json when running Launcher: [#2902](https://github.com/Starcounter/Starcounter/issues/2902)
- Fixed an issue when Administrator was starting faster than gateway process in scservice: [#2962](https://github.com/Starcounter/Starcounter/issues/2962)
- Fixed text input and text selection issues in Administrator [#2942](https://github.com/Starcounter/Starcounter/issues/2942), [#2400](https://github.com/Starcounter/Starcounter/issues/2400), [#1993](https://github.com/Starcounter/Starcounter/issues/1993)
- Fixed max column width issue in Administrator [#2828](https://github.com/Starcounter/Starcounter/issues/2828)
- Fixed incorrect invalidation of databinding for bound properties in TypedJSON: [#2998](https://github.com/Starcounter/Starcounter/issues/2998)
- Fixed bug caused by using synonyms in new builds: [#2997](https://github.com/Starcounter/Starcounter/issues/2997)
- Removed (not implemented) option `staradmin delete log` as decided in [#2974](https://github.com/Starcounter/Starcounter/issues/2974).
- Fixed [#2976](https://github.com/Starcounter/Starcounter/issues/2976), resource directories and the working directory are no longer mixed.
- Fixed issue with patches for items in arrays for TypedJson sometimes having incorrect index.
- Fixed matching metadata-properties with regular properties in JSON-by-example [#3136](https://github.com/Starcounter/Starcounter/issues/3136).  
- Fixed reseting URL to `""` in view-model after `<juicy-redirect>`/`<puppet-redirect>` redirect [PuppetJs/puppet-redirect#1](https://github.com/PuppetJs/puppet-redirect/issues/1), [PuppetJs/puppet-redirect#2](https://github.com/PuppetJs/puppet-redirect/issues/2)
- Serializing TypedJson from usercode no longer generates json with namespaces. Namespaces are only added when serializing the public viewmodel when the option is set in the session, and also when patches are generated with the same option set. [#3148](https://github.com/Starcounter/Starcounter/issues/3148)
- Improved diagnostic content when weaver is unable to resolve an application dependency, as outlined in [#3227](https://github.com/Starcounter/Starcounter/issues/3227). Now include the probably referring assembly.
- Fixed mouse and keyboard scrolling issues in Administrator error log and SQL browser [#2990](https://github.com/Starcounter/Starcounter/issues/2990), [#2987](https://github.com/Starcounter/Starcounter/issues/2987), [#2986](https://github.com/Starcounter/Starcounter/issues/2986), [#1635](https://github.com/Starcounter/Starcounter/issues/1635)
- Fixed nullreference exception in some cases when a bound array in TypedJSON was changed [#3245](https://github.com/Starcounter/Starcounter/issues/3245)
- Fixed correct handling of bound values for arrays in TypedJSON when bound value was null [#3304](https://github.com/Starcounter/Starcounter/issues/3304)
- Wrapping all generated classes for TypedJSON inside namespace to avoid clashing of names [#3316](https://github.com/Starcounter/Starcounter/issues/3316)
- Added verification when generating code from JSON-by-example for TypedJSON to make sure all properties only contains valid characters [#3103](https://github.com/Starcounter/Starcounter/issues/3103)
- Wrapped unhandled exception from a scheduled task inside a starcounter exception to preserve stacktrace [#3032](https://github.com/Starcounter/Starcounter/issues/3032), [#3122](https://github.com/Starcounter/Starcounter/issues/3122), [#3329](https://github.com/Starcounter/Starcounter/issues/3032)
- Assured weaver.ignore expressions with leading/trailing whitespaces are trimmed, as defined in [#3414](https://github.com/Starcounter/Starcounter/issues/3414)
- Removed buggy dependency to custom VS output pane "Starcounter" as described in [#3423](https://github.com/Starcounter/Starcounter/issues/3423)
- Shaped up obsolete status terminology used in VS as reported in [#532](https://github.com/Starcounter/Starcounter/issues/532)
- Fixed the problem with ScErrInputQueueFull exception when scheduling tasks [#3388](https://github.com/Starcounter/Starcounter/issues/3388)
- Fixed sending only changed/added siblings instead of all siblings when sending patches to client. [#3465](https://github.com/Starcounter/Starcounter/issues/3465)   
- Fixed a potential problem with long-running transactions and scheduling a task for a session that used the same scheduler. [#3472](https://github.com/Starcounter/Starcounter/issues/3472)
- Fixed a nullreference exception when merging json. [#3485](https://github.com/Starcounter/Starcounter/issues/3485)
- Redesigned code host app bootstrapper to work better when apps start in concert, see [#3460](https://github.com/Starcounter/Starcounter/issues/3460)
- Fixed a bug and improved errormessage when generating binding between dataobject and TypedJson where the property in TypedJson was an object or array. [#3491](https://github.com/Starcounter/Starcounter/issues/3491)
- Fixed a bug that it was not possible to use same class names as meta-tables, see [#3482](https://github.com/Starcounter/Starcounter/issues/3482).
- Make sure the request is passed as a parameter when constructing a response from a resource, see [#3496](https://github.com/Starcounter/Starcounter/issues/3496)
- Fixed bug in PrivateAssemblyStore, causing some path comparisons to use an unsupported comparison type, see [#3501](https://github.com/Starcounter/Starcounter/issues/3501)
- Fixed a bug in TypedJson where databinding for a property was not properly invalidated when a dataobject with a different type (including null) was set, [#3509](https://github.com/Starcounter/Starcounter/issues/3509)
- Fixed gateway getting timeout waiting for workers to suspend [#3515](https://github.com/Starcounter/Starcounter/issues/3515)

### Changed
- Changed so that working directory is no longer a resource directory by default.
- Changed so that implicit resource directories are discovered based on the working directory.
- Renamed the MiddlewareFiltersEnabled database flag to RequestFiltersEnabled.
- Its no longer possible to register handlers with same signature. For example, one can't register handler "GET /{?}" with string parameter, and handler "GET /{?}" with integer parameter.
- Due to [`<juicy-redirect>`](https://github.com/Juicy/juicy-redirect) and [`<puppet-redirect>`](https://github.com/PuppetJs/puppet-redirect) update, Custom Element should now be imported from `/sys/juicy-redirect/juicy-redirect.html` or `/sys/puppet-redirect/puppet-redirect.html`. When used with Polymer's template binding, `url` value can be bound two-way via property: `<juicy-redirect url="{{model.path.to.RedirectURL$}}">`
- Added method(s) on Session taking a delegate to be run instead of using `session.StartUsing()` and `session.StopUsing()`,  these two methods are no longer public. [#3117](https://github.com/Starcounter/Starcounter/issues/3117)
- Session API has been refactored. New `Session.ScheduleTask` is added. `Session.ForAll` has been refactored.
- `Session.Destroyed` is now replaced by `Session.AddDestroyDelegate` because of apps separation issues.
- `Session.CargoId` is removed because of no use.
- Made Handle.AddRequestFilter and Handle.AddResponseFilter obsolete in favor new Application.Use() API. See [#3296](https://github.com/Starcounter/Starcounter/issues/3296)
- Syntax for getting headers in request and response changed from `r["Headername"]` to `r.Headers["Headername"]`.
- Changed API for getting all headers string to `r.GetAllHeaders()` for both request and response.
- In `Http` and `Node` receive timeout parameter has changed from milliseconds to seconds (no reasons to have it with milliseconds precision).
- In `Http` and `Node` functions the `userObject` parameter is gone. Because of that the `userDelegate` parameter which was previously `Action<Response, Object>` became just `Action<Response>`.
- Static files from /sys/ folder migrated to Polymer 1.3. See [#3384](https://github.com/Starcounter/Starcounter/issues/3384), [#3022](https://github.com/Starcounter/Starcounter/issues/3022)
- Deprecate usage of `<dom-bind-notifier>` in HTML partial templates. Since Polymer 1.3 upgrade, it is not needed. See [#2922](https://github.com/Starcounter/Starcounter/issues/2922)
- Deprecate usage of `Object.observe` and `Array.observe` shims. Since Polymer 1.3 upgrade, they are not needed. [#3468](https://github.com/Starcounter/Starcounter/issues/3468)
- Deprecate usage of `juicy-redirect`. Puppet web apps should use `puppet-redirect` instead. [#3469](https://github.com/Starcounter/Starcounter/issues/3469)

## [2.1.177] - 2015-10-14
### Changed
- Removal of notion of Polyjuice and major refactoring around this. Full list of changes is here:
[Starcounter.io blog](http://starcounter.io/nightly-changes/list-breaking-changes-starting-build-2-0-3500-3/)
- Applications are now isolated on SQL level, read more here:
[SQL isolation](http://starcounter.io/guides/sql/sql-isolation/)
- Static files from /sys/ folder migrated to Polymer 1.1: [Roadmap to Polymer 1.1](https://github.com/Starcounter/Starcounter/issues/2854)
- UriMapping.OntologyMap now allows only use of fully namespaced class names. Recommended string prefix has changed from "/db/" and "/so/" to UriMapping.OntologyMappingUriPrefix (which is "/sc/db"), for example: UriMapping.OntologyMappingUriPrefix + "/simplified.ring6.chatattachment/@w". As a second parameter you can now simply supply just a fully namespaced class name, like this: "simplified.ring6.chatattachment".
- REST Call ```GET /api/admin/database/[Name]/applications``` Changed to ```GET /api/admin/databases/[Name]/applications``` and
 ```GET /api/admin/database/[Name]/appstore/stores``` Changed to ```GET /api/admin/databases/[Name]/appstore/stores```. Notice the plural in ```databases```
- Renamed the scnetworkgateway.xml in StarcounterBin to scnetworkgateway.sample.xml
- Moved requirement to have at least 2 CPU cores to recommendations, as 4Gb RAM now.
- `Response.HeadersDictionary` is gone and replaced with function `Response.SetHeadersDictionary`. To set individual headers use `response["HeaderName"] = "HeaderValue"` syntax.
- `HandlerOptions.ProxyDelegateTrigger` is now an internal flag that is no longer exposed to user applications (affected Launcher app).
- Starcounter is always installed in a subfolder called "Starcounter".
- Version number in the installation path was removed.

### Fixed
- Unhandled exceptions in UDP/TCP handlers:
https://github.com/Starcounter/Starcounter/issues/2886
- Setting AppName in DbSession.* calls, as well as processing unhandled exceptions there.
- Code rewritten for detecting changes on bound arrays in TypedJSON to avoid producing unnecessary changes: [#2920](https://github.com/Starcounter/Starcounter/issues/2920).
- Bug fixed concerning indexes on database objects. Combined indexes might need to be recreated to work properly: [#2933](https://github.com/Starcounter/Starcounter/issues/2933).
- Bug fixed regarding headers dictionary creation (CreateHeadersDictionaryFromHeadersString):
[#2939](https://github.com/Starcounter/Starcounter/issues/2939).
- Fixed extraction of CRT libraries in installer GUI that caused the issue [#2759](https://github.com/Starcounter/Starcounter/issues/2759)
- Bug fixed when handling error from indexcreation, that caused an assertion failure instead of returning the error to usercode: [#2951](https://github.com/Starcounter/Starcounter/issues/2951)<|MERGE_RESOLUTION|>--- conflicted
+++ resolved
@@ -27,11 +27,8 @@
 - Fixed a bug relating to reference failures sometimes showing with new Roslyn-based code-behind parser, [#3666](https://github.com/Starcounter/Starcounter/issues/3666)
 - Fixed a bug where a part of the jsontree was prematurely checkpointed when gathering changes for creating patches. 
 - Allowing empty string as value in patches for properties with type long, decimal or double when applying jsonpatches. This value will be converted to the default value for the specified type and also correct value will be sent back to client [#3725](https://github.com/Starcounter/Starcounter/issues/3725)
-<<<<<<< HEAD
+- Fixed URI aliasing problem in gateway: [#3731](https://github.com/Starcounter/Starcounter/issues/3731)
 - Added versionnumber to generated files for TypedJSON to force regeneration when codegenerator is changed [#3732](https://github.com/Starcounter/Starcounter/issues/3732)
-=======
-- Fixed URI aliasing problem in gateway: [#3731](https://github.com/Starcounter/Starcounter/issues/3731)
->>>>>>> 9773be75
 
 ### Changed
 - Obsoleted `Session.ToAsciiString()` and added `Session.SessionId` [#3586](https://github.com/Starcounter/Starcounter/issues/3586)
