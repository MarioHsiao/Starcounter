--- conflicted
+++ resolved
@@ -156,17 +156,14 @@
         public void Dispose() {
             processedEvent_.Dispose();
         }
-
-<<<<<<< HEAD
-        void ProcessWithinCurrentApplication(Application application) {
+        
+        void ProcessWithinCurrentApplication(Application application, ApplicationDirectory applicationDir) {
             //Debugger.Launch();
-=======
-        void ProcessWithinCurrentApplication(Application application, ApplicationDirectory applicationDir) {
+
             Assembly assembly = null;
             if (application != null) {
                 assembly = LoadMainAssembly(application, applicationDir);
             }
->>>>>>> b8b77f02
 
             var unregisteredTypeDefinitions = GetUnregistered(typeDefinitions);
 
@@ -451,15 +448,11 @@
             return updated;
         }
 
-<<<<<<< HEAD
         protected virtual TableDef LookupTable(string name) {
             return Db.LookupTable(name);
         }
         
-        void ExecuteHost(Application application) {
-=======
         void ExecuteHost(Application application, Assembly assembly) {
->>>>>>> b8b77f02
             Debug.Assert(application != null);
             var entrypoint = assembly.EntryPoint;
             if (entrypoint != null) {
@@ -549,12 +542,9 @@
         private void OnProcessingCompleted() { Trace("Processing completed."); }
         private void OnTypeSpecificationsInitialized() { Trace("System type specifications initialized."); }
         private void OnPopulateClrMetadata() { Trace("CLR view meta-data were populated for the given types."); }
-<<<<<<< HEAD
-=======
         private void OnPopulateMetadataDefs() { Trace("Properties and columns were populated for the given meta-types."); }
         private void OnTargetAssemblyLoaded() { Trace("Target assembly loaded."); }
         private void OnInputVerifiedAndAssemblyResolverUpdated() { Trace("Input verified and assembly resolver updated."); }
->>>>>>> b8b77f02
 
         [Conditional("TRACE")]
         protected void Trace(string message)
