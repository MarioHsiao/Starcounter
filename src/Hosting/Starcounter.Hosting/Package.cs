﻿// ***********************************************************************
// <copyright file="Package.cs" company="Starcounter AB">
//     Copyright (c) Starcounter AB.  All rights reserved.
// </copyright>
// ***********************************************************************

using Starcounter.Binding;
using Starcounter.Internal;
using Starcounter.Query;
using System;
using System.Diagnostics;
using System.Reflection;
using System.Runtime.InteropServices;
using System.Threading;
using System.IO;
using Starcounter.Metadata;
using Starcounter.SqlProcessor;
using System.Collections.Generic;
using StarcounterInternal.Hosting;

namespace Starcounter.Hosting {

    /// <summary>
    /// Class Package
    /// </summary>
    public class Package {
        /// <summary>
        /// Initializes internal HTTP handlers.
        /// </summary>
        static Action InitInternalHttpHandlers_ = null;

        /// <summary>
        /// Indicates if package was already initialized for all executables.
        /// </summary>
        static Boolean packageInitialized_ = false;

        /// <summary>
        /// Initializes package with global settings.
        /// </summary>
        /// <param name="initInternalHttpHandlers">Initializes internal HTTP handlers.</param>
        public static void InitPackage(Action initInternalHttpHandlers)
        {
            InitInternalHttpHandlers_ = initInternalHttpHandlers;
        }

        /// <summary>
        /// Processes the specified h package.
        /// </summary>
        /// <param name="hPackage">The h package.</param>
        public static void Process(IntPtr hPackage) {
            GCHandle gcHandle = (GCHandle)hPackage;
            Package p = (Package)gcHandle.Target;
            gcHandle.Free();
            p.Process();
        }

        /// <summary>
        /// Set of type definitions to consider during processing
        /// of this package.
        /// </summary>
        private TypeDef[] typeDefinitions;

        /// <summary>
        /// The assembly_
        /// </summary>
        private readonly Assembly assembly_;

        private readonly Application application_;

        private readonly Stopwatch stopwatch_;

        private readonly bool execEntryPointSynchronously_;

        /// <summary>
        /// The processed event_
        /// </summary>
        private readonly ManualResetEvent processedEvent_;
        private volatile uint processedResult;

        /// <summary>
        /// Initialize a simple package, not representing a user code
        /// application, but rather just a set of types to register.
        /// </summary>
        /// <param name="typeDefs">Set of type definitions to
        /// consider.</param>
        /// <param name="stopwatch">A watch used to time package loading.</param>
        internal Package(TypeDef[] typeDefs, Stopwatch stopwatch) {
            typeDefinitions = typeDefs;
            stopwatch_ = stopwatch;
            processedEvent_ = new ManualResetEvent(false);
            processedResult = uint.MaxValue;
            assembly_ = null;
            application_ = null;
        }

		/// <summary>
        /// Initializes a new instance of the <see cref="Package" /> class.
        /// </summary>
        /// <param name="typeDefs">Set of type definitions to consider.</param>
        /// <param name="stopwatch">A watch used to time package loading.</param>
        /// <param name="assembly">The assembly that comprise the primary
        /// application code.</param>
        /// <param name="application">The application that is being launched.</param>
        /// <param name="execEntryPointSynchronously">
        /// If true the event for processing complete will be set after the entrypoint returns, 
        /// if set to false the event will be set before the entrypoint executes.
        /// </param>
        internal Package(
            TypeDef[] typeDefs, Stopwatch stopwatch, Assembly assembly, Application application, bool execEntryPointSynchronously) 
            : this(typeDefs, stopwatch) {
            assembly_ = assembly;
            application_ = application;
            execEntryPointSynchronously_ = execEntryPointSynchronously;
        }

        /// <summary>
        /// Processes this instance.
        /// </summary>
        internal void Process()
        {
            Application.CurrentAssigned = application_;
            try {
                ProcessWithinCurrentApplication(application_);
            } finally {
                Application.CurrentAssigned = null;
            }
        }

        /// <summary>
        /// Waits the until processed.
        /// </summary>
        public uint WaitUntilProcessed() {
            processedEvent_.WaitOne();
            return processedResult;
        }

        /// <summary>
        /// Disposes this instance.
        /// </summary>
        public void Dispose() {
            processedEvent_.Dispose();
        }

        void ProcessWithinCurrentApplication(Application application) {
            var unregisteredTypeDefinitions = GetUnregistered(typeDefinitions);

            if (application != null) {
                Application.Index(application_);
            }

            try {
                OnProcessingStarted();

                Db.ImplicitScope(() => {
                    UpdateDatabaseSchemaAndRegisterTypes(unregisteredTypeDefinitions);
                }, 0);

                if (application != null && !StarcounterEnvironment.IsAdministratorApp)
                    AppsBootstrapper.Bootstrap(application.WorkingDirectory);

                // Initializing package for all executables.
                if ((InitInternalHttpHandlers_ != null) && (!packageInitialized_)) {
                    // Registering internal HTTP handlers.
                    InitInternalHttpHandlers_();

                    // Indicating that package is now initialized.
                    packageInitialized_ = true;

                    OnInternalHandlersRegistered();
                }

                // Starting user Main() here.
                if (application != null && execEntryPointSynchronously_)
                    ExecuteEntryPoint(application);

            } catch (Exception e) {
                uint code = 0;
                if (!ErrorCode.TryGetCode(e, out code)) {
                    code = Error.SCERRUNSPECIFIED;
                }
                processedResult = code;
                throw;
            } finally {
                if (processedResult == uint.MaxValue) {
                    processedResult = 0;
                }

                OnProcessingCompleted();
                processedEvent_.Set();
            }

            if (application != null && !execEntryPointSynchronously_)
                ExecuteEntryPoint(application);
        }

        TypeDef[] GetUnregistered(TypeDef[] all) {
            var typeDefs = all;

            var unregisteredTypeDefs = new List<TypeDef>(typeDefs.Length);
            for (int i = 0; i < typeDefs.Length; i++) {
                var typeDef = typeDefs[i];
                var alreadyRegisteredTypeDef = Bindings.GetTypeDef(typeDef.Name);
                if (alreadyRegisteredTypeDef == null) {
                    unregisteredTypeDefs.Add(typeDef);
                } else {
                    // If the type has a different ASSEMBLY than the already
                    // loaded type, we raise an error. We match by exact version,
                    // i.e including the revision and build.

                    bool assemblyMatch = true;
                    if (!AssemblyName.ReferenceMatchesDefinition(
                        typeDef.TypeLoader.AssemblyName,
                        alreadyRegisteredTypeDef.TypeLoader.AssemblyName)) {
                        assemblyMatch = false;
                    } else if (typeDef.TypeLoader.AssemblyName.Version == null) {
                        assemblyMatch = alreadyRegisteredTypeDef.TypeLoader.AssemblyName.Version == null;
                    } else if (alreadyRegisteredTypeDef.TypeLoader.AssemblyName.Version == null) {
                        assemblyMatch = false;
                    } else {
                        assemblyMatch = typeDef.TypeLoader.AssemblyName.Version.Equals(
                            alreadyRegisteredTypeDef.TypeLoader.AssemblyName.Version);
                    }

                    if (!assemblyMatch) {
                        throw ErrorCode.ToException(
                            Starcounter.Error.SCERRTYPEALREADYLOADED,
                            string.Format("Type failing: {0}. Already loaded: {1}",
                            typeDef.TypeLoader.ScopedName,
                            alreadyRegisteredTypeDef.TypeLoader.ScopedName));
                    }

                    // A type with the exact matching name has already been loaded
                    // from an assembly with the exact same matching name and the
                    // exact same version. We are still not certain they are completely
                    // equal, but we won't do a full equality-on-value implementation
                    // now. It's for a future release.
                    // TODO:
                    // Provide full checking of type defintion (including table
                    // definition) to see they fully match.
                }
            }

            return unregisteredTypeDefs.ToArray();
        }

        /// <summary>
        /// Updates the database schema and register types.
        /// </summary>
        private void UpdateDatabaseSchemaAndRegisterTypes(TypeDef[] unregisteredTypeDefs) {

            if (unregisteredTypeDefs.Length != 0)
            {
<<<<<<< HEAD
                if (typeDefs[0].Name == "Starcounter.Internal.Metadata.Token") {
                    uint e = systables.star_prepare_system_tables();
                    if (e != 0) throw ErrorCode.ToException(e);

=======
                if (unregisteredTypeDefs[0].Name == "Starcounter.Internal.Metadata.MaterializedTable") {
>>>>>>> cd400846
                    Starcounter.SqlProcessor.SqlProcessor.PopulateRuntimeMetadata();
                    OnRuntimeMetadataPopulated();
                    // Call CLR class clean up
                    Starcounter.SqlProcessor.SqlProcessor.CleanClrMetadata();
                    OnCleanClrMetadata();

                    ImplicitTransaction.Current(true).SetCurrent();

                    // Populate properties and columns .NET metadata
                    for (int i = 0; i < unregisteredTypeDefs.Length; i++)
                        unregisteredTypeDefs[i].PopulatePropertyDef(unregisteredTypeDefs);
                    OnPopulateMetadataDefs();
                }
                List<TypeDef> updateColumns = new List<TypeDef>();

                for (int i = 0; i < unregisteredTypeDefs.Length; i++)
                {
                    var typeDef = unregisteredTypeDefs[i];
                    var tableDef = typeDef.TableDef;

                    if (CreateOrUpdateDatabaseTable(typeDef))
                        updateColumns.Add(typeDef);

                    // Remap properties representing columns in case the column
                    // order has changed.

                    LoaderHelper.MapPropertyDefsToColumnDefs(
                        tableDef.ColumnDefs, typeDef.PropertyDefs, out typeDef.ColumnRuntimeTypes
                        );
                }
                foreach (TypeDef typeDef in updateColumns)
                    Db.Transaction(delegate {
                        MetadataPopulation.CreateColumnInstances(typeDef);
                    });

#if DEBUG   // Assure that parents were set.
                foreach (TypeDef typeDef in updateColumns) {
                    RawView thisView = Db.SQL<RawView>("select v from rawview v where fullname =?",
                typeDef.TableDef.Name).First;
                    Starcounter.Internal.Metadata.MaterializedTable matTab = Db.SQL<Starcounter.Internal.Metadata.MaterializedTable>(
                        "select t from materializedtable t where name = ?", typeDef.TableDef.Name).First;
                    Debug.Assert(thisView.MaterializedTable.Equals(matTab));
                    Debug.Assert(matTab != null);
                    RawView parentTab = Db.SQL<RawView>(
                        "select v from rawview v where fullname = ?", typeDef.TableDef.BaseName).First;
                    Debug.Assert(matTab.BaseTable == null && parentTab == null ||
                        matTab.BaseTable != null && parentTab != null &&
                        matTab.BaseTable.Equals(parentTab.MaterializedTable) && thisView.Inherits.Equals(parentTab));
                }
#endif
                OnDatabaseSchemaCheckedAndUpdated();

                Bindings.RegisterTypeDefs(unregisteredTypeDefs);

                OnTypeDefsRegistered();

                QueryModule.UpdateSchemaInfo(unregisteredTypeDefs);

                OnQueryModuleSchemaInfoUpdated();

                // User-level classes are self registering and report in to
                // the installed host manager on first use (via an emitted call
                // in the static class constructor). For system classes, we
                // have to do this by hand.
<<<<<<< HEAD
                if (typeDefs[0].TableDef.Name == "Starcounter.Internal.Metadata.Token") {
=======
                if (unregisteredTypeDefs[0].TableDef.Name == "materialized_table") {
>>>>>>> cd400846
                    InitTypeSpecifications();
                    OnTypeSpecificationsInitialized();
                }

                MetadataPopulation.PopulateClrMetadata(unregisteredTypeDefs);
                OnPopulateClrMetadata();
            }
        }

        private void InitTypeSpecifications() {
            HostManager.InitTypeSpecification(typeof(Starcounter.Internal.Metadata.Token.__starcounterTypeSpecification));
            HostManager.InitTypeSpecification(typeof(Starcounter.Internal.Metadata.MaterializedTable.__starcounterTypeSpecification));
            HostManager.InitTypeSpecification(typeof(Starcounter.Internal.Metadata.MaterializedColumn.__starcounterTypeSpecification));
            HostManager.InitTypeSpecification(typeof(Starcounter.Internal.Metadata.MaterializedIndex.__starcounterTypeSpecification));
            HostManager.InitTypeSpecification(typeof(Starcounter.Internal.Metadata.MaterializedIndexColumn.__starcounterTypeSpecification));

            HostManager.InitTypeSpecification(typeof(Starcounter.Metadata.Type.__starcounterTypeSpecification));
            HostManager.InitTypeSpecification(typeof(Starcounter.Metadata.DbPrimitiveType.__starcounterTypeSpecification));
            HostManager.InitTypeSpecification(typeof(Starcounter.Metadata.MapPrimitiveType.__starcounterTypeSpecification));
            HostManager.InitTypeSpecification(typeof(ClrPrimitiveType.__starcounterTypeSpecification));

            HostManager.InitTypeSpecification(typeof(Table.__starcounterTypeSpecification));
            HostManager.InitTypeSpecification(typeof(Starcounter.Internal.Metadata.HostMaterializedTable.__starcounterTypeSpecification));
            HostManager.InitTypeSpecification(typeof(RawView.__starcounterTypeSpecification));
            HostManager.InitTypeSpecification(typeof(VMView.__starcounterTypeSpecification));
            HostManager.InitTypeSpecification(typeof(ClrClass.__starcounterTypeSpecification));

            HostManager.InitTypeSpecification(typeof(Member.__starcounterTypeSpecification));
            HostManager.InitTypeSpecification(typeof(Column.__starcounterTypeSpecification));
            HostManager.InitTypeSpecification(typeof(CodeProperty.__starcounterTypeSpecification));

            HostManager.InitTypeSpecification(typeof(Index.__starcounterTypeSpecification));
            HostManager.InitTypeSpecification(typeof(IndexedColumn.__starcounterTypeSpecification));
        }

        /// <summary>
        /// Creates the or update database table.
        /// </summary>
        /// <param name="tableDef">The table def.</param>
        /// <returns>TableDef.</returns>
        private bool CreateOrUpdateDatabaseTable(TypeDef typeDef) {
            TableDef tableDef = typeDef.TableDef;
            string tableName = tableDef.Name;
            TableDef storedTableDef = null;
            TableDef pendingUpgradeTableDef = null;
            bool updated = false;

            Db.Transaction(() => {
                storedTableDef = Db.LookupTable(tableName);
                pendingUpgradeTableDef = Db.LookupTable(TableUpgrade.CreatePendingUpdateTableName(tableName));
            });

            if (pendingUpgradeTableDef != null) {
                var continueTableUpgrade = new TableUpgrade(tableName, storedTableDef, pendingUpgradeTableDef);
                storedTableDef = continueTableUpgrade.ContinueEval();
                Db.Transaction(delegate {
                    MetadataPopulation.UpgradeRawTableInstance(typeDef);
                    updated = true;
                });
            }
            //Thread.Sleep(2000);
            if (storedTableDef == null) {
                var tableCreate = new TableCreate(tableDef);
                storedTableDef = tableCreate.Eval();
                Db.Transaction(delegate {
                    MetadataPopulation.CreateRawTableInstance(typeDef);
                    updated = true;
                });
            } else if (!storedTableDef.Equals(tableDef)) {
                var tableUpgrade = new TableUpgrade(tableName, storedTableDef, tableDef);
                storedTableDef = tableUpgrade.Eval();
                Db.Transaction(delegate {
                    MetadataPopulation.UpgradeRawTableInstance(typeDef);
                    updated = true;
                });
            }
            typeDef.TableDef = storedTableDef;

            return updated;
        }

        /// <summary>
        /// Executes the entry point.
        /// </summary>
        private void ExecuteEntryPoint(Application application) {
            var entrypoint = assembly_.EntryPoint;

            try {
                if (entrypoint.GetParameters().Length == 0) {

                    Db.ImplicitScope(() => {
                        entrypoint.Invoke(null, null);
                    });

                } else {
                    var arguments = application.Arguments ?? new string[0];

                    Db.ImplicitScope(() => {
                        entrypoint.Invoke(null, new object[] { arguments });
                    });

                }
            } catch (TargetInvocationException te) {
                var entrypointException = te.InnerException;
                if (entrypointException == null) throw;

                var detail = entrypointException.Message;
                if (!ErrorCode.IsFromErrorCode(entrypointException)) {
                    detail = entrypointException.ToString();
                }

                throw ErrorCode.ToException(Error.SCERRFAILINGENTRYPOINT, te, detail);
            }

            OnEntryPointExecuted();
        }

        private void OnProcessingStarted() { Trace("Package started."); }
        private void OnInternalHandlersRegistered() { Trace("Internal handlers were registered."); }
        private void OnDatabaseSchemaCheckedAndUpdated() { Trace("Database schema checked and updated."); }
        private void OnTypeDefsRegistered() { Trace("Type definitions registered."); }
        private void OnQueryModuleSchemaInfoUpdated() { Trace("Query module schema information updated."); }
        private void OnEntryPointExecuted() { Trace("Entry point executed."); }
        private void OnProcessingCompleted() { Trace("Processing completed."); }
        private void OnTypeSpecificationsInitialized() { Trace("System type specifications initialized."); }
        private void OnRuntimeMetadataPopulated() { Trace("Runtime meta-data tables were created and populated with initial data."); }
        private void OnCleanClrMetadata() { Trace("CLR view meta-data were deleted on host start."); }
        private void OnPopulateClrMetadata() { Trace("CLR view meta-data were populated for the given types."); }
        private void OnPopulateMetadataDefs() { Trace("Properties and columns were populated for the given meta-types."); }

        [Conditional("TRACE")]
        private void Trace(string message)
        {
            Diagnostics.WriteTrace(Loader.Log.Source, stopwatch_.ElapsedTicks, message);
            Diagnostics.WriteTimeStamp(Loader.Log.Source, message);
        }
    }
}<|MERGE_RESOLUTION|>--- conflicted
+++ resolved
@@ -250,14 +250,10 @@
 
             if (unregisteredTypeDefs.Length != 0)
             {
-<<<<<<< HEAD
-                if (typeDefs[0].Name == "Starcounter.Internal.Metadata.Token") {
+                if (unregisteredTypeDefs[0].Name == "Starcounter.Internal.Metadata.Token") {
                     uint e = systables.star_prepare_system_tables();
                     if (e != 0) throw ErrorCode.ToException(e);
 
-=======
-                if (unregisteredTypeDefs[0].Name == "Starcounter.Internal.Metadata.MaterializedTable") {
->>>>>>> cd400846
                     Starcounter.SqlProcessor.SqlProcessor.PopulateRuntimeMetadata();
                     OnRuntimeMetadataPopulated();
                     // Call CLR class clean up
@@ -271,6 +267,7 @@
                         unregisteredTypeDefs[i].PopulatePropertyDef(unregisteredTypeDefs);
                     OnPopulateMetadataDefs();
                 }
+                
                 List<TypeDef> updateColumns = new List<TypeDef>();
 
                 for (int i = 0; i < unregisteredTypeDefs.Length; i++)
@@ -322,11 +319,8 @@
                 // the installed host manager on first use (via an emitted call
                 // in the static class constructor). For system classes, we
                 // have to do this by hand.
-<<<<<<< HEAD
-                if (typeDefs[0].TableDef.Name == "Starcounter.Internal.Metadata.Token") {
-=======
-                if (unregisteredTypeDefs[0].TableDef.Name == "materialized_table") {
->>>>>>> cd400846
+                
+                if (unregisteredTypeDefs[0].TableDef.Name == "Starcounter.Internal.Metadata.Token") {
                     InitTypeSpecifications();
                     OnTypeSpecificationsInitialized();
                 }
