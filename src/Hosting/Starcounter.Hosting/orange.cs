﻿// ***********************************************************************
// <copyright file="orange.cs" company="Starcounter AB">
//     Copyright (c) Starcounter AB.  All rights reserved.
// </copyright>
// ***********************************************************************

using Starcounter.Internal;
using System.Runtime.InteropServices;

namespace StarcounterInternal.Hosting
{
    /// <summary>
    /// Class orange
    /// </summary>
    public static class orange
    {
        /// <summary>
        /// The hmenv_
        /// </summary>
        private static ulong hmenv_;

        /// <summary>
        /// Orange_setups the specified hmenv.
        /// </summary>
        /// <param name="hmenv">The hmenv.</param>
        public static void orange_setup(ulong hmenv)
        {
            hmenv_ = hmenv;
        }

#if false
        private static unsafe sccorelib.THREAD_ENTER th_enter = new sccorelib.THREAD_ENTER(orange_thread_enter);
        private static unsafe sccorelib.THREAD_LEAVE th_leave = new sccorelib.THREAD_LEAVE(orange_thread_leave);
#endif
        /// <summary>
        /// The th_start
        /// </summary>
        private static unsafe sccorelib.THREAD_START th_start = new sccorelib.THREAD_START(orange_thread_start);
#if false
        private static unsafe sccorelib.THREAD_RESET th_reset = new sccorelib.THREAD_RESET(orange_thread_reset);
#endif
        /// <summary>
        /// The th_yield
        /// </summary>
        private static unsafe sccorelib.THREAD_YIELD th_yield = new sccorelib.THREAD_YIELD(orange_thread_yield);
#if false
        private static unsafe sccorelib.VPROC_BGTASK vp_bgtask = new sccorelib.VPROC_BGTASK(orange_vproc_bgtask);
        private static unsafe sccorelib.VPROC_CTICK vp_ctick = new sccorelib.VPROC_CTICK(orange_vproc_ctick);
        private static unsafe sccorelib.VPROC_IDLE vp_idle = new sccorelib.VPROC_IDLE(orange_vproc_idle);
        private static unsafe sccorelib.VPROC_WAIT vp_wait = new sccorelib.VPROC_WAIT(orange_vproc_wait);
#endif
        /// <summary>
        /// The al_stall
        /// </summary>
        private static unsafe sccorelib.ALERT_STALL al_stall = new sccorelib.ALERT_STALL(orange_alert_stall);
#if false
        private static unsafe sccorelib.ALERT_LOWMEM al_lowmem = new sccorelib.ALERT_LOWMEM(orange_alert_lowmem);
#endif

        /// <summary>
        /// Sccoredbh_inits the specified hmenv.
        /// </summary>
        /// <param name="hmenv">The hmenv.</param>
        /// <returns>System.UInt32.</returns>
        [DllImport("sccoredbh.dll", CallingConvention = CallingConvention.StdCall)]
        public static extern unsafe uint sccoredbh_init(ulong hmenv);

        [DllImport("sccoredbh.dll", CallingConvention = CallingConvention.StdCall)]
        static extern unsafe uint sccoredbh_get_image_version();

        [DllImport("sccoredbh.dll", CallingConvention = CallingConvention.StdCall)]
        static extern unsafe uint sccoredbh_get_image_magic();

        public static void GetRuntimeImageSymbols(out uint imageVersion, out uint magic) {
            imageVersion = sccoredbh_get_image_version();
            magic = sccoredbh_get_image_magic();
        }

        /// <summary>
        /// Orange_configure_scheduler_callbackses the specified setup.
        /// </summary>
        /// <param name="setup">The setup.</param>
        public static unsafe void orange_configure_scheduler_callbacks(ref sccorelib.CM2_SETUP setup)
        {
            sccoredbh_init(hmenv_);

            void* hModule = Kernel32.LoadLibraryA("sccoredbh.dll");
            setup.th_enter = Kernel32.GetProcAddress(hModule, "sccoredbh_thread_enter");
            setup.th_leave = Kernel32.GetProcAddress(hModule, "sccoredbh_thread_leave");
            setup.th_reset = Kernel32.GetProcAddress(hModule, "sccoredbh_thread_reset");
            setup.vp_bgtask = Kernel32.GetProcAddress(hModule, "sccoredbh_vproc_bgtask");
            setup.vp_ctick = Kernel32.GetProcAddress(hModule, "sccoredbh_vproc_ctick");
            setup.vp_idle = Kernel32.GetProcAddress(hModule, "sccoredbh_vproc_idle");
            setup.vp_wait = Kernel32.GetProcAddress(hModule, "sccoredbh_vproc_wait");
            setup.al_lowmem = Kernel32.GetProcAddress(hModule, "sccoredbh_alert_lowmem");

#if false
            setup.th_enter = (void*)Marshal.GetFunctionPointerForDelegate(th_enter);
            setup.th_leave = (void*)Marshal.GetFunctionPointerForDelegate(th_leave);
#endif
            setup.th_start = (void*)Marshal.GetFunctionPointerForDelegate(th_start);
#if false
            setup.th_reset = (void*)Marshal.GetFunctionPointerForDelegate(th_reset);
#endif
            setup.th_yield = (void*)Marshal.GetFunctionPointerForDelegate(th_yield);
#if false
            setup.vp_bgtask = (void*)Marshal.GetFunctionPointerForDelegate(vp_bgtask);
            setup.vp_ctick = (void*)Marshal.GetFunctionPointerForDelegate(vp_ctick);
            setup.vp_idle = (void*)Marshal.GetFunctionPointerForDelegate(vp_idle);
            setup.vp_wait = (void*)Marshal.GetFunctionPointerForDelegate(vp_wait);
#endif
            setup.al_stall = (void*)Marshal.GetFunctionPointerForDelegate(al_stall);
#if false
            setup.al_lowmem = (void*)Marshal.GetFunctionPointerForDelegate(al_lowmem);
#endif
            //setup.pex_ctxt = null;

        }

        /// <summary>
        /// The on_new_schema
        /// </summary>
        private static sccoredb.ON_NEW_SCHEMA on_new_schema = new sccoredb.ON_NEW_SCHEMA(orange_on_new_schema);

        /// <summary>
        /// </summary>
        public static unsafe void orange_configure_database_callbacks(ref sccoredb.STAR_SYSTEM_CALLBACKS callbacks)
        {
            void* hModule = Kernel32.LoadLibraryA("coalmine.dll");
            if (hModule == null) throw Starcounter.ErrorCode.ToException(Error.SCERRUNSPECIFIED);
            callbacks.yield = Kernel32.GetProcAddress(hModule, "cm3_yieldc");
            if (callbacks.yield == null) throw Starcounter.ErrorCode.ToException(Error.SCERRUNSPECIFIED);
            callbacks.ping = Kernel32.GetProcAddress(hModule, "cm4_ping");
            if (callbacks.ping == null) throw Starcounter.ErrorCode.ToException(Error.SCERRUNSPECIFIED);
            callbacks.query_highmem_cond = Kernel32.GetProcAddress(hModule, "cm5_query_highmem_cond");
            if (callbacks.query_highmem_cond == null) throw Starcounter.ErrorCode.ToException(Error.SCERRUNSPECIFIED);

            callbacks.on_thread_not_attached = Kernel32.GetProcAddress(hModule, "cm3_eautodet");
            if (callbacks.on_thread_not_attached == null) throw Starcounter.ErrorCode.ToException(Error.SCERRUNSPECIFIED);

            callbacks.on_new_schema = (void*)Marshal.GetFunctionPointerForDelegate(on_new_schema);
            callbacks.on_no_transaction = (void*)System.IntPtr.Zero;
        }

#if false
        private static unsafe void orange_thread_enter(void* hsched, byte cpun, void* p, int init)
        {
	        uint r;
	        void *wtds;
	        ushort size;
            r = coalmine.cm3_get_wtds(0, &wtds, &size);
	        if (r == 0)
	        {
		        ulong tpid;
		        r = coalmine.cm3_get_tpid(0, &tpid);
                if (r == 0) r = sccoredb.star_attach(tpid, wtds, init);
	        }
            if (r == 0) return;
            orange_fatal_error(r);
        }
#endif

#if false
        private static unsafe void orange_thread_leave(void* hsched, byte cpun, void* p, uint yr)
        {
        	uint arg;
	        switch (yr)
	        {
            case 4: // coalmine.CM5_YIELD_REASON_DETACHED:
            case 5: // coalmine.CM5_YIELD_REASON_BLOCKED:
		        arg = sccoredb.STAR_RELEASE_SNAPHOT;
		        break;
	        case 7:
		        arg = sccoredb.STAR_RELEASE_ALL;
		        break;
	        default:
                arg = sccoredb.STAR_RELEASE_NOTHING;
		        break;
	        };
            uint r = sccoredb.star_detach(arg);
            if (r == 0) return;
            orange_fatal_error(r);
        }
#endif

        /// <summary>
        /// Called when [thread start].
        /// </summary>
        /// <param name="sf">The sf.</param>
        private static void OnThreadStart(uint sf) {
            if ((sf & sccorelib.CM5_START_FLAG_FIRST_THREAD) != 0) {
                // First thread started by scheduler.
            }
        }

        /// <summary>
        /// Orange_thread_starts the specified hsched.
        /// </summary>
        /// <param name="hsched">The hsched.</param>
        /// <param name="cpun">The cpun.</param>
        /// <param name="p">The p.</param>
        /// <param name="sf">The sf.</param>
        private static unsafe void orange_thread_start(void* hsched, byte cpun, void* p, uint sf)
        {
            OnThreadStart(sf);
            Processor.RunMessageLoop(hsched);
        }

#if false
        private static unsafe void orange_thread_reset(void* hsched, byte cpun, void* p)
        {
            uint r = sccoredb.star_reset();
            if (r == 0) return;
            orange_fatal_error(r);
        }
#endif

        /// <summary>
        /// Orange_thread_yields the specified hsched.
        /// </summary>
        /// <param name="hsched">The hsched.</param>
        /// <param name="cpun">The cpun.</param>
        /// <param name="p">The p.</param>
        /// <param name="yr">The yr.</param>
        /// <returns>System.Int32.</returns>
        private static unsafe int orange_thread_yield(void* hsched, byte cpun, void* p, uint yr)
        {
            // Disallow yield because timesup or manual yields if managed
            // debugger is attached.

            switch (yr)
            {
            case sccorelib.CM5_YIELD_REASON_TIMES_UP:
            case sccorelib.CM5_YIELD_REASON_USER_INITIATED:
                return System.Diagnostics.Debugger.IsAttached ? 0 : 1;
            default:
                return 1;
            }
        }

#if false
        private static unsafe void orange_vproc_bgtask(void* hsched, byte cpun, void* p) {
        }

        private static unsafe void orange_vproc_ctick(void* hsched, byte cpun, uint psec)
        {
            sccoredb.star_advance_clock(cpun);

            // TODO: Here be session clock advance.

            if (cpun == 0)
            {
                sccorelib.mh4_menv_trim_cache(hmenv_, 1);
            }
        }

        private static unsafe int orange_vproc_idle(void* hsched, byte cpun, void* p)
        {
            int callAgainIfStillIdle;
            uint e = sccoredb.star_idle_task(&callAgainIfStillIdle);
            if (e == 0) return callAgainIfStillIdle;
            orange_fatal_error(e);
            return 0;
        }

        private static unsafe void orange_vproc_wait(void* hsched, byte cpun, void* p) { }
#endif

        /// <summary>
        /// Orange_alert_stalls the specified hsched.
        /// </summary>
        /// <param name="hsched">The hsched.</param>
        /// <param name="p">The p.</param>
        /// <param name="cpun">The cpun.</param>
        /// <param name="sr">The sr.</param>
        /// <param name="sc">The sc.</param>
        private static unsafe void orange_alert_stall(void* hsched, void* p, byte cpun, uint sr, uint sc)
        {
            // We have a stalling scheduler....
        }

#if false
        private static unsafe void orange_alert_lowmem(void* hsched, void* p, uint lr)
        {
            uint rt = lr; // Resource type matched callback code.
            uint r = sccoredb.star_star_alert_low_memory(rt);
            if (r == 0)
            {
                byte cpun;
                r = sccorelib.cm3_get_cpun(null, &cpun);

                if (r == 0)
                {
                    // This is a worker thread.

                    return;
                }
                else
                {
                    // This is the monitor thread.

                    if (lr == sccorelib.CM5_LOWMEM_REASON_PHYSICAL_MEMORY)
                    {
                        sccorelib.mh4_menv_trim_cache(hmenv_, 0);
                    }
                }

                return;
            }

            orange_fatal_error(r);
        }
#endif

        private static void SetYieldBlock() {
            uint r = sccorelib.cm3_set_yblk((System.IntPtr)0);
            if (r == 0) return;
            orange_fatal_error(r);
        }

        private static void ReleaseYieldBlock() {
            uint r = sccorelib.cm3_rel_yblk((System.IntPtr)0);
            if (r == 0) return;
            orange_fatal_error(r);
        }

        /// <summary>
        /// Orange_on_new_schemas the specified generation.
        /// </summary>
        /// <param name="generation">The generation.</param>
        private static void orange_on_new_schema(ulong generation) {
            // Thread is not allowed to yield while executing callback.

            SetYieldBlock();
            try {
                try {
                    Starcounter.ThreadData.Current.Scheduler.InvalidateCache(generation);
                }
                catch (System.Exception ex) {
                    if (!ExceptionManager.HandleUnhandledException(ex)) throw;
                }
            }
            finally {
                ReleaseYieldBlock();
            }
        }

<<<<<<< HEAD
=======
        private static uint orange_on_no_transaction() {
            // Thread is not allowed to yield while executing callback.

            SetYieldBlock();
            try {
                try {
                    //TODO: 
                    // This callback should no longer be called (and will be removed), since an implicit transaction
                    // always should be set. If it is called it is an bug where the implicit transaction is missing.
                    return 0;
                }
                catch (System.OutOfMemoryException) {
                    return Starcounter.Error.SCERROUTOFMEMORY;
                }
                catch (System.Exception ex) {
                    if (!ExceptionManager.HandleUnhandledException(ex)) throw;
                    return Starcounter.Error.SCERRUNSPECIFIED;
                }
            }
            finally {
                ReleaseYieldBlock();
            }
        }

>>>>>>> 7e08124d
        /// <summary>
        /// Orange_fatal_errors the specified e.
        /// </summary>
        /// <param name="e">The e.</param>
        private static void orange_fatal_error(uint e)
        {
            sccoreapp.sccoreapp_log_critical_code(e);
            Kernel32.ExitProcess(e);
        }
    }

    /// <summary>
    /// Class orange_nodb
    /// </summary>
    public static class orange_nodb
    {

        /// <summary>
        /// The hmenv_
        /// </summary>
        private static ulong hmenv_;

        /// <summary>
        /// Orange_setups the specified hmenv.
        /// </summary>
        /// <param name="hmenv">The hmenv.</param>
        public static void orange_setup(ulong hmenv)
        {
            hmenv_ = hmenv;
        }

        /// <summary>
        /// The th_enter
        /// </summary>
        private static unsafe sccorelib.THREAD_ENTER th_enter = new sccorelib.THREAD_ENTER(orange_thread_enter);
        /// <summary>
        /// The th_leave
        /// </summary>
        private static unsafe sccorelib.THREAD_LEAVE th_leave = new sccorelib.THREAD_LEAVE(orange_thread_leave);
        /// <summary>
        /// The th_start
        /// </summary>
        private static unsafe sccorelib.THREAD_START th_start = new sccorelib.THREAD_START(orange_thread_start);
        /// <summary>
        /// The th_reset
        /// </summary>
        private static unsafe sccorelib.THREAD_RESET th_reset = new sccorelib.THREAD_RESET(orange_thread_reset);
        /// <summary>
        /// The th_yield
        /// </summary>
        private static unsafe sccorelib.THREAD_YIELD th_yield = new sccorelib.THREAD_YIELD(orange_thread_yield);
        /// <summary>
        /// The vp_bgtask
        /// </summary>
        private static unsafe sccorelib.VPROC_BGTASK vp_bgtask = new sccorelib.VPROC_BGTASK(orange_vproc_bgtask);
        /// <summary>
        /// The vp_ctick
        /// </summary>
        private static unsafe sccorelib.VPROC_CTICK vp_ctick = new sccorelib.VPROC_CTICK(orange_vproc_ctick);
        /// <summary>
        /// The vp_idle
        /// </summary>
        private static unsafe sccorelib.VPROC_IDLE vp_idle = new sccorelib.VPROC_IDLE(orange_vproc_idle);
        /// <summary>
        /// The vp_wait
        /// </summary>
        private static unsafe sccorelib.VPROC_WAIT vp_wait = new sccorelib.VPROC_WAIT(orange_vproc_wait);
        /// <summary>
        /// The al_stall
        /// </summary>
        private static unsafe sccorelib.ALERT_STALL al_stall = new sccorelib.ALERT_STALL(orange_alert_stall);
        /// <summary>
        /// The al_lowmem
        /// </summary>
        private static unsafe sccorelib.ALERT_LOWMEM al_lowmem = new sccorelib.ALERT_LOWMEM(orange_alert_lowmem);

        /// <summary>
        /// Orange_configure_scheduler_callbackses the specified setup.
        /// </summary>
        /// <param name="setup">The setup.</param>
        public static unsafe void orange_configure_scheduler_callbacks(ref sccorelib.CM2_SETUP setup)
        {
            setup.th_enter = (void*)Marshal.GetFunctionPointerForDelegate(th_enter);
            setup.th_leave = (void*)Marshal.GetFunctionPointerForDelegate(th_leave);
            setup.th_start = (void*)Marshal.GetFunctionPointerForDelegate(th_start);
            setup.th_reset = (void*)Marshal.GetFunctionPointerForDelegate(th_reset);
            setup.th_yield = (void*)Marshal.GetFunctionPointerForDelegate(th_yield);
            setup.vp_bgtask = (void*)Marshal.GetFunctionPointerForDelegate(vp_bgtask);
            setup.vp_ctick = (void*)Marshal.GetFunctionPointerForDelegate(vp_ctick);
            setup.vp_idle = (void*)Marshal.GetFunctionPointerForDelegate(vp_idle);
            setup.vp_wait = (void*)Marshal.GetFunctionPointerForDelegate(vp_wait);
            setup.al_stall = (void*)Marshal.GetFunctionPointerForDelegate(al_stall);
            setup.al_lowmem = (void*)Marshal.GetFunctionPointerForDelegate(al_lowmem);
            //setup.pex_ctxt = null;

        }

        /// <summary>
        /// Orange_thread_enters the specified hsched.
        /// </summary>
        /// <param name="hsched">The hsched.</param>
        /// <param name="cpun">The cpun.</param>
        /// <param name="p">The p.</param>
        /// <param name="init">The init.</param>
        private static unsafe void orange_thread_enter(void* hsched, byte cpun, void* p, int init) { }

        /// <summary>
        /// Orange_thread_leaves the specified hsched.
        /// </summary>
        /// <param name="hsched">The hsched.</param>
        /// <param name="cpun">The cpun.</param>
        /// <param name="p">The p.</param>
        /// <param name="yr">The yr.</param>
        private static unsafe void orange_thread_leave(void* hsched, byte cpun, void* p, uint yr) { }

        /// <summary>
        /// Orange_thread_starts the specified hsched.
        /// </summary>
        /// <param name="hsched">The hsched.</param>
        /// <param name="cpun">The cpun.</param>
        /// <param name="p">The p.</param>
        /// <param name="ignore">The ignore.</param>
        private static unsafe void orange_thread_start(void* hsched, byte cpun, void* p, uint ignore)
        {
            Processor.RunMessageLoop(hsched);
        }

        /// <summary>
        /// Orange_thread_resets the specified hsched.
        /// </summary>
        /// <param name="hsched">The hsched.</param>
        /// <param name="cpun">The cpun.</param>
        /// <param name="p">The p.</param>
        private static unsafe void orange_thread_reset(void* hsched, byte cpun, void* p) { }

        /// <summary>
        /// Orange_thread_yields the specified hsched.
        /// </summary>
        /// <param name="hsched">The hsched.</param>
        /// <param name="cpun">The cpun.</param>
        /// <param name="p">The p.</param>
        /// <param name="yr">The yr.</param>
        /// <returns>System.Int32.</returns>
        private static unsafe int orange_thread_yield(void* hsched, byte cpun, void* p, uint yr)
        {
            // Disallow yield because timesup or manual yields if managed
            // debugger is attached.

            switch (yr)
            {
                case sccorelib.CM5_YIELD_REASON_TIMES_UP:
                case sccorelib.CM5_YIELD_REASON_USER_INITIATED:
                    return System.Diagnostics.Debugger.IsAttached ? 0 : 1;
                default:
                    return 1;
            }
        }

        /// <summary>
        /// Orange_vproc_bgtasks the specified hsched.
        /// </summary>
        /// <param name="hsched">The hsched.</param>
        /// <param name="cpun">The cpun.</param>
        /// <param name="p">The p.</param>
        private static unsafe void orange_vproc_bgtask(void* hsched, byte cpun, void* p) { }

        /// <summary>
        /// Orange_vproc_cticks the specified hsched.
        /// </summary>
        /// <param name="hsched">The hsched.</param>
        /// <param name="cpun">The cpun.</param>
        /// <param name="psec">The psec.</param>
        private static unsafe void orange_vproc_ctick(void* hsched, byte cpun, uint psec)
        {
            if (cpun == 0)
            {
                sccorelib.mh4_menv_trim_cache(hmenv_, 1);
            }
        }

        /// <summary>
        /// Orange_vproc_idles the specified hsched.
        /// </summary>
        /// <param name="hsched">The hsched.</param>
        /// <param name="cpun">The cpun.</param>
        /// <param name="p">The p.</param>
        /// <returns>System.Int32.</returns>
        private static unsafe int orange_vproc_idle(void* hsched, byte cpun, void* p)
        {
            return 0;
        }

        /// <summary>
        /// Orange_vproc_waits the specified hsched.
        /// </summary>
        /// <param name="hsched">The hsched.</param>
        /// <param name="cpun">The cpun.</param>
        /// <param name="p">The p.</param>
        private static unsafe void orange_vproc_wait(void* hsched, byte cpun, void* p) { }

        /// <summary>
        /// Orange_alert_stalls the specified hsched.
        /// </summary>
        /// <param name="hsched">The hsched.</param>
        /// <param name="p">The p.</param>
        /// <param name="cpun">The cpun.</param>
        /// <param name="sr">The sr.</param>
        /// <param name="sc">The sc.</param>
        private static unsafe void orange_alert_stall(void* hsched, void* p, byte cpun, uint sr, uint sc) { }

        /// <summary>
        /// Orange_alert_lowmems the specified hsched.
        /// </summary>
        /// <param name="hsched">The hsched.</param>
        /// <param name="p">The p.</param>
        /// <param name="lr">The lr.</param>
        private static unsafe void orange_alert_lowmem(void* hsched, void* p, uint lr)
        {
            byte cpun;
            uint r = sccorelib.cm3_get_cpun(null, &cpun);

            if (r == 0)
            {
                // This is a worker thread.

                return;
            }
            else
            {
                // This is the monitor thread.

                if (lr == sccorelib.CM5_LOWMEM_REASON_PHYSICAL_MEMORY)
                {
                    sccorelib.mh4_menv_alert_lowmem(hmenv_);
                    sccorelib.mh4_menv_trim_cache(hmenv_, 0);
                }
            }
        }

        /// <summary>
        /// Orange_fatal_errors the specified e.
        /// </summary>
        /// <param name="e">The e.</param>
        private static void orange_fatal_error(uint e)
        {
            sccoreapp.sccoreapp_log_critical_code(e);
            Kernel32.ExitProcess(e);
        }
    }
}
<|MERGE_RESOLUTION|>--- conflicted
+++ resolved
@@ -1,624 +1,597 @@
-﻿// ***********************************************************************
-// <copyright file="orange.cs" company="Starcounter AB">
-//     Copyright (c) Starcounter AB.  All rights reserved.
-// </copyright>
-// ***********************************************************************
-
-using Starcounter.Internal;
-using System.Runtime.InteropServices;
-
-namespace StarcounterInternal.Hosting
-{
-    /// <summary>
-    /// Class orange
-    /// </summary>
-    public static class orange
-    {
-        /// <summary>
-        /// The hmenv_
-        /// </summary>
-        private static ulong hmenv_;
-
-        /// <summary>
-        /// Orange_setups the specified hmenv.
-        /// </summary>
-        /// <param name="hmenv">The hmenv.</param>
-        public static void orange_setup(ulong hmenv)
-        {
-            hmenv_ = hmenv;
-        }
-
-#if false
-        private static unsafe sccorelib.THREAD_ENTER th_enter = new sccorelib.THREAD_ENTER(orange_thread_enter);
-        private static unsafe sccorelib.THREAD_LEAVE th_leave = new sccorelib.THREAD_LEAVE(orange_thread_leave);
-#endif
-        /// <summary>
-        /// The th_start
-        /// </summary>
-        private static unsafe sccorelib.THREAD_START th_start = new sccorelib.THREAD_START(orange_thread_start);
-#if false
-        private static unsafe sccorelib.THREAD_RESET th_reset = new sccorelib.THREAD_RESET(orange_thread_reset);
-#endif
-        /// <summary>
-        /// The th_yield
-        /// </summary>
-        private static unsafe sccorelib.THREAD_YIELD th_yield = new sccorelib.THREAD_YIELD(orange_thread_yield);
-#if false
-        private static unsafe sccorelib.VPROC_BGTASK vp_bgtask = new sccorelib.VPROC_BGTASK(orange_vproc_bgtask);
-        private static unsafe sccorelib.VPROC_CTICK vp_ctick = new sccorelib.VPROC_CTICK(orange_vproc_ctick);
-        private static unsafe sccorelib.VPROC_IDLE vp_idle = new sccorelib.VPROC_IDLE(orange_vproc_idle);
-        private static unsafe sccorelib.VPROC_WAIT vp_wait = new sccorelib.VPROC_WAIT(orange_vproc_wait);
-#endif
-        /// <summary>
-        /// The al_stall
-        /// </summary>
-        private static unsafe sccorelib.ALERT_STALL al_stall = new sccorelib.ALERT_STALL(orange_alert_stall);
-#if false
-        private static unsafe sccorelib.ALERT_LOWMEM al_lowmem = new sccorelib.ALERT_LOWMEM(orange_alert_lowmem);
-#endif
-
-        /// <summary>
-        /// Sccoredbh_inits the specified hmenv.
-        /// </summary>
-        /// <param name="hmenv">The hmenv.</param>
-        /// <returns>System.UInt32.</returns>
-        [DllImport("sccoredbh.dll", CallingConvention = CallingConvention.StdCall)]
-        public static extern unsafe uint sccoredbh_init(ulong hmenv);
-
-        [DllImport("sccoredbh.dll", CallingConvention = CallingConvention.StdCall)]
-        static extern unsafe uint sccoredbh_get_image_version();
-
-        [DllImport("sccoredbh.dll", CallingConvention = CallingConvention.StdCall)]
-        static extern unsafe uint sccoredbh_get_image_magic();
-
-        public static void GetRuntimeImageSymbols(out uint imageVersion, out uint magic) {
-            imageVersion = sccoredbh_get_image_version();
-            magic = sccoredbh_get_image_magic();
-        }
-
-        /// <summary>
-        /// Orange_configure_scheduler_callbackses the specified setup.
-        /// </summary>
-        /// <param name="setup">The setup.</param>
-        public static unsafe void orange_configure_scheduler_callbacks(ref sccorelib.CM2_SETUP setup)
-        {
-            sccoredbh_init(hmenv_);
-
-            void* hModule = Kernel32.LoadLibraryA("sccoredbh.dll");
-            setup.th_enter = Kernel32.GetProcAddress(hModule, "sccoredbh_thread_enter");
-            setup.th_leave = Kernel32.GetProcAddress(hModule, "sccoredbh_thread_leave");
-            setup.th_reset = Kernel32.GetProcAddress(hModule, "sccoredbh_thread_reset");
-            setup.vp_bgtask = Kernel32.GetProcAddress(hModule, "sccoredbh_vproc_bgtask");
-            setup.vp_ctick = Kernel32.GetProcAddress(hModule, "sccoredbh_vproc_ctick");
-            setup.vp_idle = Kernel32.GetProcAddress(hModule, "sccoredbh_vproc_idle");
-            setup.vp_wait = Kernel32.GetProcAddress(hModule, "sccoredbh_vproc_wait");
-            setup.al_lowmem = Kernel32.GetProcAddress(hModule, "sccoredbh_alert_lowmem");
-
-#if false
-            setup.th_enter = (void*)Marshal.GetFunctionPointerForDelegate(th_enter);
-            setup.th_leave = (void*)Marshal.GetFunctionPointerForDelegate(th_leave);
-#endif
-            setup.th_start = (void*)Marshal.GetFunctionPointerForDelegate(th_start);
-#if false
-            setup.th_reset = (void*)Marshal.GetFunctionPointerForDelegate(th_reset);
-#endif
-            setup.th_yield = (void*)Marshal.GetFunctionPointerForDelegate(th_yield);
-#if false
-            setup.vp_bgtask = (void*)Marshal.GetFunctionPointerForDelegate(vp_bgtask);
-            setup.vp_ctick = (void*)Marshal.GetFunctionPointerForDelegate(vp_ctick);
-            setup.vp_idle = (void*)Marshal.GetFunctionPointerForDelegate(vp_idle);
-            setup.vp_wait = (void*)Marshal.GetFunctionPointerForDelegate(vp_wait);
-#endif
-            setup.al_stall = (void*)Marshal.GetFunctionPointerForDelegate(al_stall);
-#if false
-            setup.al_lowmem = (void*)Marshal.GetFunctionPointerForDelegate(al_lowmem);
-#endif
-            //setup.pex_ctxt = null;
-
-        }
-
-        /// <summary>
-        /// The on_new_schema
-        /// </summary>
-        private static sccoredb.ON_NEW_SCHEMA on_new_schema = new sccoredb.ON_NEW_SCHEMA(orange_on_new_schema);
-
-        /// <summary>
-        /// </summary>
-        public static unsafe void orange_configure_database_callbacks(ref sccoredb.STAR_SYSTEM_CALLBACKS callbacks)
-        {
-            void* hModule = Kernel32.LoadLibraryA("coalmine.dll");
-            if (hModule == null) throw Starcounter.ErrorCode.ToException(Error.SCERRUNSPECIFIED);
-            callbacks.yield = Kernel32.GetProcAddress(hModule, "cm3_yieldc");
-            if (callbacks.yield == null) throw Starcounter.ErrorCode.ToException(Error.SCERRUNSPECIFIED);
-            callbacks.ping = Kernel32.GetProcAddress(hModule, "cm4_ping");
-            if (callbacks.ping == null) throw Starcounter.ErrorCode.ToException(Error.SCERRUNSPECIFIED);
-            callbacks.query_highmem_cond = Kernel32.GetProcAddress(hModule, "cm5_query_highmem_cond");
-            if (callbacks.query_highmem_cond == null) throw Starcounter.ErrorCode.ToException(Error.SCERRUNSPECIFIED);
-
-            callbacks.on_thread_not_attached = Kernel32.GetProcAddress(hModule, "cm3_eautodet");
-            if (callbacks.on_thread_not_attached == null) throw Starcounter.ErrorCode.ToException(Error.SCERRUNSPECIFIED);
-
-            callbacks.on_new_schema = (void*)Marshal.GetFunctionPointerForDelegate(on_new_schema);
-            callbacks.on_no_transaction = (void*)System.IntPtr.Zero;
-        }
-
-#if false
-        private static unsafe void orange_thread_enter(void* hsched, byte cpun, void* p, int init)
-        {
-	        uint r;
-	        void *wtds;
-	        ushort size;
-            r = coalmine.cm3_get_wtds(0, &wtds, &size);
-	        if (r == 0)
-	        {
-		        ulong tpid;
-		        r = coalmine.cm3_get_tpid(0, &tpid);
-                if (r == 0) r = sccoredb.star_attach(tpid, wtds, init);
-	        }
-            if (r == 0) return;
-            orange_fatal_error(r);
-        }
-#endif
-
-#if false
-        private static unsafe void orange_thread_leave(void* hsched, byte cpun, void* p, uint yr)
-        {
-        	uint arg;
-	        switch (yr)
-	        {
-            case 4: // coalmine.CM5_YIELD_REASON_DETACHED:
-            case 5: // coalmine.CM5_YIELD_REASON_BLOCKED:
-		        arg = sccoredb.STAR_RELEASE_SNAPHOT;
-		        break;
-	        case 7:
-		        arg = sccoredb.STAR_RELEASE_ALL;
-		        break;
-	        default:
-                arg = sccoredb.STAR_RELEASE_NOTHING;
-		        break;
-	        };
-            uint r = sccoredb.star_detach(arg);
-            if (r == 0) return;
-            orange_fatal_error(r);
-        }
-#endif
-
-        /// <summary>
-        /// Called when [thread start].
-        /// </summary>
-        /// <param name="sf">The sf.</param>
-        private static void OnThreadStart(uint sf) {
-            if ((sf & sccorelib.CM5_START_FLAG_FIRST_THREAD) != 0) {
-                // First thread started by scheduler.
-            }
-        }
-
-        /// <summary>
-        /// Orange_thread_starts the specified hsched.
-        /// </summary>
-        /// <param name="hsched">The hsched.</param>
-        /// <param name="cpun">The cpun.</param>
-        /// <param name="p">The p.</param>
-        /// <param name="sf">The sf.</param>
-        private static unsafe void orange_thread_start(void* hsched, byte cpun, void* p, uint sf)
-        {
-            OnThreadStart(sf);
-            Processor.RunMessageLoop(hsched);
-        }
-
-#if false
-        private static unsafe void orange_thread_reset(void* hsched, byte cpun, void* p)
-        {
-            uint r = sccoredb.star_reset();
-            if (r == 0) return;
-            orange_fatal_error(r);
-        }
-#endif
-
-        /// <summary>
-        /// Orange_thread_yields the specified hsched.
-        /// </summary>
-        /// <param name="hsched">The hsched.</param>
-        /// <param name="cpun">The cpun.</param>
-        /// <param name="p">The p.</param>
-        /// <param name="yr">The yr.</param>
-        /// <returns>System.Int32.</returns>
-        private static unsafe int orange_thread_yield(void* hsched, byte cpun, void* p, uint yr)
-        {
-            // Disallow yield because timesup or manual yields if managed
-            // debugger is attached.
-
-            switch (yr)
-            {
-            case sccorelib.CM5_YIELD_REASON_TIMES_UP:
-            case sccorelib.CM5_YIELD_REASON_USER_INITIATED:
-                return System.Diagnostics.Debugger.IsAttached ? 0 : 1;
-            default:
-                return 1;
-            }
-        }
-
-#if false
-        private static unsafe void orange_vproc_bgtask(void* hsched, byte cpun, void* p) {
-        }
-
-        private static unsafe void orange_vproc_ctick(void* hsched, byte cpun, uint psec)
-        {
-            sccoredb.star_advance_clock(cpun);
-
-            // TODO: Here be session clock advance.
-
-            if (cpun == 0)
-            {
-                sccorelib.mh4_menv_trim_cache(hmenv_, 1);
-            }
-        }
-
-        private static unsafe int orange_vproc_idle(void* hsched, byte cpun, void* p)
-        {
-            int callAgainIfStillIdle;
-            uint e = sccoredb.star_idle_task(&callAgainIfStillIdle);
-            if (e == 0) return callAgainIfStillIdle;
-            orange_fatal_error(e);
-            return 0;
-        }
-
-        private static unsafe void orange_vproc_wait(void* hsched, byte cpun, void* p) { }
-#endif
-
-        /// <summary>
-        /// Orange_alert_stalls the specified hsched.
-        /// </summary>
-        /// <param name="hsched">The hsched.</param>
-        /// <param name="p">The p.</param>
-        /// <param name="cpun">The cpun.</param>
-        /// <param name="sr">The sr.</param>
-        /// <param name="sc">The sc.</param>
-        private static unsafe void orange_alert_stall(void* hsched, void* p, byte cpun, uint sr, uint sc)
-        {
-            // We have a stalling scheduler....
-        }
-
-#if false
-        private static unsafe void orange_alert_lowmem(void* hsched, void* p, uint lr)
-        {
-            uint rt = lr; // Resource type matched callback code.
-            uint r = sccoredb.star_star_alert_low_memory(rt);
-            if (r == 0)
-            {
-                byte cpun;
-                r = sccorelib.cm3_get_cpun(null, &cpun);
-
-                if (r == 0)
-                {
-                    // This is a worker thread.
-
-                    return;
-                }
-                else
-                {
-                    // This is the monitor thread.
-
-                    if (lr == sccorelib.CM5_LOWMEM_REASON_PHYSICAL_MEMORY)
-                    {
-                        sccorelib.mh4_menv_trim_cache(hmenv_, 0);
-                    }
-                }
-
-                return;
-            }
-
-            orange_fatal_error(r);
-        }
-#endif
-
-        private static void SetYieldBlock() {
-            uint r = sccorelib.cm3_set_yblk((System.IntPtr)0);
-            if (r == 0) return;
-            orange_fatal_error(r);
-        }
-
-        private static void ReleaseYieldBlock() {
-            uint r = sccorelib.cm3_rel_yblk((System.IntPtr)0);
-            if (r == 0) return;
-            orange_fatal_error(r);
-        }
-
-        /// <summary>
-        /// Orange_on_new_schemas the specified generation.
-        /// </summary>
-        /// <param name="generation">The generation.</param>
-        private static void orange_on_new_schema(ulong generation) {
-            // Thread is not allowed to yield while executing callback.
-
-            SetYieldBlock();
-            try {
-                try {
-                    Starcounter.ThreadData.Current.Scheduler.InvalidateCache(generation);
-                }
-                catch (System.Exception ex) {
-                    if (!ExceptionManager.HandleUnhandledException(ex)) throw;
-                }
-            }
-            finally {
-                ReleaseYieldBlock();
-            }
-        }
-
-<<<<<<< HEAD
-=======
-        private static uint orange_on_no_transaction() {
-            // Thread is not allowed to yield while executing callback.
-
-            SetYieldBlock();
-            try {
-                try {
-                    //TODO: 
-                    // This callback should no longer be called (and will be removed), since an implicit transaction
-                    // always should be set. If it is called it is an bug where the implicit transaction is missing.
-                    return 0;
-                }
-                catch (System.OutOfMemoryException) {
-                    return Starcounter.Error.SCERROUTOFMEMORY;
-                }
-                catch (System.Exception ex) {
-                    if (!ExceptionManager.HandleUnhandledException(ex)) throw;
-                    return Starcounter.Error.SCERRUNSPECIFIED;
-                }
-            }
-            finally {
-                ReleaseYieldBlock();
-            }
-        }
-
->>>>>>> 7e08124d
-        /// <summary>
-        /// Orange_fatal_errors the specified e.
-        /// </summary>
-        /// <param name="e">The e.</param>
-        private static void orange_fatal_error(uint e)
-        {
-            sccoreapp.sccoreapp_log_critical_code(e);
-            Kernel32.ExitProcess(e);
-        }
-    }
-
-    /// <summary>
-    /// Class orange_nodb
-    /// </summary>
-    public static class orange_nodb
-    {
-
-        /// <summary>
-        /// The hmenv_
-        /// </summary>
-        private static ulong hmenv_;
-
-        /// <summary>
-        /// Orange_setups the specified hmenv.
-        /// </summary>
-        /// <param name="hmenv">The hmenv.</param>
-        public static void orange_setup(ulong hmenv)
-        {
-            hmenv_ = hmenv;
-        }
-
-        /// <summary>
-        /// The th_enter
-        /// </summary>
-        private static unsafe sccorelib.THREAD_ENTER th_enter = new sccorelib.THREAD_ENTER(orange_thread_enter);
-        /// <summary>
-        /// The th_leave
-        /// </summary>
-        private static unsafe sccorelib.THREAD_LEAVE th_leave = new sccorelib.THREAD_LEAVE(orange_thread_leave);
-        /// <summary>
-        /// The th_start
-        /// </summary>
-        private static unsafe sccorelib.THREAD_START th_start = new sccorelib.THREAD_START(orange_thread_start);
-        /// <summary>
-        /// The th_reset
-        /// </summary>
-        private static unsafe sccorelib.THREAD_RESET th_reset = new sccorelib.THREAD_RESET(orange_thread_reset);
-        /// <summary>
-        /// The th_yield
-        /// </summary>
-        private static unsafe sccorelib.THREAD_YIELD th_yield = new sccorelib.THREAD_YIELD(orange_thread_yield);
-        /// <summary>
-        /// The vp_bgtask
-        /// </summary>
-        private static unsafe sccorelib.VPROC_BGTASK vp_bgtask = new sccorelib.VPROC_BGTASK(orange_vproc_bgtask);
-        /// <summary>
-        /// The vp_ctick
-        /// </summary>
-        private static unsafe sccorelib.VPROC_CTICK vp_ctick = new sccorelib.VPROC_CTICK(orange_vproc_ctick);
-        /// <summary>
-        /// The vp_idle
-        /// </summary>
-        private static unsafe sccorelib.VPROC_IDLE vp_idle = new sccorelib.VPROC_IDLE(orange_vproc_idle);
-        /// <summary>
-        /// The vp_wait
-        /// </summary>
-        private static unsafe sccorelib.VPROC_WAIT vp_wait = new sccorelib.VPROC_WAIT(orange_vproc_wait);
-        /// <summary>
-        /// The al_stall
-        /// </summary>
-        private static unsafe sccorelib.ALERT_STALL al_stall = new sccorelib.ALERT_STALL(orange_alert_stall);
-        /// <summary>
-        /// The al_lowmem
-        /// </summary>
-        private static unsafe sccorelib.ALERT_LOWMEM al_lowmem = new sccorelib.ALERT_LOWMEM(orange_alert_lowmem);
-
-        /// <summary>
-        /// Orange_configure_scheduler_callbackses the specified setup.
-        /// </summary>
-        /// <param name="setup">The setup.</param>
-        public static unsafe void orange_configure_scheduler_callbacks(ref sccorelib.CM2_SETUP setup)
-        {
-            setup.th_enter = (void*)Marshal.GetFunctionPointerForDelegate(th_enter);
-            setup.th_leave = (void*)Marshal.GetFunctionPointerForDelegate(th_leave);
-            setup.th_start = (void*)Marshal.GetFunctionPointerForDelegate(th_start);
-            setup.th_reset = (void*)Marshal.GetFunctionPointerForDelegate(th_reset);
-            setup.th_yield = (void*)Marshal.GetFunctionPointerForDelegate(th_yield);
-            setup.vp_bgtask = (void*)Marshal.GetFunctionPointerForDelegate(vp_bgtask);
-            setup.vp_ctick = (void*)Marshal.GetFunctionPointerForDelegate(vp_ctick);
-            setup.vp_idle = (void*)Marshal.GetFunctionPointerForDelegate(vp_idle);
-            setup.vp_wait = (void*)Marshal.GetFunctionPointerForDelegate(vp_wait);
-            setup.al_stall = (void*)Marshal.GetFunctionPointerForDelegate(al_stall);
-            setup.al_lowmem = (void*)Marshal.GetFunctionPointerForDelegate(al_lowmem);
-            //setup.pex_ctxt = null;
-
-        }
-
-        /// <summary>
-        /// Orange_thread_enters the specified hsched.
-        /// </summary>
-        /// <param name="hsched">The hsched.</param>
-        /// <param name="cpun">The cpun.</param>
-        /// <param name="p">The p.</param>
-        /// <param name="init">The init.</param>
-        private static unsafe void orange_thread_enter(void* hsched, byte cpun, void* p, int init) { }
-
-        /// <summary>
-        /// Orange_thread_leaves the specified hsched.
-        /// </summary>
-        /// <param name="hsched">The hsched.</param>
-        /// <param name="cpun">The cpun.</param>
-        /// <param name="p">The p.</param>
-        /// <param name="yr">The yr.</param>
-        private static unsafe void orange_thread_leave(void* hsched, byte cpun, void* p, uint yr) { }
-
-        /// <summary>
-        /// Orange_thread_starts the specified hsched.
-        /// </summary>
-        /// <param name="hsched">The hsched.</param>
-        /// <param name="cpun">The cpun.</param>
-        /// <param name="p">The p.</param>
-        /// <param name="ignore">The ignore.</param>
-        private static unsafe void orange_thread_start(void* hsched, byte cpun, void* p, uint ignore)
-        {
-            Processor.RunMessageLoop(hsched);
-        }
-
-        /// <summary>
-        /// Orange_thread_resets the specified hsched.
-        /// </summary>
-        /// <param name="hsched">The hsched.</param>
-        /// <param name="cpun">The cpun.</param>
-        /// <param name="p">The p.</param>
-        private static unsafe void orange_thread_reset(void* hsched, byte cpun, void* p) { }
-
-        /// <summary>
-        /// Orange_thread_yields the specified hsched.
-        /// </summary>
-        /// <param name="hsched">The hsched.</param>
-        /// <param name="cpun">The cpun.</param>
-        /// <param name="p">The p.</param>
-        /// <param name="yr">The yr.</param>
-        /// <returns>System.Int32.</returns>
-        private static unsafe int orange_thread_yield(void* hsched, byte cpun, void* p, uint yr)
-        {
-            // Disallow yield because timesup or manual yields if managed
-            // debugger is attached.
-
-            switch (yr)
-            {
-                case sccorelib.CM5_YIELD_REASON_TIMES_UP:
-                case sccorelib.CM5_YIELD_REASON_USER_INITIATED:
-                    return System.Diagnostics.Debugger.IsAttached ? 0 : 1;
-                default:
-                    return 1;
-            }
-        }
-
-        /// <summary>
-        /// Orange_vproc_bgtasks the specified hsched.
-        /// </summary>
-        /// <param name="hsched">The hsched.</param>
-        /// <param name="cpun">The cpun.</param>
-        /// <param name="p">The p.</param>
-        private static unsafe void orange_vproc_bgtask(void* hsched, byte cpun, void* p) { }
-
-        /// <summary>
-        /// Orange_vproc_cticks the specified hsched.
-        /// </summary>
-        /// <param name="hsched">The hsched.</param>
-        /// <param name="cpun">The cpun.</param>
-        /// <param name="psec">The psec.</param>
-        private static unsafe void orange_vproc_ctick(void* hsched, byte cpun, uint psec)
-        {
-            if (cpun == 0)
-            {
-                sccorelib.mh4_menv_trim_cache(hmenv_, 1);
-            }
-        }
-
-        /// <summary>
-        /// Orange_vproc_idles the specified hsched.
-        /// </summary>
-        /// <param name="hsched">The hsched.</param>
-        /// <param name="cpun">The cpun.</param>
-        /// <param name="p">The p.</param>
-        /// <returns>System.Int32.</returns>
-        private static unsafe int orange_vproc_idle(void* hsched, byte cpun, void* p)
-        {
-            return 0;
-        }
-
-        /// <summary>
-        /// Orange_vproc_waits the specified hsched.
-        /// </summary>
-        /// <param name="hsched">The hsched.</param>
-        /// <param name="cpun">The cpun.</param>
-        /// <param name="p">The p.</param>
-        private static unsafe void orange_vproc_wait(void* hsched, byte cpun, void* p) { }
-
-        /// <summary>
-        /// Orange_alert_stalls the specified hsched.
-        /// </summary>
-        /// <param name="hsched">The hsched.</param>
-        /// <param name="p">The p.</param>
-        /// <param name="cpun">The cpun.</param>
-        /// <param name="sr">The sr.</param>
-        /// <param name="sc">The sc.</param>
-        private static unsafe void orange_alert_stall(void* hsched, void* p, byte cpun, uint sr, uint sc) { }
-
-        /// <summary>
-        /// Orange_alert_lowmems the specified hsched.
-        /// </summary>
-        /// <param name="hsched">The hsched.</param>
-        /// <param name="p">The p.</param>
-        /// <param name="lr">The lr.</param>
-        private static unsafe void orange_alert_lowmem(void* hsched, void* p, uint lr)
-        {
-            byte cpun;
-            uint r = sccorelib.cm3_get_cpun(null, &cpun);
-
-            if (r == 0)
-            {
-                // This is a worker thread.
-
-                return;
-            }
-            else
-            {
-                // This is the monitor thread.
-
-                if (lr == sccorelib.CM5_LOWMEM_REASON_PHYSICAL_MEMORY)
-                {
-                    sccorelib.mh4_menv_alert_lowmem(hmenv_);
-                    sccorelib.mh4_menv_trim_cache(hmenv_, 0);
-                }
-            }
-        }
-
-        /// <summary>
-        /// Orange_fatal_errors the specified e.
-        /// </summary>
-        /// <param name="e">The e.</param>
-        private static void orange_fatal_error(uint e)
-        {
-            sccoreapp.sccoreapp_log_critical_code(e);
-            Kernel32.ExitProcess(e);
-        }
-    }
-}
+﻿// ***********************************************************************
+// <copyright file="orange.cs" company="Starcounter AB">
+//     Copyright (c) Starcounter AB.  All rights reserved.
+// </copyright>
+// ***********************************************************************
+
+using Starcounter.Internal;
+using System.Runtime.InteropServices;
+
+namespace StarcounterInternal.Hosting
+{
+    /// <summary>
+    /// Class orange
+    /// </summary>
+    public static class orange
+    {
+        /// <summary>
+        /// The hmenv_
+        /// </summary>
+        private static ulong hmenv_;
+
+        /// <summary>
+        /// Orange_setups the specified hmenv.
+        /// </summary>
+        /// <param name="hmenv">The hmenv.</param>
+        public static void orange_setup(ulong hmenv)
+        {
+            hmenv_ = hmenv;
+        }
+
+#if false
+        private static unsafe sccorelib.THREAD_ENTER th_enter = new sccorelib.THREAD_ENTER(orange_thread_enter);
+        private static unsafe sccorelib.THREAD_LEAVE th_leave = new sccorelib.THREAD_LEAVE(orange_thread_leave);
+#endif
+        /// <summary>
+        /// The th_start
+        /// </summary>
+        private static unsafe sccorelib.THREAD_START th_start = new sccorelib.THREAD_START(orange_thread_start);
+#if false
+        private static unsafe sccorelib.THREAD_RESET th_reset = new sccorelib.THREAD_RESET(orange_thread_reset);
+#endif
+        /// <summary>
+        /// The th_yield
+        /// </summary>
+        private static unsafe sccorelib.THREAD_YIELD th_yield = new sccorelib.THREAD_YIELD(orange_thread_yield);
+#if false
+        private static unsafe sccorelib.VPROC_BGTASK vp_bgtask = new sccorelib.VPROC_BGTASK(orange_vproc_bgtask);
+        private static unsafe sccorelib.VPROC_CTICK vp_ctick = new sccorelib.VPROC_CTICK(orange_vproc_ctick);
+        private static unsafe sccorelib.VPROC_IDLE vp_idle = new sccorelib.VPROC_IDLE(orange_vproc_idle);
+        private static unsafe sccorelib.VPROC_WAIT vp_wait = new sccorelib.VPROC_WAIT(orange_vproc_wait);
+#endif
+        /// <summary>
+        /// The al_stall
+        /// </summary>
+        private static unsafe sccorelib.ALERT_STALL al_stall = new sccorelib.ALERT_STALL(orange_alert_stall);
+#if false
+        private static unsafe sccorelib.ALERT_LOWMEM al_lowmem = new sccorelib.ALERT_LOWMEM(orange_alert_lowmem);
+#endif
+
+        /// <summary>
+        /// Sccoredbh_inits the specified hmenv.
+        /// </summary>
+        /// <param name="hmenv">The hmenv.</param>
+        /// <returns>System.UInt32.</returns>
+        [DllImport("sccoredbh.dll", CallingConvention = CallingConvention.StdCall)]
+        public static extern unsafe uint sccoredbh_init(ulong hmenv);
+
+        [DllImport("sccoredbh.dll", CallingConvention = CallingConvention.StdCall)]
+        static extern unsafe uint sccoredbh_get_image_version();
+
+        [DllImport("sccoredbh.dll", CallingConvention = CallingConvention.StdCall)]
+        static extern unsafe uint sccoredbh_get_image_magic();
+
+        public static void GetRuntimeImageSymbols(out uint imageVersion, out uint magic) {
+            imageVersion = sccoredbh_get_image_version();
+            magic = sccoredbh_get_image_magic();
+        }
+
+        /// <summary>
+        /// Orange_configure_scheduler_callbackses the specified setup.
+        /// </summary>
+        /// <param name="setup">The setup.</param>
+        public static unsafe void orange_configure_scheduler_callbacks(ref sccorelib.CM2_SETUP setup)
+        {
+            sccoredbh_init(hmenv_);
+
+            void* hModule = Kernel32.LoadLibraryA("sccoredbh.dll");
+            setup.th_enter = Kernel32.GetProcAddress(hModule, "sccoredbh_thread_enter");
+            setup.th_leave = Kernel32.GetProcAddress(hModule, "sccoredbh_thread_leave");
+            setup.th_reset = Kernel32.GetProcAddress(hModule, "sccoredbh_thread_reset");
+            setup.vp_bgtask = Kernel32.GetProcAddress(hModule, "sccoredbh_vproc_bgtask");
+            setup.vp_ctick = Kernel32.GetProcAddress(hModule, "sccoredbh_vproc_ctick");
+            setup.vp_idle = Kernel32.GetProcAddress(hModule, "sccoredbh_vproc_idle");
+            setup.vp_wait = Kernel32.GetProcAddress(hModule, "sccoredbh_vproc_wait");
+            setup.al_lowmem = Kernel32.GetProcAddress(hModule, "sccoredbh_alert_lowmem");
+
+#if false
+            setup.th_enter = (void*)Marshal.GetFunctionPointerForDelegate(th_enter);
+            setup.th_leave = (void*)Marshal.GetFunctionPointerForDelegate(th_leave);
+#endif
+            setup.th_start = (void*)Marshal.GetFunctionPointerForDelegate(th_start);
+#if false
+            setup.th_reset = (void*)Marshal.GetFunctionPointerForDelegate(th_reset);
+#endif
+            setup.th_yield = (void*)Marshal.GetFunctionPointerForDelegate(th_yield);
+#if false
+            setup.vp_bgtask = (void*)Marshal.GetFunctionPointerForDelegate(vp_bgtask);
+            setup.vp_ctick = (void*)Marshal.GetFunctionPointerForDelegate(vp_ctick);
+            setup.vp_idle = (void*)Marshal.GetFunctionPointerForDelegate(vp_idle);
+            setup.vp_wait = (void*)Marshal.GetFunctionPointerForDelegate(vp_wait);
+#endif
+            setup.al_stall = (void*)Marshal.GetFunctionPointerForDelegate(al_stall);
+#if false
+            setup.al_lowmem = (void*)Marshal.GetFunctionPointerForDelegate(al_lowmem);
+#endif
+            //setup.pex_ctxt = null;
+
+        }
+
+        /// <summary>
+        /// The on_new_schema
+        /// </summary>
+        private static sccoredb.ON_NEW_SCHEMA on_new_schema = new sccoredb.ON_NEW_SCHEMA(orange_on_new_schema);
+
+        /// <summary>
+        /// </summary>
+        public static unsafe void orange_configure_database_callbacks(ref sccoredb.STAR_SYSTEM_CALLBACKS callbacks)
+        {
+            void* hModule = Kernel32.LoadLibraryA("coalmine.dll");
+            if (hModule == null) throw Starcounter.ErrorCode.ToException(Error.SCERRUNSPECIFIED);
+            callbacks.yield = Kernel32.GetProcAddress(hModule, "cm3_yieldc");
+            if (callbacks.yield == null) throw Starcounter.ErrorCode.ToException(Error.SCERRUNSPECIFIED);
+            callbacks.ping = Kernel32.GetProcAddress(hModule, "cm4_ping");
+            if (callbacks.ping == null) throw Starcounter.ErrorCode.ToException(Error.SCERRUNSPECIFIED);
+            callbacks.query_highmem_cond = Kernel32.GetProcAddress(hModule, "cm5_query_highmem_cond");
+            if (callbacks.query_highmem_cond == null) throw Starcounter.ErrorCode.ToException(Error.SCERRUNSPECIFIED);
+
+            callbacks.on_thread_not_attached = Kernel32.GetProcAddress(hModule, "cm3_eautodet");
+            if (callbacks.on_thread_not_attached == null) throw Starcounter.ErrorCode.ToException(Error.SCERRUNSPECIFIED);
+
+            callbacks.on_new_schema = (void*)Marshal.GetFunctionPointerForDelegate(on_new_schema);
+            callbacks.on_no_transaction = (void*)System.IntPtr.Zero;
+        }
+
+#if false
+        private static unsafe void orange_thread_enter(void* hsched, byte cpun, void* p, int init)
+        {
+	        uint r;
+	        void *wtds;
+	        ushort size;
+            r = coalmine.cm3_get_wtds(0, &wtds, &size);
+	        if (r == 0)
+	        {
+		        ulong tpid;
+		        r = coalmine.cm3_get_tpid(0, &tpid);
+                if (r == 0) r = sccoredb.star_attach(tpid, wtds, init);
+	        }
+            if (r == 0) return;
+            orange_fatal_error(r);
+        }
+#endif
+
+#if false
+        private static unsafe void orange_thread_leave(void* hsched, byte cpun, void* p, uint yr)
+        {
+        	uint arg;
+	        switch (yr)
+	        {
+            case 4: // coalmine.CM5_YIELD_REASON_DETACHED:
+            case 5: // coalmine.CM5_YIELD_REASON_BLOCKED:
+		        arg = sccoredb.STAR_RELEASE_SNAPHOT;
+		        break;
+	        case 7:
+		        arg = sccoredb.STAR_RELEASE_ALL;
+		        break;
+	        default:
+                arg = sccoredb.STAR_RELEASE_NOTHING;
+		        break;
+	        };
+            uint r = sccoredb.star_detach(arg);
+            if (r == 0) return;
+            orange_fatal_error(r);
+        }
+#endif
+
+        /// <summary>
+        /// Called when [thread start].
+        /// </summary>
+        /// <param name="sf">The sf.</param>
+        private static void OnThreadStart(uint sf) {
+            if ((sf & sccorelib.CM5_START_FLAG_FIRST_THREAD) != 0) {
+                // First thread started by scheduler.
+            }
+        }
+
+        /// <summary>
+        /// Orange_thread_starts the specified hsched.
+        /// </summary>
+        /// <param name="hsched">The hsched.</param>
+        /// <param name="cpun">The cpun.</param>
+        /// <param name="p">The p.</param>
+        /// <param name="sf">The sf.</param>
+        private static unsafe void orange_thread_start(void* hsched, byte cpun, void* p, uint sf)
+        {
+            OnThreadStart(sf);
+            Processor.RunMessageLoop(hsched);
+        }
+
+#if false
+        private static unsafe void orange_thread_reset(void* hsched, byte cpun, void* p)
+        {
+            uint r = sccoredb.star_reset();
+            if (r == 0) return;
+            orange_fatal_error(r);
+        }
+#endif
+
+        /// <summary>
+        /// Orange_thread_yields the specified hsched.
+        /// </summary>
+        /// <param name="hsched">The hsched.</param>
+        /// <param name="cpun">The cpun.</param>
+        /// <param name="p">The p.</param>
+        /// <param name="yr">The yr.</param>
+        /// <returns>System.Int32.</returns>
+        private static unsafe int orange_thread_yield(void* hsched, byte cpun, void* p, uint yr)
+        {
+            // Disallow yield because timesup or manual yields if managed
+            // debugger is attached.
+
+            switch (yr)
+            {
+            case sccorelib.CM5_YIELD_REASON_TIMES_UP:
+            case sccorelib.CM5_YIELD_REASON_USER_INITIATED:
+                return System.Diagnostics.Debugger.IsAttached ? 0 : 1;
+            default:
+                return 1;
+            }
+        }
+
+#if false
+        private static unsafe void orange_vproc_bgtask(void* hsched, byte cpun, void* p) {
+        }
+
+        private static unsafe void orange_vproc_ctick(void* hsched, byte cpun, uint psec)
+        {
+            sccoredb.star_advance_clock(cpun);
+
+            // TODO: Here be session clock advance.
+
+            if (cpun == 0)
+            {
+                sccorelib.mh4_menv_trim_cache(hmenv_, 1);
+            }
+        }
+
+        private static unsafe int orange_vproc_idle(void* hsched, byte cpun, void* p)
+        {
+            int callAgainIfStillIdle;
+            uint e = sccoredb.star_idle_task(&callAgainIfStillIdle);
+            if (e == 0) return callAgainIfStillIdle;
+            orange_fatal_error(e);
+            return 0;
+        }
+
+        private static unsafe void orange_vproc_wait(void* hsched, byte cpun, void* p) { }
+#endif
+
+        /// <summary>
+        /// Orange_alert_stalls the specified hsched.
+        /// </summary>
+        /// <param name="hsched">The hsched.</param>
+        /// <param name="p">The p.</param>
+        /// <param name="cpun">The cpun.</param>
+        /// <param name="sr">The sr.</param>
+        /// <param name="sc">The sc.</param>
+        private static unsafe void orange_alert_stall(void* hsched, void* p, byte cpun, uint sr, uint sc)
+        {
+            // We have a stalling scheduler....
+        }
+
+#if false
+        private static unsafe void orange_alert_lowmem(void* hsched, void* p, uint lr)
+        {
+            uint rt = lr; // Resource type matched callback code.
+            uint r = sccoredb.star_star_alert_low_memory(rt);
+            if (r == 0)
+            {
+                byte cpun;
+                r = sccorelib.cm3_get_cpun(null, &cpun);
+
+                if (r == 0)
+                {
+                    // This is a worker thread.
+
+                    return;
+                }
+                else
+                {
+                    // This is the monitor thread.
+
+                    if (lr == sccorelib.CM5_LOWMEM_REASON_PHYSICAL_MEMORY)
+                    {
+                        sccorelib.mh4_menv_trim_cache(hmenv_, 0);
+                    }
+                }
+
+                return;
+            }
+
+            orange_fatal_error(r);
+        }
+#endif
+
+        private static void SetYieldBlock() {
+            uint r = sccorelib.cm3_set_yblk((System.IntPtr)0);
+            if (r == 0) return;
+            orange_fatal_error(r);
+        }
+
+        private static void ReleaseYieldBlock() {
+            uint r = sccorelib.cm3_rel_yblk((System.IntPtr)0);
+            if (r == 0) return;
+            orange_fatal_error(r);
+        }
+
+        /// <summary>
+        /// Orange_on_new_schemas the specified generation.
+        /// </summary>
+        /// <param name="generation">The generation.</param>
+        private static void orange_on_new_schema(ulong generation) {
+            // Thread is not allowed to yield while executing callback.
+
+            SetYieldBlock();
+            try {
+                try {
+                    Starcounter.ThreadData.Current.Scheduler.InvalidateCache(generation);
+                }
+                catch (System.Exception ex) {
+                    if (!ExceptionManager.HandleUnhandledException(ex)) throw;
+                }
+            }
+            finally {
+                ReleaseYieldBlock();
+            }
+        }
+
+        /// <summary>
+        /// Orange_fatal_errors the specified e.
+        /// </summary>
+        /// <param name="e">The e.</param>
+        private static void orange_fatal_error(uint e)
+        {
+            sccoreapp.sccoreapp_log_critical_code(e);
+            Kernel32.ExitProcess(e);
+        }
+    }
+
+    /// <summary>
+    /// Class orange_nodb
+    /// </summary>
+    public static class orange_nodb
+    {
+
+        /// <summary>
+        /// The hmenv_
+        /// </summary>
+        private static ulong hmenv_;
+
+        /// <summary>
+        /// Orange_setups the specified hmenv.
+        /// </summary>
+        /// <param name="hmenv">The hmenv.</param>
+        public static void orange_setup(ulong hmenv)
+        {
+            hmenv_ = hmenv;
+        }
+
+        /// <summary>
+        /// The th_enter
+        /// </summary>
+        private static unsafe sccorelib.THREAD_ENTER th_enter = new sccorelib.THREAD_ENTER(orange_thread_enter);
+        /// <summary>
+        /// The th_leave
+        /// </summary>
+        private static unsafe sccorelib.THREAD_LEAVE th_leave = new sccorelib.THREAD_LEAVE(orange_thread_leave);
+        /// <summary>
+        /// The th_start
+        /// </summary>
+        private static unsafe sccorelib.THREAD_START th_start = new sccorelib.THREAD_START(orange_thread_start);
+        /// <summary>
+        /// The th_reset
+        /// </summary>
+        private static unsafe sccorelib.THREAD_RESET th_reset = new sccorelib.THREAD_RESET(orange_thread_reset);
+        /// <summary>
+        /// The th_yield
+        /// </summary>
+        private static unsafe sccorelib.THREAD_YIELD th_yield = new sccorelib.THREAD_YIELD(orange_thread_yield);
+        /// <summary>
+        /// The vp_bgtask
+        /// </summary>
+        private static unsafe sccorelib.VPROC_BGTASK vp_bgtask = new sccorelib.VPROC_BGTASK(orange_vproc_bgtask);
+        /// <summary>
+        /// The vp_ctick
+        /// </summary>
+        private static unsafe sccorelib.VPROC_CTICK vp_ctick = new sccorelib.VPROC_CTICK(orange_vproc_ctick);
+        /// <summary>
+        /// The vp_idle
+        /// </summary>
+        private static unsafe sccorelib.VPROC_IDLE vp_idle = new sccorelib.VPROC_IDLE(orange_vproc_idle);
+        /// <summary>
+        /// The vp_wait
+        /// </summary>
+        private static unsafe sccorelib.VPROC_WAIT vp_wait = new sccorelib.VPROC_WAIT(orange_vproc_wait);
+        /// <summary>
+        /// The al_stall
+        /// </summary>
+        private static unsafe sccorelib.ALERT_STALL al_stall = new sccorelib.ALERT_STALL(orange_alert_stall);
+        /// <summary>
+        /// The al_lowmem
+        /// </summary>
+        private static unsafe sccorelib.ALERT_LOWMEM al_lowmem = new sccorelib.ALERT_LOWMEM(orange_alert_lowmem);
+
+        /// <summary>
+        /// Orange_configure_scheduler_callbackses the specified setup.
+        /// </summary>
+        /// <param name="setup">The setup.</param>
+        public static unsafe void orange_configure_scheduler_callbacks(ref sccorelib.CM2_SETUP setup)
+        {
+            setup.th_enter = (void*)Marshal.GetFunctionPointerForDelegate(th_enter);
+            setup.th_leave = (void*)Marshal.GetFunctionPointerForDelegate(th_leave);
+            setup.th_start = (void*)Marshal.GetFunctionPointerForDelegate(th_start);
+            setup.th_reset = (void*)Marshal.GetFunctionPointerForDelegate(th_reset);
+            setup.th_yield = (void*)Marshal.GetFunctionPointerForDelegate(th_yield);
+            setup.vp_bgtask = (void*)Marshal.GetFunctionPointerForDelegate(vp_bgtask);
+            setup.vp_ctick = (void*)Marshal.GetFunctionPointerForDelegate(vp_ctick);
+            setup.vp_idle = (void*)Marshal.GetFunctionPointerForDelegate(vp_idle);
+            setup.vp_wait = (void*)Marshal.GetFunctionPointerForDelegate(vp_wait);
+            setup.al_stall = (void*)Marshal.GetFunctionPointerForDelegate(al_stall);
+            setup.al_lowmem = (void*)Marshal.GetFunctionPointerForDelegate(al_lowmem);
+            //setup.pex_ctxt = null;
+
+        }
+
+        /// <summary>
+        /// Orange_thread_enters the specified hsched.
+        /// </summary>
+        /// <param name="hsched">The hsched.</param>
+        /// <param name="cpun">The cpun.</param>
+        /// <param name="p">The p.</param>
+        /// <param name="init">The init.</param>
+        private static unsafe void orange_thread_enter(void* hsched, byte cpun, void* p, int init) { }
+
+        /// <summary>
+        /// Orange_thread_leaves the specified hsched.
+        /// </summary>
+        /// <param name="hsched">The hsched.</param>
+        /// <param name="cpun">The cpun.</param>
+        /// <param name="p">The p.</param>
+        /// <param name="yr">The yr.</param>
+        private static unsafe void orange_thread_leave(void* hsched, byte cpun, void* p, uint yr) { }
+
+        /// <summary>
+        /// Orange_thread_starts the specified hsched.
+        /// </summary>
+        /// <param name="hsched">The hsched.</param>
+        /// <param name="cpun">The cpun.</param>
+        /// <param name="p">The p.</param>
+        /// <param name="ignore">The ignore.</param>
+        private static unsafe void orange_thread_start(void* hsched, byte cpun, void* p, uint ignore)
+        {
+            Processor.RunMessageLoop(hsched);
+        }
+
+        /// <summary>
+        /// Orange_thread_resets the specified hsched.
+        /// </summary>
+        /// <param name="hsched">The hsched.</param>
+        /// <param name="cpun">The cpun.</param>
+        /// <param name="p">The p.</param>
+        private static unsafe void orange_thread_reset(void* hsched, byte cpun, void* p) { }
+
+        /// <summary>
+        /// Orange_thread_yields the specified hsched.
+        /// </summary>
+        /// <param name="hsched">The hsched.</param>
+        /// <param name="cpun">The cpun.</param>
+        /// <param name="p">The p.</param>
+        /// <param name="yr">The yr.</param>
+        /// <returns>System.Int32.</returns>
+        private static unsafe int orange_thread_yield(void* hsched, byte cpun, void* p, uint yr)
+        {
+            // Disallow yield because timesup or manual yields if managed
+            // debugger is attached.
+
+            switch (yr)
+            {
+                case sccorelib.CM5_YIELD_REASON_TIMES_UP:
+                case sccorelib.CM5_YIELD_REASON_USER_INITIATED:
+                    return System.Diagnostics.Debugger.IsAttached ? 0 : 1;
+                default:
+                    return 1;
+            }
+        }
+
+        /// <summary>
+        /// Orange_vproc_bgtasks the specified hsched.
+        /// </summary>
+        /// <param name="hsched">The hsched.</param>
+        /// <param name="cpun">The cpun.</param>
+        /// <param name="p">The p.</param>
+        private static unsafe void orange_vproc_bgtask(void* hsched, byte cpun, void* p) { }
+
+        /// <summary>
+        /// Orange_vproc_cticks the specified hsched.
+        /// </summary>
+        /// <param name="hsched">The hsched.</param>
+        /// <param name="cpun">The cpun.</param>
+        /// <param name="psec">The psec.</param>
+        private static unsafe void orange_vproc_ctick(void* hsched, byte cpun, uint psec)
+        {
+            if (cpun == 0)
+            {
+                sccorelib.mh4_menv_trim_cache(hmenv_, 1);
+            }
+        }
+
+        /// <summary>
+        /// Orange_vproc_idles the specified hsched.
+        /// </summary>
+        /// <param name="hsched">The hsched.</param>
+        /// <param name="cpun">The cpun.</param>
+        /// <param name="p">The p.</param>
+        /// <returns>System.Int32.</returns>
+        private static unsafe int orange_vproc_idle(void* hsched, byte cpun, void* p)
+        {
+            return 0;
+        }
+
+        /// <summary>
+        /// Orange_vproc_waits the specified hsched.
+        /// </summary>
+        /// <param name="hsched">The hsched.</param>
+        /// <param name="cpun">The cpun.</param>
+        /// <param name="p">The p.</param>
+        private static unsafe void orange_vproc_wait(void* hsched, byte cpun, void* p) { }
+
+        /// <summary>
+        /// Orange_alert_stalls the specified hsched.
+        /// </summary>
+        /// <param name="hsched">The hsched.</param>
+        /// <param name="p">The p.</param>
+        /// <param name="cpun">The cpun.</param>
+        /// <param name="sr">The sr.</param>
+        /// <param name="sc">The sc.</param>
+        private static unsafe void orange_alert_stall(void* hsched, void* p, byte cpun, uint sr, uint sc) { }
+
+        /// <summary>
+        /// Orange_alert_lowmems the specified hsched.
+        /// </summary>
+        /// <param name="hsched">The hsched.</param>
+        /// <param name="p">The p.</param>
+        /// <param name="lr">The lr.</param>
+        private static unsafe void orange_alert_lowmem(void* hsched, void* p, uint lr)
+        {
+            byte cpun;
+            uint r = sccorelib.cm3_get_cpun(null, &cpun);
+
+            if (r == 0)
+            {
+                // This is a worker thread.
+
+                return;
+            }
+            else
+            {
+                // This is the monitor thread.
+
+                if (lr == sccorelib.CM5_LOWMEM_REASON_PHYSICAL_MEMORY)
+                {
+                    sccorelib.mh4_menv_alert_lowmem(hmenv_);
+                    sccorelib.mh4_menv_trim_cache(hmenv_, 0);
+                }
+            }
+        }
+
+        /// <summary>
+        /// Orange_fatal_errors the specified e.
+        /// </summary>
+        /// <param name="e">The e.</param>
+        private static void orange_fatal_error(uint e)
+        {
+            sccoreapp.sccoreapp_log_critical_code(e);
+            Kernel32.ExitProcess(e);
+        }
+    }
+}