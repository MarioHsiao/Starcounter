﻿using System;
using Codeplex.Data;
using Starcounter.Advanced;
using StarcounterApplicationWebSocket.VersionHandler;
using StarcounterApplicationWebSocket.VersionHandler.Model;
using System.IO;

namespace Starcounter.Applications.UsageTrackerApp {
    /// <summary>
    /// General utils
    /// </summary>
    internal class Utils {

        /// <summary>
        /// Create an Error Json response from an exception
        /// </summary>
        /// <param name="e"></param>
        /// <returns>Response</returns>
        public static Response CreateErrorResponse(Exception e) {

            dynamic response = new DynamicJson();

            // Create error response
            response.exception = new { };
            response.exception.message = e.Message;
            response.exception.stackTrace = e.StackTrace;
            response.exception.helpLink = e.HelpLink;

            return new Response() { Body = response.ToString(), StatusCode = (ushort)System.Net.HttpStatusCode.InternalServerError };
        }

        /// <summary>
        /// Parse out the protocol version number from the header
        /// </summary>
        /// <param name="request"></param>
        /// <returns>Protocol number</returns>
        public static int GetRequestProtocolVersion(Request request) {

            // Accept: application/starcounter.tracker.usage-v2+json\r\n

            string headers = request.Headers;

            try {

                if (!string.IsNullOrEmpty(headers)) {

                    string[] lines = headers.Split(new string[] { "\r\n" }, StringSplitOptions.None);
                    for (int i = 0; i < lines.Length; i++) {

                        string line = lines[i];

                        // Check if the line is field values
                        if (line.StartsWith(" ") || line.StartsWith("\t")) continue;

                        if (line.StartsWith("accept:", StringComparison.CurrentCultureIgnoreCase)) {
                            // Found our accept header.
                            string match = "application/starcounter.tracker.usage-v";

                            int vStartIndex = line.IndexOf(match, 7, StringComparison.CurrentCultureIgnoreCase);
                            if (vStartIndex == -1) continue;
                            vStartIndex += match.Length;
                            int vStopIndex = line.IndexOf('+', vStartIndex);
                            if (vStopIndex == -1) continue;

                            string str = line.Substring(vStartIndex, vStopIndex - vStartIndex);
                            int num;

                            if (int.TryParse(str, out num) == false) continue;

                            // TODO: For the moment we will ignore values that spans over multiple lines
                            // In the future i think this code will be replaced by logic in the Request
                            return num;
                        }

                    }

                }
            }
            catch (Exception) {
            }

            return 1;
        }


        /// <summary>
        /// Helping function to copy folders recursively.
        /// </summary>
        /// <param name="source">Source folder.</param>
        /// <param name="target">Destination folder.</param>
        public static void CopyFilesRecursively(DirectoryInfo source, DirectoryInfo target) {
            // Traverse through all directories.
            foreach (DirectoryInfo dir in source.GetDirectories())
                CopyFilesRecursively(dir, target.CreateSubdirectory(dir.Name));

            // Traverse through all files.
            foreach (FileInfo file in source.GetFiles())
                file.CopyTo(Path.Combine(target.FullName, file.Name), true);
        }


        /// <summary>
        /// 
        /// </summary>
        public static void AssureIndexes() {

            #region Installation

            if (Starcounter.Db.SQL("SELECT i FROM MaterializedIndex i WHERE Name=?", "InstallationNoIndex").First == null) {
                Starcounter.Db.SQL("CREATE INDEX InstallationNoIndex ON Installation (InstallationNo)");
            }

            if (Starcounter.Db.SQL("SELECT i FROM MaterializedIndex i WHERE Name=?", "InstallationPrevNoIndex").First == null) {
                Starcounter.Db.SQL("CREATE INDEX InstallationPrevNoIndex ON Installation (PreviousInstallationNo)");
            }

            //if (Starcounter.Db.SQL("SELECT i FROM MaterializedIndex i WHERE Name=?", "InstallationDateIndex").First == null) {
            //    Starcounter.Db.SQL("CREATE INDEX InstallationDateIndex ON Installation (\"'Date'\")");
            //}

            #endregion

            #region InstallerAbort
            if (Starcounter.Db.SQL("SELECT i FROM MaterializedIndex i WHERE Name=?", "InstallerAbortIndex").First == null) {
                Starcounter.Db.SQL("CREATE INDEX InstallerAbortIndex ON InstallerAbort (Installation)");
            }

            //if (Starcounter.Db.SQL("SELECT i FROM MaterializedIndex i WHERE Name=?", "InstallerAbortDateIndex").First == null) {
            //    Starcounter.Db.SQL("CREATE INDEX InstallerAbortDateIndex ON InstallerAbort (\"Date\")");
            //}
            #endregion

            #region InstallerEnd
            if (Starcounter.Db.SQL("SELECT i FROM MaterializedIndex i WHERE Name=?", "InstallerEndIndex").First == null) {
                Starcounter.Db.SQL("CREATE INDEX InstallerEndIndex ON InstallerEnd (Installation)");
            }

            //if (Starcounter.Db.SQL("SELECT i FROM MaterializedIndex i WHERE Name=?", "InstallerEndDateIndex").First == null) {
            //    Starcounter.Db.SQL("CREATE INDEX InstallerEndDateIndex ON InstallerEnd (\"Date\")");
            //}
            #endregion

            #region InstallerExecuting
            if (Starcounter.Db.SQL("SELECT i FROM MaterializedIndex i WHERE Name=?", "InstallerExecutingIndex").First == null) {
                Starcounter.Db.SQL("CREATE INDEX InstallerExecutingIndex ON InstallerExecuting (Installation)");
            }

            //if (Starcounter.Db.SQL("SELECT i FROM MaterializedIndex i WHERE Name=?", "InstallerExecutingDateIndex").First == null) {
            //    Starcounter.Db.SQL("CREATE INDEX InstallerExecutingDateIndex ON InstallerExecuting (\"Date\")");
            //}
            #endregion

            #region InstallerFinish
            if (Starcounter.Db.SQL("SELECT i FROM MaterializedIndex i WHERE Name=?", "InstallerFinishIndex").First == null) {
                Starcounter.Db.SQL("CREATE INDEX InstallerFinishIndex ON InstallerFinish (Installation)");
            }

            //if (Starcounter.Db.SQL("SELECT i FROM MaterializedIndex i WHERE Name=?", "InstallerFinishDateIndex").First == null) {
            //    Starcounter.Db.SQL("CREATE INDEX InstallerFinishDateIndex ON InstallerFinish (\"Date\")");
            //}
            #endregion

            #region InstallerStart
            if (Starcounter.Db.SQL("SELECT i FROM MaterializedIndex i WHERE Name=?", "InstallerStartIndex").First == null) {
                Starcounter.Db.SQL("CREATE INDEX InstallerStartIndex ON InstallerStart (Installation)");
            }

            //if (Starcounter.Db.SQL("SELECT i FROM MaterializedIndex i WHERE Name=?", "InstallerStartDateIndex").First == null) {
            //    Starcounter.Db.SQL("CREATE INDEX InstallerStartDateIndex ON InstallerStart (\"Date\")");
            //}
            #endregion

            #region InstallerException
            if (Starcounter.Db.SQL("SELECT i FROM MaterializedIndex i WHERE Name=?", "InstallerExceptionIndex").First == null) {
                Starcounter.Db.SQL("CREATE INDEX InstallerExceptionIndex ON InstallerException (Installation)");
            }

            //if (Starcounter.Db.SQL("SELECT i FROM MaterializedIndex i WHERE Name=?", "InstallerStartDateIndex").First == null) {
            //    Starcounter.Db.SQL("CREATE INDEX InstallerStartDateIndex ON InstallerStart (\"Date\")");
            //}
            #endregion

            #region StarcounterUsage
            if (Starcounter.Db.SQL("SELECT i FROM MaterializedIndex i WHERE Name=?", "StarcounterUsageIndex").First == null) {
                Starcounter.Db.SQL("CREATE INDEX StarcounterUsageIndex ON StarcounterUsage (Installation)");
            }

            //if (Starcounter.Db.SQL("SELECT i FROM MaterializedIndex i WHERE Name=?", "StarcounterUsageDateIndex").First == null) {
            //    Starcounter.Db.SQL("CREATE INDEX StarcounterUsageDateIndex ON StarcounterUsage (\"Date\")");
            //}
            #endregion

            #region StarcounterGeneral
            if (Starcounter.Db.SQL("SELECT i FROM MaterializedIndex i WHERE Name=?", "StarcounterGeneralIndex").First == null) {
                Starcounter.Db.SQL("CREATE INDEX StarcounterGeneralIndex ON StarcounterGeneral (Installation)");
            }

            //if (Starcounter.Db.SQL("SELECT i FROM MaterializedIndex i WHERE Name=?", "StarcounterGeneralDateIndex").First == null) {
            //    Starcounter.Db.SQL("CREATE INDEX StarcounterGeneralDateIndex ON StarcounterGeneral (\"Date\")");
            //}
            #endregion

            #region ErrorReport
            if (Starcounter.Db.SQL("SELECT i FROM MaterializedIndex i WHERE Name=?", "ErrorReportIndex").First == null) {
                Starcounter.Db.SQL("CREATE INDEX ErrorReportIndex ON ErrorReport (Installation)");
            }

            #endregion

            #region VersionBuild
            if (Starcounter.Db.SQL("SELECT i FROM MaterializedIndex i WHERE Name=?", "VersionBuildVersionIndex").First == null) {
                Starcounter.Db.SQL("CREATE INDEX VersionBuildVersionIndex ON VersionBuild (Version)");
            }
            if (Starcounter.Db.SQL("SELECT i FROM MaterializedIndex i WHERE Name=?", "VersionBuildChannelIndex").First == null) {
                Starcounter.Db.SQL("CREATE INDEX VersionBuildChannelIndex ON VersionBuild (Channel)");
            }
            if (Starcounter.Db.SQL("SELECT i FROM MaterializedIndex i WHERE Name=?", "VersionBuildChannelVersionIndex").First == null) {
                Starcounter.Db.SQL("CREATE INDEX VersionBuildChannelVersionIndex ON VersionBuild (Channel, Version)");
            }
            if (Starcounter.Db.SQL("SELECT i FROM MATERIALIZEDINDEX i WHERE Name=?", "VersionBuildEditionChannelVersionIndex").First == null) {
                Starcounter.Db.SQL("CREATE INDEX VersionBuildEditionChannelVersionIndex ON VersionBuild (Edition, Channel, Version)");
            }

            //if (Starcounter.Db.SQL("SELECT i FROM MaterializedIndex i WHERE Name=?", "VersionBuildDLIndex").First == null) {
            //    Starcounter.Db.SQL("CREATE INDEX VersionBuildDLIndex ON VersionBuild (HasBeenDownloaded)");
            //}

            //if (Starcounter.Db.SQL("SELECT i FROM MaterializedIndex i WHERE Name=?", "VersionBuildChannelVersionDLIndex").First == null) {
            //    Starcounter.Db.SQL("CREATE INDEX VersionBuildChannelVersionDLIndex ON VersionBuild (Channel, Version, HasBeenDownloaded)");
            //}

            if (Starcounter.Db.SQL("SELECT i FROM MaterializedIndex i WHERE Name=?", "VersionBuildSerialIndex").First == null) {
                Starcounter.Db.SQL("CREATE INDEX VersionBuildSerialIndex ON VersionBuild (Serial)");
            }



            #endregion

            #region VersionSource
            if (Starcounter.Db.SQL("SELECT i FROM MATERIALIZED_INDEX i WHERE Name=?", "VersionSourceEditionChannelIsAvailableIndex").First == null) {
                Starcounter.Db.SQL("CREATE INDEX VersionSourceEditionChannelIsAvailableIndex ON VersionSource (Edition,Channel,IsAvailable)");
            }

                Starcounter.Db.SQL("CREATE INDEX VersionSourceBuildErrorChannelIndex ON VersionSource (BuildError,Channel)");
            }

<<<<<<< HEAD
            if (Starcounter.Db.SQL("SELECT i FROM MaterializedIndex i WHERE Name=?", "VersionSourceBuildErrorIndex").First == null) {
                Starcounter.Db.SQL("CREATE INDEX VersionSourceBuildErrorIndex ON VersionSource (BuildError)");
            }

            if (Starcounter.Db.SQL("SELECT i FROM MaterializedIndex i WHERE Name=?", "VersionSourceVersionIndex").First == null) {
=======
            if (Starcounter.Db.SQL("SELECT i FROM MATERIALIZED_INDEX i WHERE Name=?", "VersionSourceVersionIndex").First == null) {
>>>>>>> d72b266e
                Starcounter.Db.SQL("CREATE INDEX VersionSourceVersionIndex ON VersionSource (Version)");
            }

            #endregion

            #region IPLocation
            if (Starcounter.Db.SQL("SELECT i FROM MaterializedIndex i WHERE Name=?", "IPLocationIPIndex").First == null) {
                Starcounter.Db.SQL("CREATE INDEX IPLocationIPIndex ON IPLocation (IPAdress)");
            }

            #endregion

        }


        /// <summary>
        /// Assure that we have an location for an ipadress
        /// </summary>
        /// <param name="ipAddress"></param>
        public static void AssureIPLocation(string ipAddress) {
            // http://freegeoip.net/

            IPLocation ipLocation = Db.SlowSQL<IPLocation>("SELECT o FROM IPLocation o WHERE o.IPAdress=?", ipAddress).First;
            if (ipLocation != null) {
                // We already got an location
                return;
            }

            try {

                // Service: http://freegeoip.net/  
                // API usage is limited to 10,000 queries per hour. 
                Node node = new Node("freegeoip.net", 80);

                string uri = string.Format("/json/{0}", ipAddress);

                Response response = node.GET(uri, null);
                // Example call: http://freegeoip.net/json/85.89.70.180
                // Example response
                //{
                //  "ip":"85.89.70.180",
                //  "country_code":"SE",
                //  "country_name":"Sweden",
                //  "region_code":"10",
                //  "region_name":"Dalarnas Lan",
                //  "city":"Falun",
                //  "zipcode":"",
                //  "latitude":60.6,
                //  "longitude":15.6333,
                //  "metro_code":"",
                //  "areacode":""
                //}

                if (response.StatusCode == (ushort)System.Net.HttpStatusCode.NotFound) {
                    // TODO: Try another service?
                    LogWriter.WriteLine(string.Format("NOTICE: Failed to lookup ip {0}. {1}", ipAddress, response.Body));
                    return;
                }
                else if (response.StatusCode == (ushort)System.Net.HttpStatusCode.Forbidden) {
                    LogWriter.WriteLine(string.Format("WARNING: Reached the limit of ip lookups. {0}", response.Body));
                    return;
                }

                dynamic incomingJson = DynamicJson.Parse(response.Body);

                Db.Transaction(() => {
                    IPLocation locaction = new IPLocation();
                    if (incomingJson.IsDefined("ip")) {
                        locaction.IPAdress = incomingJson.ip;
                    }
                    if (incomingJson.IsDefined("country_code")) {
                        locaction.CountryCode = incomingJson.country_code;
                    }
                    if (incomingJson.IsDefined("country_name")) {
                        locaction.CountryName = incomingJson.country_name;
                    }
                    if (incomingJson.IsDefined("region_code")) {
                        locaction.RegionCode = incomingJson.region_code;
                    }
                    if (incomingJson.IsDefined("region_name")) {
                        locaction.RegionName = incomingJson.region_name;
                    }
                    if (incomingJson.IsDefined("city")) {
                        locaction.City = incomingJson.city;
                    }
                    if (incomingJson.IsDefined("zipcode")) {
                        locaction.ZipCode = incomingJson.zipcode;
                    }
                    if (incomingJson.IsDefined("latitude")) {
                        locaction.Latitude = new decimal(incomingJson.latitude);
                    }
                    if (incomingJson.IsDefined("longitude")) {
                        locaction.Longitude = new decimal(incomingJson.longitude);
                    }
                    if (incomingJson.IsDefined("metro_code")) {
                        locaction.MetroCode = incomingJson.metro_code;
                    }
                    if (incomingJson.IsDefined("areacode")) {
                        locaction.AreaCode = incomingJson.areacode;
                    }
                });
            }
            catch (Exception e) {
                LogWriter.WriteLine(string.Format("ERROR: IP Lookup {0}. {1}", ipAddress, e.Message));
            }

        }


        /// <summary>
        /// 
        /// </summary>
        /// <remarks>
        /// TODO: This was a quick fix solution that we needed immediately
        /// In the future we need a more flexible solution. 
        /// Maybe a auto blacklist with timeouts for ipadresses that is "hammering" our services
        /// </remarks>
        /// <param name="ipAdress"></param>
        /// <returns></returns>
        public static bool IsBlacklisted(string ipAdress) {
            return false;
        }

    }
}
<|MERGE_RESOLUTION|>--- conflicted
+++ resolved
@@ -1,381 +1,373 @@
-﻿using System;
-using Codeplex.Data;
-using Starcounter.Advanced;
-using StarcounterApplicationWebSocket.VersionHandler;
-using StarcounterApplicationWebSocket.VersionHandler.Model;
-using System.IO;
-
-namespace Starcounter.Applications.UsageTrackerApp {
-    /// <summary>
-    /// General utils
-    /// </summary>
-    internal class Utils {
-
-        /// <summary>
-        /// Create an Error Json response from an exception
-        /// </summary>
-        /// <param name="e"></param>
-        /// <returns>Response</returns>
-        public static Response CreateErrorResponse(Exception e) {
-
-            dynamic response = new DynamicJson();
-
-            // Create error response
-            response.exception = new { };
-            response.exception.message = e.Message;
-            response.exception.stackTrace = e.StackTrace;
-            response.exception.helpLink = e.HelpLink;
-
-            return new Response() { Body = response.ToString(), StatusCode = (ushort)System.Net.HttpStatusCode.InternalServerError };
-        }
-
-        /// <summary>
-        /// Parse out the protocol version number from the header
-        /// </summary>
-        /// <param name="request"></param>
-        /// <returns>Protocol number</returns>
-        public static int GetRequestProtocolVersion(Request request) {
-
-            // Accept: application/starcounter.tracker.usage-v2+json\r\n
-
-            string headers = request.Headers;
-
-            try {
-
-                if (!string.IsNullOrEmpty(headers)) {
-
-                    string[] lines = headers.Split(new string[] { "\r\n" }, StringSplitOptions.None);
-                    for (int i = 0; i < lines.Length; i++) {
-
-                        string line = lines[i];
-
-                        // Check if the line is field values
-                        if (line.StartsWith(" ") || line.StartsWith("\t")) continue;
-
-                        if (line.StartsWith("accept:", StringComparison.CurrentCultureIgnoreCase)) {
-                            // Found our accept header.
-                            string match = "application/starcounter.tracker.usage-v";
-
-                            int vStartIndex = line.IndexOf(match, 7, StringComparison.CurrentCultureIgnoreCase);
-                            if (vStartIndex == -1) continue;
-                            vStartIndex += match.Length;
-                            int vStopIndex = line.IndexOf('+', vStartIndex);
-                            if (vStopIndex == -1) continue;
-
-                            string str = line.Substring(vStartIndex, vStopIndex - vStartIndex);
-                            int num;
-
-                            if (int.TryParse(str, out num) == false) continue;
-
-                            // TODO: For the moment we will ignore values that spans over multiple lines
-                            // In the future i think this code will be replaced by logic in the Request
-                            return num;
-                        }
-
-                    }
-
-                }
-            }
-            catch (Exception) {
-            }
-
-            return 1;
-        }
-
-
-        /// <summary>
-        /// Helping function to copy folders recursively.
-        /// </summary>
-        /// <param name="source">Source folder.</param>
-        /// <param name="target">Destination folder.</param>
-        public static void CopyFilesRecursively(DirectoryInfo source, DirectoryInfo target) {
-            // Traverse through all directories.
-            foreach (DirectoryInfo dir in source.GetDirectories())
-                CopyFilesRecursively(dir, target.CreateSubdirectory(dir.Name));
-
-            // Traverse through all files.
-            foreach (FileInfo file in source.GetFiles())
-                file.CopyTo(Path.Combine(target.FullName, file.Name), true);
-        }
-
-
-        /// <summary>
-        /// 
-        /// </summary>
-        public static void AssureIndexes() {
-
-            #region Installation
-
-            if (Starcounter.Db.SQL("SELECT i FROM MaterializedIndex i WHERE Name=?", "InstallationNoIndex").First == null) {
-                Starcounter.Db.SQL("CREATE INDEX InstallationNoIndex ON Installation (InstallationNo)");
-            }
-
-            if (Starcounter.Db.SQL("SELECT i FROM MaterializedIndex i WHERE Name=?", "InstallationPrevNoIndex").First == null) {
-                Starcounter.Db.SQL("CREATE INDEX InstallationPrevNoIndex ON Installation (PreviousInstallationNo)");
-            }
-
-            //if (Starcounter.Db.SQL("SELECT i FROM MaterializedIndex i WHERE Name=?", "InstallationDateIndex").First == null) {
-            //    Starcounter.Db.SQL("CREATE INDEX InstallationDateIndex ON Installation (\"'Date'\")");
-            //}
-
-            #endregion
-
-            #region InstallerAbort
-            if (Starcounter.Db.SQL("SELECT i FROM MaterializedIndex i WHERE Name=?", "InstallerAbortIndex").First == null) {
-                Starcounter.Db.SQL("CREATE INDEX InstallerAbortIndex ON InstallerAbort (Installation)");
-            }
-
-            //if (Starcounter.Db.SQL("SELECT i FROM MaterializedIndex i WHERE Name=?", "InstallerAbortDateIndex").First == null) {
-            //    Starcounter.Db.SQL("CREATE INDEX InstallerAbortDateIndex ON InstallerAbort (\"Date\")");
-            //}
-            #endregion
-
-            #region InstallerEnd
-            if (Starcounter.Db.SQL("SELECT i FROM MaterializedIndex i WHERE Name=?", "InstallerEndIndex").First == null) {
-                Starcounter.Db.SQL("CREATE INDEX InstallerEndIndex ON InstallerEnd (Installation)");
-            }
-
-            //if (Starcounter.Db.SQL("SELECT i FROM MaterializedIndex i WHERE Name=?", "InstallerEndDateIndex").First == null) {
-            //    Starcounter.Db.SQL("CREATE INDEX InstallerEndDateIndex ON InstallerEnd (\"Date\")");
-            //}
-            #endregion
-
-            #region InstallerExecuting
-            if (Starcounter.Db.SQL("SELECT i FROM MaterializedIndex i WHERE Name=?", "InstallerExecutingIndex").First == null) {
-                Starcounter.Db.SQL("CREATE INDEX InstallerExecutingIndex ON InstallerExecuting (Installation)");
-            }
-
-            //if (Starcounter.Db.SQL("SELECT i FROM MaterializedIndex i WHERE Name=?", "InstallerExecutingDateIndex").First == null) {
-            //    Starcounter.Db.SQL("CREATE INDEX InstallerExecutingDateIndex ON InstallerExecuting (\"Date\")");
-            //}
-            #endregion
-
-            #region InstallerFinish
-            if (Starcounter.Db.SQL("SELECT i FROM MaterializedIndex i WHERE Name=?", "InstallerFinishIndex").First == null) {
-                Starcounter.Db.SQL("CREATE INDEX InstallerFinishIndex ON InstallerFinish (Installation)");
-            }
-
-            //if (Starcounter.Db.SQL("SELECT i FROM MaterializedIndex i WHERE Name=?", "InstallerFinishDateIndex").First == null) {
-            //    Starcounter.Db.SQL("CREATE INDEX InstallerFinishDateIndex ON InstallerFinish (\"Date\")");
-            //}
-            #endregion
-
-            #region InstallerStart
-            if (Starcounter.Db.SQL("SELECT i FROM MaterializedIndex i WHERE Name=?", "InstallerStartIndex").First == null) {
-                Starcounter.Db.SQL("CREATE INDEX InstallerStartIndex ON InstallerStart (Installation)");
-            }
-
-            //if (Starcounter.Db.SQL("SELECT i FROM MaterializedIndex i WHERE Name=?", "InstallerStartDateIndex").First == null) {
-            //    Starcounter.Db.SQL("CREATE INDEX InstallerStartDateIndex ON InstallerStart (\"Date\")");
-            //}
-            #endregion
-
-            #region InstallerException
-            if (Starcounter.Db.SQL("SELECT i FROM MaterializedIndex i WHERE Name=?", "InstallerExceptionIndex").First == null) {
-                Starcounter.Db.SQL("CREATE INDEX InstallerExceptionIndex ON InstallerException (Installation)");
-            }
-
-            //if (Starcounter.Db.SQL("SELECT i FROM MaterializedIndex i WHERE Name=?", "InstallerStartDateIndex").First == null) {
-            //    Starcounter.Db.SQL("CREATE INDEX InstallerStartDateIndex ON InstallerStart (\"Date\")");
-            //}
-            #endregion
-
-            #region StarcounterUsage
-            if (Starcounter.Db.SQL("SELECT i FROM MaterializedIndex i WHERE Name=?", "StarcounterUsageIndex").First == null) {
-                Starcounter.Db.SQL("CREATE INDEX StarcounterUsageIndex ON StarcounterUsage (Installation)");
-            }
-
-            //if (Starcounter.Db.SQL("SELECT i FROM MaterializedIndex i WHERE Name=?", "StarcounterUsageDateIndex").First == null) {
-            //    Starcounter.Db.SQL("CREATE INDEX StarcounterUsageDateIndex ON StarcounterUsage (\"Date\")");
-            //}
-            #endregion
-
-            #region StarcounterGeneral
-            if (Starcounter.Db.SQL("SELECT i FROM MaterializedIndex i WHERE Name=?", "StarcounterGeneralIndex").First == null) {
-                Starcounter.Db.SQL("CREATE INDEX StarcounterGeneralIndex ON StarcounterGeneral (Installation)");
-            }
-
-            //if (Starcounter.Db.SQL("SELECT i FROM MaterializedIndex i WHERE Name=?", "StarcounterGeneralDateIndex").First == null) {
-            //    Starcounter.Db.SQL("CREATE INDEX StarcounterGeneralDateIndex ON StarcounterGeneral (\"Date\")");
-            //}
-            #endregion
-
-            #region ErrorReport
-            if (Starcounter.Db.SQL("SELECT i FROM MaterializedIndex i WHERE Name=?", "ErrorReportIndex").First == null) {
-                Starcounter.Db.SQL("CREATE INDEX ErrorReportIndex ON ErrorReport (Installation)");
-            }
-
-            #endregion
-
-            #region VersionBuild
-            if (Starcounter.Db.SQL("SELECT i FROM MaterializedIndex i WHERE Name=?", "VersionBuildVersionIndex").First == null) {
-                Starcounter.Db.SQL("CREATE INDEX VersionBuildVersionIndex ON VersionBuild (Version)");
-            }
-            if (Starcounter.Db.SQL("SELECT i FROM MaterializedIndex i WHERE Name=?", "VersionBuildChannelIndex").First == null) {
-                Starcounter.Db.SQL("CREATE INDEX VersionBuildChannelIndex ON VersionBuild (Channel)");
-            }
-            if (Starcounter.Db.SQL("SELECT i FROM MaterializedIndex i WHERE Name=?", "VersionBuildChannelVersionIndex").First == null) {
-                Starcounter.Db.SQL("CREATE INDEX VersionBuildChannelVersionIndex ON VersionBuild (Channel, Version)");
-            }
-            if (Starcounter.Db.SQL("SELECT i FROM MATERIALIZEDINDEX i WHERE Name=?", "VersionBuildEditionChannelVersionIndex").First == null) {
-                Starcounter.Db.SQL("CREATE INDEX VersionBuildEditionChannelVersionIndex ON VersionBuild (Edition, Channel, Version)");
-            }
-
-            //if (Starcounter.Db.SQL("SELECT i FROM MaterializedIndex i WHERE Name=?", "VersionBuildDLIndex").First == null) {
-            //    Starcounter.Db.SQL("CREATE INDEX VersionBuildDLIndex ON VersionBuild (HasBeenDownloaded)");
-            //}
-
-            //if (Starcounter.Db.SQL("SELECT i FROM MaterializedIndex i WHERE Name=?", "VersionBuildChannelVersionDLIndex").First == null) {
-            //    Starcounter.Db.SQL("CREATE INDEX VersionBuildChannelVersionDLIndex ON VersionBuild (Channel, Version, HasBeenDownloaded)");
-            //}
-
-            if (Starcounter.Db.SQL("SELECT i FROM MaterializedIndex i WHERE Name=?", "VersionBuildSerialIndex").First == null) {
-                Starcounter.Db.SQL("CREATE INDEX VersionBuildSerialIndex ON VersionBuild (Serial)");
-            }
-
-
-
-            #endregion
-
-            #region VersionSource
-            if (Starcounter.Db.SQL("SELECT i FROM MATERIALIZED_INDEX i WHERE Name=?", "VersionSourceEditionChannelIsAvailableIndex").First == null) {
-                Starcounter.Db.SQL("CREATE INDEX VersionSourceEditionChannelIsAvailableIndex ON VersionSource (Edition,Channel,IsAvailable)");
-            }
-
-                Starcounter.Db.SQL("CREATE INDEX VersionSourceBuildErrorChannelIndex ON VersionSource (BuildError,Channel)");
-            }
-
-<<<<<<< HEAD
-            if (Starcounter.Db.SQL("SELECT i FROM MaterializedIndex i WHERE Name=?", "VersionSourceBuildErrorIndex").First == null) {
-                Starcounter.Db.SQL("CREATE INDEX VersionSourceBuildErrorIndex ON VersionSource (BuildError)");
-            }
-
-            if (Starcounter.Db.SQL("SELECT i FROM MaterializedIndex i WHERE Name=?", "VersionSourceVersionIndex").First == null) {
-=======
-            if (Starcounter.Db.SQL("SELECT i FROM MATERIALIZED_INDEX i WHERE Name=?", "VersionSourceVersionIndex").First == null) {
->>>>>>> d72b266e
-                Starcounter.Db.SQL("CREATE INDEX VersionSourceVersionIndex ON VersionSource (Version)");
-            }
-
-            #endregion
-
-            #region IPLocation
-            if (Starcounter.Db.SQL("SELECT i FROM MaterializedIndex i WHERE Name=?", "IPLocationIPIndex").First == null) {
-                Starcounter.Db.SQL("CREATE INDEX IPLocationIPIndex ON IPLocation (IPAdress)");
-            }
-
-            #endregion
-
-        }
-
-
-        /// <summary>
-        /// Assure that we have an location for an ipadress
-        /// </summary>
-        /// <param name="ipAddress"></param>
-        public static void AssureIPLocation(string ipAddress) {
-            // http://freegeoip.net/
-
-            IPLocation ipLocation = Db.SlowSQL<IPLocation>("SELECT o FROM IPLocation o WHERE o.IPAdress=?", ipAddress).First;
-            if (ipLocation != null) {
-                // We already got an location
-                return;
-            }
-
-            try {
-
-                // Service: http://freegeoip.net/  
-                // API usage is limited to 10,000 queries per hour. 
-                Node node = new Node("freegeoip.net", 80);
-
-                string uri = string.Format("/json/{0}", ipAddress);
-
-                Response response = node.GET(uri, null);
-                // Example call: http://freegeoip.net/json/85.89.70.180
-                // Example response
-                //{
-                //  "ip":"85.89.70.180",
-                //  "country_code":"SE",
-                //  "country_name":"Sweden",
-                //  "region_code":"10",
-                //  "region_name":"Dalarnas Lan",
-                //  "city":"Falun",
-                //  "zipcode":"",
-                //  "latitude":60.6,
-                //  "longitude":15.6333,
-                //  "metro_code":"",
-                //  "areacode":""
-                //}
-
-                if (response.StatusCode == (ushort)System.Net.HttpStatusCode.NotFound) {
-                    // TODO: Try another service?
-                    LogWriter.WriteLine(string.Format("NOTICE: Failed to lookup ip {0}. {1}", ipAddress, response.Body));
-                    return;
-                }
-                else if (response.StatusCode == (ushort)System.Net.HttpStatusCode.Forbidden) {
-                    LogWriter.WriteLine(string.Format("WARNING: Reached the limit of ip lookups. {0}", response.Body));
-                    return;
-                }
-
-                dynamic incomingJson = DynamicJson.Parse(response.Body);
-
-                Db.Transaction(() => {
-                    IPLocation locaction = new IPLocation();
-                    if (incomingJson.IsDefined("ip")) {
-                        locaction.IPAdress = incomingJson.ip;
-                    }
-                    if (incomingJson.IsDefined("country_code")) {
-                        locaction.CountryCode = incomingJson.country_code;
-                    }
-                    if (incomingJson.IsDefined("country_name")) {
-                        locaction.CountryName = incomingJson.country_name;
-                    }
-                    if (incomingJson.IsDefined("region_code")) {
-                        locaction.RegionCode = incomingJson.region_code;
-                    }
-                    if (incomingJson.IsDefined("region_name")) {
-                        locaction.RegionName = incomingJson.region_name;
-                    }
-                    if (incomingJson.IsDefined("city")) {
-                        locaction.City = incomingJson.city;
-                    }
-                    if (incomingJson.IsDefined("zipcode")) {
-                        locaction.ZipCode = incomingJson.zipcode;
-                    }
-                    if (incomingJson.IsDefined("latitude")) {
-                        locaction.Latitude = new decimal(incomingJson.latitude);
-                    }
-                    if (incomingJson.IsDefined("longitude")) {
-                        locaction.Longitude = new decimal(incomingJson.longitude);
-                    }
-                    if (incomingJson.IsDefined("metro_code")) {
-                        locaction.MetroCode = incomingJson.metro_code;
-                    }
-                    if (incomingJson.IsDefined("areacode")) {
-                        locaction.AreaCode = incomingJson.areacode;
-                    }
-                });
-            }
-            catch (Exception e) {
-                LogWriter.WriteLine(string.Format("ERROR: IP Lookup {0}. {1}", ipAddress, e.Message));
-            }
-
-        }
-
-
-        /// <summary>
-        /// 
-        /// </summary>
-        /// <remarks>
-        /// TODO: This was a quick fix solution that we needed immediately
-        /// In the future we need a more flexible solution. 
-        /// Maybe a auto blacklist with timeouts for ipadresses that is "hammering" our services
-        /// </remarks>
-        /// <param name="ipAdress"></param>
-        /// <returns></returns>
-        public static bool IsBlacklisted(string ipAdress) {
-            return false;
-        }
-
-    }
-}
+﻿using System;
+using Codeplex.Data;
+using Starcounter.Advanced;
+using StarcounterApplicationWebSocket.VersionHandler;
+using StarcounterApplicationWebSocket.VersionHandler.Model;
+using System.IO;
+
+namespace Starcounter.Applications.UsageTrackerApp {
+    /// <summary>
+    /// General utils
+    /// </summary>
+    internal class Utils {
+
+        /// <summary>
+        /// Create an Error Json response from an exception
+        /// </summary>
+        /// <param name="e"></param>
+        /// <returns>Response</returns>
+        public static Response CreateErrorResponse(Exception e) {
+
+            dynamic response = new DynamicJson();
+
+            // Create error response
+            response.exception = new { };
+            response.exception.message = e.Message;
+            response.exception.stackTrace = e.StackTrace;
+            response.exception.helpLink = e.HelpLink;
+
+            return new Response() { Body = response.ToString(), StatusCode = (ushort)System.Net.HttpStatusCode.InternalServerError };
+        }
+
+        /// <summary>
+        /// Parse out the protocol version number from the header
+        /// </summary>
+        /// <param name="request"></param>
+        /// <returns>Protocol number</returns>
+        public static int GetRequestProtocolVersion(Request request) {
+
+            // Accept: application/starcounter.tracker.usage-v2+json\r\n
+
+            string headers = request.Headers;
+
+            try {
+
+                if (!string.IsNullOrEmpty(headers)) {
+
+                    string[] lines = headers.Split(new string[] { "\r\n" }, StringSplitOptions.None);
+                    for (int i = 0; i < lines.Length; i++) {
+
+                        string line = lines[i];
+
+                        // Check if the line is field values
+                        if (line.StartsWith(" ") || line.StartsWith("\t")) continue;
+
+                        if (line.StartsWith("accept:", StringComparison.CurrentCultureIgnoreCase)) {
+                            // Found our accept header.
+                            string match = "application/starcounter.tracker.usage-v";
+
+                            int vStartIndex = line.IndexOf(match, 7, StringComparison.CurrentCultureIgnoreCase);
+                            if (vStartIndex == -1) continue;
+                            vStartIndex += match.Length;
+                            int vStopIndex = line.IndexOf('+', vStartIndex);
+                            if (vStopIndex == -1) continue;
+
+                            string str = line.Substring(vStartIndex, vStopIndex - vStartIndex);
+                            int num;
+
+                            if (int.TryParse(str, out num) == false) continue;
+
+                            // TODO: For the moment we will ignore values that spans over multiple lines
+                            // In the future i think this code will be replaced by logic in the Request
+                            return num;
+                        }
+
+                    }
+
+                }
+            }
+            catch (Exception) {
+            }
+
+            return 1;
+        }
+
+
+        /// <summary>
+        /// Helping function to copy folders recursively.
+        /// </summary>
+        /// <param name="source">Source folder.</param>
+        /// <param name="target">Destination folder.</param>
+        public static void CopyFilesRecursively(DirectoryInfo source, DirectoryInfo target) {
+            // Traverse through all directories.
+            foreach (DirectoryInfo dir in source.GetDirectories())
+                CopyFilesRecursively(dir, target.CreateSubdirectory(dir.Name));
+
+            // Traverse through all files.
+            foreach (FileInfo file in source.GetFiles())
+                file.CopyTo(Path.Combine(target.FullName, file.Name), true);
+        }
+
+
+        /// <summary>
+        /// 
+        /// </summary>
+        public static void AssureIndexes() {
+
+            #region Installation
+
+            if (Starcounter.Db.SQL("SELECT i FROM MaterializedIndex i WHERE Name=?", "InstallationNoIndex").First == null) {
+                Starcounter.Db.SQL("CREATE INDEX InstallationNoIndex ON Installation (InstallationNo)");
+            }
+
+            if (Starcounter.Db.SQL("SELECT i FROM MaterializedIndex i WHERE Name=?", "InstallationPrevNoIndex").First == null) {
+                Starcounter.Db.SQL("CREATE INDEX InstallationPrevNoIndex ON Installation (PreviousInstallationNo)");
+            }
+
+            //if (Starcounter.Db.SQL("SELECT i FROM MaterializedIndex i WHERE Name=?", "InstallationDateIndex").First == null) {
+            //    Starcounter.Db.SQL("CREATE INDEX InstallationDateIndex ON Installation (\"'Date'\")");
+            //}
+
+            #endregion
+
+            #region InstallerAbort
+            if (Starcounter.Db.SQL("SELECT i FROM MaterializedIndex i WHERE Name=?", "InstallerAbortIndex").First == null) {
+                Starcounter.Db.SQL("CREATE INDEX InstallerAbortIndex ON InstallerAbort (Installation)");
+            }
+
+            //if (Starcounter.Db.SQL("SELECT i FROM MaterializedIndex i WHERE Name=?", "InstallerAbortDateIndex").First == null) {
+            //    Starcounter.Db.SQL("CREATE INDEX InstallerAbortDateIndex ON InstallerAbort (\"Date\")");
+            //}
+            #endregion
+
+            #region InstallerEnd
+            if (Starcounter.Db.SQL("SELECT i FROM MaterializedIndex i WHERE Name=?", "InstallerEndIndex").First == null) {
+                Starcounter.Db.SQL("CREATE INDEX InstallerEndIndex ON InstallerEnd (Installation)");
+            }
+
+            //if (Starcounter.Db.SQL("SELECT i FROM MaterializedIndex i WHERE Name=?", "InstallerEndDateIndex").First == null) {
+            //    Starcounter.Db.SQL("CREATE INDEX InstallerEndDateIndex ON InstallerEnd (\"Date\")");
+            //}
+            #endregion
+
+            #region InstallerExecuting
+            if (Starcounter.Db.SQL("SELECT i FROM MaterializedIndex i WHERE Name=?", "InstallerExecutingIndex").First == null) {
+                Starcounter.Db.SQL("CREATE INDEX InstallerExecutingIndex ON InstallerExecuting (Installation)");
+            }
+
+            //if (Starcounter.Db.SQL("SELECT i FROM MaterializedIndex i WHERE Name=?", "InstallerExecutingDateIndex").First == null) {
+            //    Starcounter.Db.SQL("CREATE INDEX InstallerExecutingDateIndex ON InstallerExecuting (\"Date\")");
+            //}
+            #endregion
+
+            #region InstallerFinish
+            if (Starcounter.Db.SQL("SELECT i FROM MaterializedIndex i WHERE Name=?", "InstallerFinishIndex").First == null) {
+                Starcounter.Db.SQL("CREATE INDEX InstallerFinishIndex ON InstallerFinish (Installation)");
+            }
+
+            //if (Starcounter.Db.SQL("SELECT i FROM MaterializedIndex i WHERE Name=?", "InstallerFinishDateIndex").First == null) {
+            //    Starcounter.Db.SQL("CREATE INDEX InstallerFinishDateIndex ON InstallerFinish (\"Date\")");
+            //}
+            #endregion
+
+            #region InstallerStart
+            if (Starcounter.Db.SQL("SELECT i FROM MaterializedIndex i WHERE Name=?", "InstallerStartIndex").First == null) {
+                Starcounter.Db.SQL("CREATE INDEX InstallerStartIndex ON InstallerStart (Installation)");
+            }
+
+            //if (Starcounter.Db.SQL("SELECT i FROM MaterializedIndex i WHERE Name=?", "InstallerStartDateIndex").First == null) {
+            //    Starcounter.Db.SQL("CREATE INDEX InstallerStartDateIndex ON InstallerStart (\"Date\")");
+            //}
+            #endregion
+
+            #region InstallerException
+            if (Starcounter.Db.SQL("SELECT i FROM MaterializedIndex i WHERE Name=?", "InstallerExceptionIndex").First == null) {
+                Starcounter.Db.SQL("CREATE INDEX InstallerExceptionIndex ON InstallerException (Installation)");
+            }
+
+            //if (Starcounter.Db.SQL("SELECT i FROM MaterializedIndex i WHERE Name=?", "InstallerStartDateIndex").First == null) {
+            //    Starcounter.Db.SQL("CREATE INDEX InstallerStartDateIndex ON InstallerStart (\"Date\")");
+            //}
+            #endregion
+
+            #region StarcounterUsage
+            if (Starcounter.Db.SQL("SELECT i FROM MaterializedIndex i WHERE Name=?", "StarcounterUsageIndex").First == null) {
+                Starcounter.Db.SQL("CREATE INDEX StarcounterUsageIndex ON StarcounterUsage (Installation)");
+            }
+
+            //if (Starcounter.Db.SQL("SELECT i FROM MaterializedIndex i WHERE Name=?", "StarcounterUsageDateIndex").First == null) {
+            //    Starcounter.Db.SQL("CREATE INDEX StarcounterUsageDateIndex ON StarcounterUsage (\"Date\")");
+            //}
+            #endregion
+
+            #region StarcounterGeneral
+            if (Starcounter.Db.SQL("SELECT i FROM MaterializedIndex i WHERE Name=?", "StarcounterGeneralIndex").First == null) {
+                Starcounter.Db.SQL("CREATE INDEX StarcounterGeneralIndex ON StarcounterGeneral (Installation)");
+            }
+
+            //if (Starcounter.Db.SQL("SELECT i FROM MaterializedIndex i WHERE Name=?", "StarcounterGeneralDateIndex").First == null) {
+            //    Starcounter.Db.SQL("CREATE INDEX StarcounterGeneralDateIndex ON StarcounterGeneral (\"Date\")");
+            //}
+            #endregion
+
+            #region ErrorReport
+            if (Starcounter.Db.SQL("SELECT i FROM MaterializedIndex i WHERE Name=?", "ErrorReportIndex").First == null) {
+                Starcounter.Db.SQL("CREATE INDEX ErrorReportIndex ON ErrorReport (Installation)");
+            }
+
+            #endregion
+
+            #region VersionBuild
+            if (Starcounter.Db.SQL("SELECT i FROM MaterializedIndex i WHERE Name=?", "VersionBuildVersionIndex").First == null) {
+                Starcounter.Db.SQL("CREATE INDEX VersionBuildVersionIndex ON VersionBuild (Version)");
+            }
+            if (Starcounter.Db.SQL("SELECT i FROM MaterializedIndex i WHERE Name=?", "VersionBuildChannelIndex").First == null) {
+                Starcounter.Db.SQL("CREATE INDEX VersionBuildChannelIndex ON VersionBuild (Channel)");
+            }
+            if (Starcounter.Db.SQL("SELECT i FROM MaterializedIndex i WHERE Name=?", "VersionBuildChannelVersionIndex").First == null) {
+                Starcounter.Db.SQL("CREATE INDEX VersionBuildChannelVersionIndex ON VersionBuild (Channel, Version)");
+            }
+            if (Starcounter.Db.SQL("SELECT i FROM MATERIALIZEDINDEX i WHERE Name=?", "VersionBuildEditionChannelVersionIndex").First == null) {
+                Starcounter.Db.SQL("CREATE INDEX VersionBuildEditionChannelVersionIndex ON VersionBuild (Edition, Channel, Version)");
+            }
+
+            //if (Starcounter.Db.SQL("SELECT i FROM MaterializedIndex i WHERE Name=?", "VersionBuildDLIndex").First == null) {
+            //    Starcounter.Db.SQL("CREATE INDEX VersionBuildDLIndex ON VersionBuild (HasBeenDownloaded)");
+            //}
+
+            //if (Starcounter.Db.SQL("SELECT i FROM MaterializedIndex i WHERE Name=?", "VersionBuildChannelVersionDLIndex").First == null) {
+            //    Starcounter.Db.SQL("CREATE INDEX VersionBuildChannelVersionDLIndex ON VersionBuild (Channel, Version, HasBeenDownloaded)");
+            //}
+
+            if (Starcounter.Db.SQL("SELECT i FROM MaterializedIndex i WHERE Name=?", "VersionBuildSerialIndex").First == null) {
+                Starcounter.Db.SQL("CREATE INDEX VersionBuildSerialIndex ON VersionBuild (Serial)");
+            }
+
+
+
+            #endregion
+
+            #region VersionSource
+            if (Starcounter.Db.SQL("SELECT i FROM MATERIALIZED_INDEX i WHERE Name=?", "VersionSourceEditionChannelIsAvailableIndex").First == null) {
+                Starcounter.Db.SQL("CREATE INDEX VersionSourceEditionChannelIsAvailableIndex ON VersionSource (Edition,Channel,IsAvailable)");
+            }
+
+                Starcounter.Db.SQL("CREATE INDEX VersionSourceBuildErrorChannelIndex ON VersionSource (BuildError,Channel)");
+            }
+
+            if (Starcounter.Db.SQL("SELECT i FROM MaterializedIndex i WHERE Name=?", "VersionSourceVersionIndex").First == null) {
+                Starcounter.Db.SQL("CREATE INDEX VersionSourceVersionIndex ON VersionSource (Version)");
+            }
+
+            #endregion
+
+            #region IPLocation
+            if (Starcounter.Db.SQL("SELECT i FROM MaterializedIndex i WHERE Name=?", "IPLocationIPIndex").First == null) {
+                Starcounter.Db.SQL("CREATE INDEX IPLocationIPIndex ON IPLocation (IPAdress)");
+            }
+
+            #endregion
+
+        }
+
+
+        /// <summary>
+        /// Assure that we have an location for an ipadress
+        /// </summary>
+        /// <param name="ipAddress"></param>
+        public static void AssureIPLocation(string ipAddress) {
+            // http://freegeoip.net/
+
+            IPLocation ipLocation = Db.SlowSQL<IPLocation>("SELECT o FROM IPLocation o WHERE o.IPAdress=?", ipAddress).First;
+            if (ipLocation != null) {
+                // We already got an location
+                return;
+            }
+
+            try {
+
+                // Service: http://freegeoip.net/  
+                // API usage is limited to 10,000 queries per hour. 
+                Node node = new Node("freegeoip.net", 80);
+
+                string uri = string.Format("/json/{0}", ipAddress);
+
+                Response response = node.GET(uri, null);
+                // Example call: http://freegeoip.net/json/85.89.70.180
+                // Example response
+                //{
+                //  "ip":"85.89.70.180",
+                //  "country_code":"SE",
+                //  "country_name":"Sweden",
+                //  "region_code":"10",
+                //  "region_name":"Dalarnas Lan",
+                //  "city":"Falun",
+                //  "zipcode":"",
+                //  "latitude":60.6,
+                //  "longitude":15.6333,
+                //  "metro_code":"",
+                //  "areacode":""
+                //}
+
+                if (response.StatusCode == (ushort)System.Net.HttpStatusCode.NotFound) {
+                    // TODO: Try another service?
+                    LogWriter.WriteLine(string.Format("NOTICE: Failed to lookup ip {0}. {1}", ipAddress, response.Body));
+                    return;
+                }
+                else if (response.StatusCode == (ushort)System.Net.HttpStatusCode.Forbidden) {
+                    LogWriter.WriteLine(string.Format("WARNING: Reached the limit of ip lookups. {0}", response.Body));
+                    return;
+                }
+
+                dynamic incomingJson = DynamicJson.Parse(response.Body);
+
+                Db.Transaction(() => {
+                    IPLocation locaction = new IPLocation();
+                    if (incomingJson.IsDefined("ip")) {
+                        locaction.IPAdress = incomingJson.ip;
+                    }
+                    if (incomingJson.IsDefined("country_code")) {
+                        locaction.CountryCode = incomingJson.country_code;
+                    }
+                    if (incomingJson.IsDefined("country_name")) {
+                        locaction.CountryName = incomingJson.country_name;
+                    }
+                    if (incomingJson.IsDefined("region_code")) {
+                        locaction.RegionCode = incomingJson.region_code;
+                    }
+                    if (incomingJson.IsDefined("region_name")) {
+                        locaction.RegionName = incomingJson.region_name;
+                    }
+                    if (incomingJson.IsDefined("city")) {
+                        locaction.City = incomingJson.city;
+                    }
+                    if (incomingJson.IsDefined("zipcode")) {
+                        locaction.ZipCode = incomingJson.zipcode;
+                    }
+                    if (incomingJson.IsDefined("latitude")) {
+                        locaction.Latitude = new decimal(incomingJson.latitude);
+                    }
+                    if (incomingJson.IsDefined("longitude")) {
+                        locaction.Longitude = new decimal(incomingJson.longitude);
+                    }
+                    if (incomingJson.IsDefined("metro_code")) {
+                        locaction.MetroCode = incomingJson.metro_code;
+                    }
+                    if (incomingJson.IsDefined("areacode")) {
+                        locaction.AreaCode = incomingJson.areacode;
+                    }
+                });
+            }
+            catch (Exception e) {
+                LogWriter.WriteLine(string.Format("ERROR: IP Lookup {0}. {1}", ipAddress, e.Message));
+            }
+
+        }
+
+
+        /// <summary>
+        /// 
+        /// </summary>
+        /// <remarks>
+        /// TODO: This was a quick fix solution that we needed immediately
+        /// In the future we need a more flexible solution. 
+        /// Maybe a auto blacklist with timeouts for ipadresses that is "hammering" our services
+        /// </remarks>
+        /// <param name="ipAdress"></param>
+        /// <returns></returns>
+        public static bool IsBlacklisted(string ipAdress) {
+            return false;
+        }
+
+    }
+}