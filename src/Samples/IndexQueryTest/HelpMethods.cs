--- conflicted
+++ resolved
@@ -45,11 +45,7 @@
             int nrPrintedObjs = 0;
             Db.Transaction(delegate
             {
-<<<<<<< HEAD
-                foreach (AccountTest.User u in Db.SQL("select u from Accounttest.User u"))
-=======
                 foreach (accounttest.User u in Db.SQL("select u from User u"))
->>>>>>> 08874d46
                 {
                     Console.WriteLine("User " + u.FirstName + " " + u.LastName + " with ID " + u.UserId);
                     nrPrintedObjs++;
@@ -57,11 +53,7 @@
             });
             Db.Transaction(delegate
             {
-<<<<<<< HEAD
-                foreach (AccountTest.Account a in Db.SQL("select a from Accounttest.Account a"))
-=======
                 foreach (accounttest.account a in Db.SQL("select a from Account a"))
->>>>>>> 08874d46
                 {
                     Console.WriteLine("Account " + a.AccountId + " with amount " + a.Amount + " of user " + a.Client.UserId);
                     nrPrintedObjs++;
