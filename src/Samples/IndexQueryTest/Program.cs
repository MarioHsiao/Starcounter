﻿using Starcounter;
using Starcounter.Binding;
using System;
using System.Collections;
using System.Diagnostics;

namespace IndexQueryTest
{
    static partial class IndexQueryTests
    {

        static void Main(string[] args)
        {
            HelpMethods.LogEvent("Starting tests with inherited indexes");
            HelpMethods.LogEvent("Test of CREATE/DROP INDEX and DROP TABLE.");
            Starcounter.Internal.ErrorHandling.TestTraceListener.ReplaceDefault("QueryProcessingListener");
#if ACCOUNTTEST_MODEL
            HelpMethods.LogEvent("Test with loading model");
            TestCreateIndexWithoutQuery();
            TestDelete();
            Populate();
            CountAllObjects();
            //PrintAllObjects();
            // See a query plan
            Db.Transaction(delegate
            {
                IEnumerator sqlEnum = (IEnumerator)Db.SQL("select u from accounttest.user u").GetEnumerator();
                Trace.Assert(sqlEnum.ToString() != "");
            });
            TestCreateDropIndex();
            TestOrderBy();
            TestHint();
            TestJoinWIndex();
            TestAggregate();
            int unloaded = Db.Unload(@"s\IndexQueryTest\IndexQueryDbDump.sql", 100);
            Console.WriteLine("Unloaded {0} objects.", unloaded);
<<<<<<< HEAD
            int reloaded = Db.Reload(@"s\IndexQueryTest\IndexQueryDbDump.sql");
            Console.WriteLine("Reloaded {0} obejcts.", reloaded);
=======
>>>>>>> 4e6d6777
            //CreateDropIndexParallelTest();
#endif

#if ACCOUNTTEST_MODEL_NO
            HelpMethods.LogEvent("Test without loading model.");
            Db.SlowSQL("DROP TABLE AccountTest.Account");
            Db.SlowSQL("DROP TABLE AccountTest.User");
#endif

            using (Transaction t = new Transaction()) {
                t.Add(() => {
                    HelpMethods.LogEvent("Test of CREATE/DROP INDEX and DROP TABLE completed.");
                    HelpMethods.LogEvent("Test inherited indexes");
                    InheritedIndex.InheritedIndexTest.RunInheritedIndexTest();
                    HelpMethods.LogEvent("Finished testing inherited indexes");
                    HelpMethods.LogEvent("Test IS type predicate");
                    IsTypePredicateTest.RunIsTypePredicateTest();
                    HelpMethods.LogEvent("Finished testing IS type predicate");
                    HelpMethods.LogEvent("All tests are completed!");
                    Environment.Exit(0);
                });
            }
        }
    }
}<|MERGE_RESOLUTION|>--- conflicted
+++ resolved
@@ -34,11 +34,8 @@
             TestAggregate();
             int unloaded = Db.Unload(@"s\IndexQueryTest\IndexQueryDbDump.sql", 100);
             Console.WriteLine("Unloaded {0} objects.", unloaded);
-<<<<<<< HEAD
             int reloaded = Db.Reload(@"s\IndexQueryTest\IndexQueryDbDump.sql");
             Console.WriteLine("Reloaded {0} obejcts.", reloaded);
-=======
->>>>>>> 4e6d6777
             //CreateDropIndexParallelTest();
 #endif
 
