﻿using System;
using Starcounter;
using Starcounter.Binding;
using Starcounter.Query.Execution;

namespace IndexQueryTest
{
    static partial class IndexQueryTests
    {
#if ACCOUNTTEST_MODEL
        static void TestDelete()
        {
            Db.Transaction(delegate
            {
                if (Db.SQL("select u from Accounttest.auser u").First == null)
                {
                    Console.WriteLine("It seems that User table was deleted");
                    PrintAllObjects();
                }
                Db.SlowSQL("DELETE FROM Accounttest.Account");
                Db.SlowSQL("DELETE FROM Accounttest.AUser");
            });
        }

        static void QueryIndexUserLN()
        {
            PrintUserByLastName("Popov");
            Db.Transaction(delegate
            {
                Console.WriteLine(((ISqlEnumerator)Db.SQL("select u from AUser u where LastName = ?", "Popov").GetEnumerator()).ToString());
            });
        }

        static void CreateIndexUserLN()
        {
            try
            {
                Db.SlowSQL("CREATE INDEX userLN ON Accounttest.aUsEr (Lastname ASC)");
                Console.WriteLine("Created index userLN ON AccountTest.AUser (LastName ASC)");
            }
            catch (Starcounter.DbException ex)
            {
                if (ex.ErrorCode == Starcounter.Error.SCERRNAMEDINDEXALREADYEXISTS)
                    Console.WriteLine("Index userLN already exists.");
                else
                    throw ex;
            }
        }

        static void DropIndexUserLN()
        {
            Db.SlowSQL("DROP INDEX UserLN ON AccountTest.auser");
            Console.WriteLine("Dropped index userLN ON AccountTest.AUser");
        }

        static void TestCreateDropIndex()
        {
            Console.WriteLine("Test create and drop index with WHERE query");
            // Test that query plan before creating index
            QueryIndexUserLN();
            // Create index if necessary
            CreateIndexUserLN();
            // Test that query plan uses the created index
            QueryIndexUserLN();
            DropIndexUserLN();
            QueryIndexUserLN();
        }

        static void OrderByQueryIndexUserLN()
        {
            PrintUsersOrderByLastName();
            Db.Transaction(delegate
            {
                Console.WriteLine(((ISqlEnumerator)Db.SQL("select u from AUser u order by LastName").GetEnumerator()).ToString());
            });
        }

        static void TestOrderBy()
        {
            Console.WriteLine("Test create and drop index with ORDER BY query");
            OrderByQueryIndexUserLN();
            CreateIndexUserLN();
            OrderByQueryIndexUserLN();
            DropIndexUserLN();
            OrderByQueryIndexUserLN();
        }

        static void HintQueryIndexUserLN()
        {
            Db.Transaction(delegate
            {
                foreach (AccountTest.AUser u in Db.SQL("select u from auser u where userid = ? option index (u userLN)", "KalLar01"))
                    Console.WriteLine(u.ToString());
                Console.WriteLine(Db.SQL("select u from auser u where userid = ? option index (u userLN)", "KalLar01").GetEnumerator().ToString());
            });
        }

        static void TestHint()
        {
            Console.WriteLine("Test create and drop index with HINT query");
            HintQueryIndexUserLN();
            CreateIndexUserLN();
            HintQueryIndexUserLN();
            DropIndexUserLN();
            HintQueryIndexUserLN();
        }

        static void TestJoinWIndex() {
            Console.WriteLine("Test path expression as join with index");
            CreateIndexUserLN();
            Db.Transaction(delegate {
                foreach (AccountTest.Account a in Db.SQL("select a from account a where a.Client.lastname = ?", "Popov")) {
                    Console.WriteLine(a.Client.ToString());
                    Console.WriteLine(a.ToString());
                }
            });
            DropIndexUserLN();
        }

        static void TestCreateIndexWithoutQuery()
        {
            Console.WriteLine("Test create/drop index without doing query");
            CreateIndexUserLN();
            DropIndexUserLN();
        }

        static void TestSumTransaction() {
<<<<<<< HEAD
            Decimal? sum = (Decimal?)Db.SlowSQL("select sum(amount*(amount - amount +2)) from account").First;
=======
            Decimal? sum = Db.SlowSQL("select sum(amount*(amount - amount +2)) from account").First;
>>>>>>> 7f3648f1
            if (sum == null)
                Console.WriteLine("The sum is null");
            else Console.WriteLine("The sum is " + sum);
        }

        static void TestSumTransaction(String name) {
            Decimal? sum = Db.SlowSQL("select sum(amount) from account where Client.FirstName = ?", 
                name).First;
            if (sum == null)
                Console.WriteLine("The sum is null");
            else Console.WriteLine("The sum is " + sum);
        }

        static void TestAggregate() {
            Console.WriteLine("Test Aggregate");
            Db.Transaction(delegate {
                TestSumTransaction();
            });
            TestSumTransaction();
            Db.Transaction(delegate {
                TestSumTransaction("Oleg");
            });
            TestSumTransaction("Oleg");
            Console.WriteLine("Test finished");
        }
#endif
    }
}<|MERGE_RESOLUTION|>--- conflicted
+++ resolved
@@ -125,11 +125,7 @@
         }
 
         static void TestSumTransaction() {
-<<<<<<< HEAD
-            Decimal? sum = (Decimal?)Db.SlowSQL("select sum(amount*(amount - amount +2)) from account").First;
-=======
             Decimal? sum = Db.SlowSQL("select sum(amount*(amount - amount +2)) from account").First;
->>>>>>> 7f3648f1
             if (sum == null)
                 Console.WriteLine("The sum is null");
             else Console.WriteLine("The sum is " + sum);
