--- conflicted
+++ resolved
@@ -97,11 +97,7 @@
                 Trace.Assert(v.MaterializedTable.Name == v.FullName);
                 count++;
             }
-<<<<<<< HEAD
-            Trace.Assert(count == 38);
-=======
-            Trace.Assert(count == 45);
->>>>>>> 20293816
+            Trace.Assert(count == 41);
             count = 0;
             foreach (RawView v in Db.SQL<RawView>("select rv from rawView rv where updatable = ?", 
                 false)) {
@@ -246,12 +242,8 @@
                 Trace.Assert(rw.UniqueIdentifierReversed.ReverseOrderDotWords() == rw.UniqueIdentifier);
                 nrColumns++;
             }
-<<<<<<< HEAD
-            Trace.Assert(nrColumns == 116);
+            Trace.Assert(nrColumns == 123);
 #endif
-=======
-            Trace.Assert(nrColumns == 123);
->>>>>>> 20293816
             Starcounter.Internal.Metadata.MaterializedIndex i = 
                 Db.SQL<Starcounter.Internal.Metadata.MaterializedIndex>("select i from materializedindex i where name = ?",
                 "ColumnPrimaryKey").First;
