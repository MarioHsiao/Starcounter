using System;
using System.Diagnostics;
using Starcounter;
using Starcounter.Internal;
using Starcounter.Metadata;
using Starcounter.Binding;
using Starcounter.Internal.Metadata;

namespace QueryProcessingTest {
    public static class MetadataTest {
        public static void TestPopulatedMetadata() {
            HelpMethods.LogEvent("Test populated meta-data");
            TestTypeMetadata();
            TestRuntimeColumnMetadata();
            ClrMetadatTest();
            TestRuntimeIndexBasedOnMat();
            TestRuntimeIndex();
            HelpMethods.LogEvent("Finished testing populated meta-data");
        }

        public static void TestTypeMetadata() {
            Starcounter.Metadata.DbPrimitiveType t =
                Db.SQL<Starcounter.Metadata.DbPrimitiveType>("select t from dbPrimitiveType t order by primitivetype").First;
            Trace.Assert(t != null);
            Trace.Assert(t.Name == "string");
            Trace.Assert(t.PrimitiveType == sccoredb.STAR_TYPE_STRING);
            ulong acc = 0;
            int count = 0;
            foreach (Starcounter.Metadata.DbPrimitiveType mt in
                Db.SQL<Starcounter.Metadata.DbPrimitiveType>("select t from DbPrimitiveType t")) {
                    Trace.Assert(!String.IsNullOrWhiteSpace(mt.Name));
                acc += mt.PrimitiveType;
                count++;
            }
            Trace.Assert(count == 9);
            Trace.Assert(acc == 45);
            Starcounter.Metadata.MapPrimitiveType mapt = 
                Db.SQL<Starcounter.Metadata.MapPrimitiveType>("select t from MapPrimitiveType t where name = ?", 
                "Int16").First;
            Trace.Assert(mapt != null);
            Trace.Assert(mapt is ClrPrimitiveType);
            Trace.Assert(mapt.DbPrimitiveType.Name == "long");
            Trace.Assert(!mapt.WriteLoss);
            Trace.Assert(mapt.ReadLoss);
            acc = 0;
            count = 0;
            foreach (Starcounter.Metadata.MapPrimitiveType mpt in 
                Db.SQL<Starcounter.Metadata.MapPrimitiveType>("select t from MapPrimitiveType t")) {
                Trace.Assert(mpt.DbPrimitiveType != null);
                Trace.Assert(!String.IsNullOrWhiteSpace(mpt.Name));
                count++;
            }
            Trace.Assert(count == 15);
            Starcounter.Internal.Metadata.MaterializedTable m = 
                Db.SQL<Starcounter.Internal.Metadata.MaterializedTable>("select m from MaterializedTable m where name = ?", 
                "Starcounter.Metadata.Type").First;
            Trace.Assert(m != null);
            Trace.Assert(m.BaseTable == null);
            Trace.Assert(m.Name == "Starcounter.Metadata.Type");
            Starcounter.Internal.Metadata.MaterializedColumn c = 
                Db.SQL<Starcounter.Internal.Metadata.MaterializedColumn>("select c from materializedcolumn c where name = ? and c.table.name = ?",
                "Inherits", "starcounter.metadata.table").First;
            Trace.Assert(c != null);
            Trace.Assert(c.Table.Name == "Starcounter.Metadata.Table");
            count = 0;
            foreach (Starcounter.Internal.Metadata.MaterializedColumn mc in 
                Db.SQL<Starcounter.Internal.Metadata.MaterializedColumn>("select c from materializedcolumn c where name = ?",
                "inherits")) {
                count++;
                }
            Trace.Assert(count == 4);
            RawView rv = Db.SQL<RawView>("select rw from rawview rw where fullname = ?", 
                "Starcounter.Metadata.Type").First;
            Trace.Assert(rv != null);
            Trace.Assert(rv.UniqueIdentifierReversed == "Type.Metadata.Starcounter.Raw.Starcounter");
            Trace.Assert(rv.MaterializedTable != null);
            Trace.Assert(rv.MaterializedTable.Name == rv.FullName);
            Trace.Assert(!rv.Updatable);
            Trace.Assert(rv.Inherits == null);
            rv = Db.SQL<RawView>("select rw from rawview rw where name = ?", "ClrClass").First;
            Trace.Assert(rv != null);
            Trace.Assert(rv.UniqueIdentifierReversed == "ClrClass.Metadata.Starcounter.Raw.Starcounter");
            Trace.Assert(rv.MaterializedTable != null);
            Trace.Assert(rv.MaterializedTable.Name == rv.FullName);
            Trace.Assert(!rv.Updatable);
            Trace.Assert(rv.Inherits != null);
            Trace.Assert(rv.Inherits.FullName == "Starcounter.Metadata.VMView");
            Trace.Assert(rv.Inherits.Name == "VMView");
            Trace.Assert(rv.Inherits.Inherits != null);
            Trace.Assert(rv.Inherits.Inherits.FullName == "Starcounter.Metadata.Table");
            Trace.Assert(rv.Inherits.Inherits.Name == "Table");
            Trace.Assert(rv.Inherits.Inherits.Inherits != null);
            Trace.Assert(rv.Inherits.Inherits.Inherits.FullName == "Starcounter.Metadata.Type");
            Trace.Assert(rv.Inherits.Inherits.Inherits.Name == "Type");
            Trace.Assert(rv.Inherits.Inherits.Inherits.Inherits == null);
            count = 0;
            foreach (RawView v in Db.SQL<RawView>("select rv from rawView rv")) {
                Trace.Assert(v.MaterializedTable != null);
                Trace.Assert(v.MaterializedTable.Name == v.FullName);
                count++;
            }
<<<<<<< HEAD
            Trace.Assert(count == 47);
=======
            Trace.Assert(count == 45);
>>>>>>> b6d739df
            count = 0;
            foreach (RawView v in Db.SQL<RawView>("select rv from rawView rv where updatable = ?", 
                false)) {
                Trace.Assert(v.MaterializedTable != null);
                Trace.Assert(v.MaterializedTable.Name == v.FullName);
                Trace.Assert(v.UniqueIdentifier == v.UniqueIdentifierReversed.ReverseOrderDotWords());
                Trace.Assert(!String.IsNullOrWhiteSpace(v.Name));
                count++;
            }
            Trace.Assert(count == 18);
<<<<<<< HEAD
#if false
            rv = Db.SQL<RawView>("select rw from rawview rw where name = ?",
                "MaterializedIndex").First;
=======
            rv = Db.SQL<RawView>("select rw from rawview rw where name = ?", 
                "materialized_index").First;
>>>>>>> b6d739df
            Trace.Assert(rv != null);
            Trace.Assert(rv.UniqueIdentifierReversed == "materialized_index.Raw.Starcounter");
            Trace.Assert(rv.UniqueIdentifier == rv.UniqueIdentifierReversed.ReverseOrderDotWords());
            Trace.Assert(rv.MaterializedTable != null);
            Trace.Assert(rv.MaterializedTable.Name == rv.Name);
            Trace.Assert(!rv.Updatable);
            Trace.Assert(rv.Inherits == null);
#endif
            count = 0;
            foreach (Starcounter.Metadata.MapPrimitiveType mt in 
                Db.SQL<Starcounter.Metadata.MapPrimitiveType>("select t from MapPrimitiveType t")) {
                Trace.Assert(mt is ClrPrimitiveType);
                Starcounter.Binding.DbTypeCode typeCode = (Starcounter.Binding.DbTypeCode)(mt as ClrPrimitiveType).DbTypeCode;
                Trace.Assert(mt.Name == Enum.GetName(typeof(Starcounter.Binding.DbTypeCode), typeCode));
                count++;
            }
            Trace.Assert(count == 15);
            Trace.Assert(Db.SQL<Starcounter.Metadata.Table>("select t from \"table\" t").First != null);
            foreach (Starcounter.Metadata.Table table in
                Db.SQL<Starcounter.Metadata.Table>("select t from Starcounter.Metadata.Table t")) {
                    Trace.Assert(!String.IsNullOrWhiteSpace(table.Name));
            }
            foreach (String name in
                Db.SQL<String>("select Name from Starcounter.Metadata.Table")) {
                Trace.Assert(!String.IsNullOrWhiteSpace(name));
            }
            rv = Db.SQL<RawView>("select rw from rawview rw where name = ?", "Company").First;
            Trace.Assert(rv != null);
            Trace.Assert(rv.Inherits != null);
            Trace.Assert(rv.Inherits.Name == "Agent");

            // Test rawview instances exist for all materialized table instances
            foreach (MaterializedTable tab in Db.SQL<MaterializedTable>(
                "select t from MaterializedTable t")) {
                    RawView v = Db.SQL<RawView>("select v from rawview v where materializedTable = ?", tab).First;
                    Trace.Assert(v != null);
                    Trace.Assert(v.FullName == tab.Name);
                    Trace.Assert(v.MaterializedTable.Equals(tab));
            }
        }

        public static void TestRuntimeColumnMetadata() {
            Column c = Db.SQL<Column>("select c from starcounter.metadata.column c where name = ? and c.Table is rawview", 
                "materializedcolumn").First;
#if false
            Trace.Assert(c != null);
            Trace.Assert(c.Name == "MaterializedColumn");
            Trace.Assert(c.Type != null);
            Trace.Assert(c.Type is Starcounter.Metadata.RawView);
            Trace.Assert(c.Type.Name == "MaterializedColumn");
            Trace.Assert((c.Type as Starcounter.Metadata.RawView).MaterializedTable != null);
            Trace.Assert((c.Type as Starcounter.Metadata.RawView).FullName == "materialized_column");
            Trace.Assert(c.Table != null);
            Trace.Assert(c.Table.Name == "Column");
            Trace.Assert(c.Table.FullName == "Starcounter.Metadata.Column");
            Trace.Assert(c.Table is RawView);
            Trace.Assert((c.Table as RawView).Inherits != null);
            Trace.Assert(c.MaterializedColumn != null);
            Trace.Assert(c.MaterializedColumn.Name == c.Name);
            Trace.Assert(!c.Unique);
            c = Db.SQL<Column>("select c from starcounter.metadata.column c where name = ? and c.Table IS RawView", 
                "base_table").First;
            Trace.Assert(c != null);
            Trace.Assert(c.Name == "base_table");
            Trace.Assert(c.Type != null);
            Trace.Assert(c.Type is Starcounter.Metadata.RawView);
            Trace.Assert(c.Type.Name == "MaterializedTable");
            Trace.Assert((c.Type as Starcounter.Metadata.RawView).MaterializedTable != null);
            Trace.Assert((c.Type as Starcounter.Metadata.RawView).FullName == "materialized_table");
            Trace.Assert(c.Table != null);
            Trace.Assert(c.Table.Name == "MaterializedTable");
            Trace.Assert(c.Table is RawView);
            Trace.Assert((c.Table as RawView).Inherits == null);
            Trace.Assert(c.MaterializedColumn != null);
            Trace.Assert(c.MaterializedColumn.Name == c.Name);
            Trace.Assert(!c.Unique);
            c = Db.SQL<Column>("select c from starcounter.metadata.column c where name = ? and c.Table is RawView",
                "inherits").First;
            Trace.Assert(c != null);
            Trace.Assert(c.Name == "Inherits");
            Trace.Assert(c.Type != null);
            Trace.Assert(c.Type is Starcounter.Metadata.RawView);
            Trace.Assert(c.Type.Name == "Table");
            Trace.Assert((c.Type as Table).FullName == "Starcounter.Metadata.Table");
            Trace.Assert((c.Type as Starcounter.Metadata.RawView).MaterializedTable != null);
            Trace.Assert((c.Type as Starcounter.Metadata.RawView).FullName == (c.Type as Table).FullName);
            Trace.Assert(c.Table != null);
            Trace.Assert(c.Table.FullName == "Starcounter.Metadata.Table");
            Trace.Assert(c.Table.Name == "Table");
            Trace.Assert(c.Table is RawView);
            Trace.Assert((c.Table as RawView).Inherits != null);
            Trace.Assert(c.MaterializedColumn != null);
            Trace.Assert(c.MaterializedColumn.Name == c.Name);
            Trace.Assert(!c.Unique);
#endif
            c = Db.SQL<Column>("select c from starcounter.metadata.column c where name = ? and c.Table is RawView",
                "uniqueIdentifierReversed").First;
            Trace.Assert(c != null);
            Trace.Assert(c.Name == "UniqueIdentifierReversed");
            Trace.Assert(c.Type != null);
            Trace.Assert(c.Type is Starcounter.Metadata.DbPrimitiveType);
            Trace.Assert(c.Type.Name == "string");
            Trace.Assert((c.Type as Starcounter.Metadata.DbPrimitiveType).PrimitiveType == sccoredb.STAR_TYPE_STRING);
            Trace.Assert(c.Table != null);
            Trace.Assert(c.Table.Name == "Table");
            Trace.Assert(c.Table.FullName == "Starcounter.Metadata.Table");
            Trace.Assert(c.Table is RawView);
            Trace.Assert((c.Table as RawView).Inherits != null);
            Trace.Assert(c.MaterializedColumn != null);
            Trace.Assert(c.MaterializedColumn.Name == c.Name);
            Trace.Assert(!c.Unique);
#if false
            int nrColumns = 0;
            foreach (Column tc in Db.SQL<Column>(
                "select c from starcounter.metadata.column c, rawview v where c.Table = v and v.updatable = ?", false)) {
                Trace.Assert(tc.Type != null);
                if (tc.Type is Starcounter.Metadata.RawView)
                    Trace.Assert((tc.Type as Starcounter.Metadata.RawView).FullName == 
                        (tc.Type as Table).FullName);
                else {
                    Trace.Assert(tc.Type is Starcounter.Metadata.DbPrimitiveType);
                    Trace.Assert((tc.Type as Starcounter.Metadata.DbPrimitiveType).PrimitiveType != sccoredb.STAR_TYPE_REFERENCE);
                }
                Trace.Assert(tc.Table != null);
                Trace.Assert(tc.Table is RawView);
                Trace.Assert(tc.MaterializedColumn != null);
                Trace.Assert(tc.MaterializedColumn.Name == tc.Name);
                Trace.Assert(!tc.Unique);
                nrColumns++;
            }
<<<<<<< HEAD
            Trace.Assert(nrColumns == 52);
            nrColumns = 0;
=======
            Trace.Assert(nrColumns == 54);
            nrColumns = 0;
>>>>>>> b6d739df
            foreach (Column tc in Db.SQL<Column>("select c from starcounter.metadata.column c where c.Table is RawView")) {
                Trace.Assert(tc.Type != null);
                if (tc.Type is Starcounter.Metadata.DbPrimitiveType)
                    Trace.Assert((tc.Type as Starcounter.Metadata.DbPrimitiveType).PrimitiveType != sccoredb.STAR_TYPE_REFERENCE);
                Trace.Assert(tc.Table != null);
                Trace.Assert(tc.Table is RawView);
                Trace.Assert(tc.MaterializedColumn != null);
                Trace.Assert(tc.MaterializedColumn.Name == tc.Name);
                Trace.Assert(!tc.Unique);
                RawView rw = tc.Table as RawView;
                Trace.Assert(rw.UniqueIdentifierReversed.ReverseOrderDotWords() == rw.UniqueIdentifier);
                nrColumns++;
            }
<<<<<<< HEAD
            Trace.Assert(nrColumns == 152);
#endif
=======
            Trace.Assert(nrColumns == 154);
>>>>>>> b6d739df
            Starcounter.Internal.Metadata.MaterializedIndex i = 
                Db.SQL<Starcounter.Internal.Metadata.MaterializedIndex>("select i from materializedindex i where name = ?",
                "ColumnPrimaryKey").First;
            Trace.Assert(i != null);
            Index idx = Db.SQL<Index>("select i from starcounter.metadata.\"index\" i where i.table.name = ?", "VersionSource").First;
            Trace.Assert(idx != null);
            IndexedColumn idxc = Db.SQL<IndexedColumn>(
                "select i from indexedcolumn i where i.\"index\".table.name = ? and i.column.name = ?",
                "account", "accountid").First;
            Trace.Assert(idxc != null);
            var indexedColumnEnum = Db.SQL<IndexedColumn>(
                "select i from indexedcolumn i where i.\"index\".table.name = ? and i.\"index\".name = ? order by i.\"position\"",
                "materializedtable", "built-in").GetEnumerator();
#if false
            Trace.Assert(!indexedColumnEnum.MoveNext());
#endif
            indexedColumnEnum.Dispose();
            indexedColumnEnum = Db.SQL<IndexedColumn>(
                "select i from indexedcolumn i where i.\"index\".name = ? order by \"position\"",
                "ColumnPrimaryKey").GetEnumerator();
            Trace.Assert(!indexedColumnEnum.MoveNext());
            indexedColumnEnum.Dispose();

            // Test that all MaterializedColumn instances are referenced from Column instances
            foreach (MaterializedColumn mc in Db.SQL<MaterializedColumn>(
                "select c from materializedColumn c where name <> ?and inherited = ?", "__id", false)) {
                Column col = Db.SQL<Column>("select c from column c where materializedcolumn = ? and c.table is RawView",
                    mc).First;
                Trace.Assert(col != null);
                Trace.Assert(col.MaterializedColumn.Equals(mc));
                Trace.Assert(col.Name == mc.Name);
                Trace.Assert(col.Table.FullName == mc.Table.Name);
            }
        }

        public static void ClrMetadatTest() {
            int nrCc = 0;
            int nrcc = 0;
            foreach (ClrClass v in Db.SQL<ClrClass>("select c from ClrClass c where fullname LIKE ?", 
                "%commonclass")) {
                nrCc++;
                if (v.FullName == "commonclass")
                    nrcc++;
            }
            Trace.Assert(nrCc == 7);
            Trace.Assert(nrcc == 1);
            nrCc = 0;
            nrcc = 0;
            foreach (ClrClass v in Db.SQL<ClrClass>("select c from ClrClass c where name = ?",
                "commonclass")) {
                nrCc++;
                if (v.Name == "commonclass")
                    nrcc++;
            }
            Trace.Assert(nrCc == 4);
            Trace.Assert(nrcc == 2);
            Column c = Db.SQL<Column>("select c from column c where name = ? and c.table is ClrClass", 
                "UserIdNr").First;
            Trace.Assert(c != null);
            Trace.Assert(c.Name == "UserIdNr");
            Trace.Assert(c.Table != null);
            Trace.Assert(c.Table.Name == "User");
            Trace.Assert(c.Table.FullName == "QueryProcessingTest.User");
            Trace.Assert(c.Table is ClrClass);
            ClrClass cl = c.Table as ClrClass;
            Trace.Assert(cl.FullClassName == "QueryProcessingTest.User");
            Trace.Assert(c.Table.UniqueIdentifierReversed == cl.FullClassName.ReverseOrderDotWords());
            Trace.Assert(c.Table.UniqueIdentifier == cl.FullClassName);
            Trace.Assert(c.MaterializedColumn != null);
            Trace.Assert(c.MaterializedColumn.Name == c.Name);
            Trace.Assert(c.MaterializedColumn.Table.Equals((c.Table as Starcounter.Metadata.ClrClass).Mapper.MaterializedTable));
            Trace.Assert(c.MaterializedColumn.Table.Name == (c.Table as ClrClass).FullClassName);
            Trace.Assert(c.Type != null);
            Trace.Assert(c.Type is Starcounter.Metadata.ClrPrimitiveType);
            Trace.Assert((c.Type as Starcounter.Metadata.ClrPrimitiveType).DbTypeCode == (ushort)DbTypeCode.Int32);
            Trace.Assert(c.Type.Name == "Int32");
            Trace.Assert((c.Table as ClrClass).AssemblyName == "QueryProcessingTest");
            
            c = Db.SQL<Column>("select c from starcounter.metadata.column c where name = ? and c.table is ClrClass order by c desc", "WriteLoss").First;
            Trace.Assert(c != null);
            Trace.Assert(c.Name == "WriteLoss");
            Trace.Assert(c.Table != null);
            Trace.Assert(c.Table.Name == "MapPrimitiveType");
            Trace.Assert(c.Table.FullName == "Starcounter.Metadata.MapPrimitiveType");
            Trace.Assert(c.Table is ClrClass);
            Trace.Assert((c.Table as ClrClass).FullClassName == "Starcounter.Metadata.MapPrimitiveType");
            Trace.Assert(c.MaterializedColumn != null);
            Trace.Assert(c.MaterializedColumn.Name == c.Name);
            Trace.Assert(c.MaterializedColumn.Table.Equals((c.Table as Starcounter.Metadata.ClrClass).Mapper.MaterializedTable));
            Trace.Assert(c.MaterializedColumn.Table.Name == (c.Table as ClrClass).FullName);
            Trace.Assert(c.Type != null);
            Trace.Assert(c.Type is Starcounter.Metadata.ClrPrimitiveType);
            Trace.Assert((c.Type as Starcounter.Metadata.ClrPrimitiveType).DbTypeCode == (ushort)DbTypeCode.Boolean);
            Trace.Assert(c.Type.Name == "Boolean");
            Trace.Assert(String.IsNullOrEmpty((c.Table as ClrClass).AssemblyName));
            Trace.Assert((c.Table as ClrClass).AppDomainName == "sccode.exe");

            c = Db.SQL<Column>("select c from starcounter.metadata.column c where name = ? and c.table is ClrClass", "Client").First;
            Trace.Assert(c != null);
            Trace.Assert(c.Name == "Client");
            Trace.Assert(c.Table != null);
            Trace.Assert(c.Table.Name == "Account");
            Trace.Assert(c.Table.FullName == "QueryProcessingTest.Account");
            Trace.Assert(c.Table is ClrClass);
            Trace.Assert((c.Table as ClrClass).FullClassName == "QueryProcessingTest.Account");
            Trace.Assert(c.MaterializedColumn != null);
            Trace.Assert(c.MaterializedColumn.Name == c.Name);
            Trace.Assert(c.MaterializedColumn.Table.Equals((c.Table as Starcounter.Metadata.ClrClass).Mapper.MaterializedTable));
            Trace.Assert(c.MaterializedColumn.Table.Name == (c.Table as ClrClass).FullClassName);
            Trace.Assert(c.Type != null);
            Trace.Assert(!(c.Type is Starcounter.Metadata.MapPrimitiveType));
            Trace.Assert(c.Type is ClrClass);
            Trace.Assert((c.Type as ClrClass).Name == "User");
            Trace.Assert((c.Type as ClrClass).FullName == "QueryProcessingTest.User");
            Trace.Assert((c.Type as ClrClass).FullClassName == "QueryProcessingTest.User");
            nrcc = 0;
            foreach (Column tc in Db.SQL<Column>(
                "select c from starcounter.metadata.column c where name = ? and c.table is ClrClass", 
                "DecimalProperty")) {
                nrcc++;
                Trace.Assert(tc.GetObjectNo() > 1000);
                Trace.Assert(tc.Name == "DecimalProperty");
                Trace.Assert(tc.Table != null);
                Trace.Assert(tc.Table is ClrClass);
                Trace.Assert((tc.Table as ClrClass).AssemblyName == "QueryProcessingTest");
                Trace.Assert((tc.Table as ClrClass).AppDomainName == "sccode.exe");
                Trace.Assert(tc.Type != null);
                Trace.Assert(tc.Type is Starcounter.Metadata.ClrPrimitiveType);
                Trace.Assert((tc.Type as Starcounter.Metadata.ClrPrimitiveType).DbTypeCode == (UInt16)DbTypeCode.Decimal);
                Trace.Assert(tc.MaterializedColumn != null);
                Trace.Assert(tc.MaterializedColumn.Name == tc.Name);
                Trace.Assert(tc.MaterializedColumn.Table.Equals((tc.Table as Starcounter.Metadata.ClrClass).Mapper.MaterializedTable));
                Trace.Assert(tc.MaterializedColumn.Table.Name == (tc.Table as ClrClass).FullClassName);
            }
            Trace.Assert(nrcc == 7);
            nrcc = 0;
            foreach (Column tc in Db.SQL<Column>("select c from starcounter.metadata.column c where name = ?", 
                "DecimalProperty")) {
                nrcc++;
                Trace.Assert(tc.Name == "DecimalProperty");
                Trace.Assert(tc.Table != null);
                if (tc.Table is ClrClass) {
                    Trace.Assert((tc.Table as ClrClass).AssemblyName == "QueryProcessingTest");
                    Trace.Assert((tc.Table as ClrClass).AppDomainName == "sccode.exe");
                } else {
                    Trace.Assert(tc.Table is RawView);
                }
                Trace.Assert(tc.Type != null);
                if (tc.Type is Starcounter.Metadata.ClrPrimitiveType)
                    Trace.Assert((tc.Type as Starcounter.Metadata.ClrPrimitiveType).DbTypeCode == (UInt16)DbTypeCode.Decimal);
                else {
                    Trace.Assert(tc.Type is Starcounter.Metadata.DbPrimitiveType);
                    Trace.Assert((tc.Type as Starcounter.Metadata.DbPrimitiveType).PrimitiveType == sccoredb.STAR_TYPE_DECIMAL);
                }
                Trace.Assert(tc.MaterializedColumn != null);
                Trace.Assert(tc.MaterializedColumn.Name == tc.Name);
                if (tc.Table is Starcounter.Metadata.RawView)
                    Trace.Assert(tc.MaterializedColumn.Table.Equals((tc.Table as Starcounter.Metadata.RawView).MaterializedTable));
                else {
                    Trace.Assert(tc.Table is Starcounter.Metadata.ClrClass);
                    Trace.Assert(tc.MaterializedColumn.Table.Equals((tc.Table as Starcounter.Metadata.ClrClass).Mapper.MaterializedTable));
                }
            }
            Trace.Assert(nrcc == 7*2);
        }

        public static void TestRuntimeIndexBasedOnMat() {
            int nrIndexes = 0;
            Int64 nrIndColumns = 0;
            foreach (MaterializedIndex matIndx in Db.SQL<MaterializedIndex>(
                "select i from materializedindex i")) {
                    if (Db.SQL("select t from rawview t where updatable = ? and materializedtable = ?", 
                        true, matIndx.Table).First != null) {
                        nrIndexes++;
                        int count = 0;
                        Index indx = null;
                        foreach (Index i in Db.SQL<Index>(
                            "select i from \"index\" i where i.table.fullname = ? and i.name = ?",
                            matIndx.Table.Name, matIndx.Name)) {
                            count++;
                            indx = i;
                        }
                        Trace.Assert(count == 1);
                        Trace.Assert(indx != null);
                        Int64 numMatColIndx = Db.SQL<Int64>("select count(c) from MaterializedIndexColumn c where c.\"index\" = ?",
                            matIndx).First;
                        Trace.Assert(numMatColIndx > 0);
                        Int64 numColIndx = Db.SQL<Int64>("select count(c) from indexedcolumn c where c.\"index\" = ?",
                            indx).First;
                        Trace.Assert(numColIndx == numMatColIndx);
                        Int64 numMatchedColIndx = Db.SQL<Int64>(
                            "select count(c) from indexedcolumn c, materializedindexcolumn m where c.\"index\" = ? and m.\"index\" = ?" +
                            " and c.column.name = m.column.name",
                            indx, matIndx).First;
                        Trace.Assert(numMatchedColIndx == numColIndx);
                        nrIndColumns += numColIndx;
                    }
            }
            Trace.Assert(nrIndexes == 38);
            Trace.Assert(nrIndColumns == 41);
        }

        public static void TestRuntimeIndex() {
            Int64 nrIndexes = 0;
            Int64 nrIndColumns = 0;
            foreach (Index i in Db.SQL<Index>("select i from \"index\" i")) {
                nrIndexes++;
                nrIndColumns += Db.SQL<Int64>("select count(c) from indexedcolumn c where \"index\" = ?", i).First;
            }
            Trace.Assert(nrIndexes == 38);
            Trace.Assert(nrIndColumns == 41);
            Trace.Assert(nrIndColumns == Db.SlowSQL<Int64>(
                "select count(*) from indexedcolumn").First);
        }
    }
}<|MERGE_RESOLUTION|>--- conflicted
+++ resolved
@@ -99,11 +99,7 @@
                 Trace.Assert(v.MaterializedTable.Name == v.FullName);
                 count++;
             }
-<<<<<<< HEAD
-            Trace.Assert(count == 47);
-=======
-            Trace.Assert(count == 45);
->>>>>>> b6d739df
+            Trace.Assert(count == 48);
             count = 0;
             foreach (RawView v in Db.SQL<RawView>("select rv from rawView rv where updatable = ?", 
                 false)) {
@@ -113,15 +109,10 @@
                 Trace.Assert(!String.IsNullOrWhiteSpace(v.Name));
                 count++;
             }
-            Trace.Assert(count == 18);
-<<<<<<< HEAD
+            Trace.Assert(count == 19);
 #if false
             rv = Db.SQL<RawView>("select rw from rawview rw where name = ?",
                 "MaterializedIndex").First;
-=======
-            rv = Db.SQL<RawView>("select rw from rawview rw where name = ?", 
-                "materialized_index").First;
->>>>>>> b6d739df
             Trace.Assert(rv != null);
             Trace.Assert(rv.UniqueIdentifierReversed == "materialized_index.Raw.Starcounter");
             Trace.Assert(rv.UniqueIdentifier == rv.UniqueIdentifierReversed.ReverseOrderDotWords());
@@ -252,13 +243,8 @@
                 Trace.Assert(!tc.Unique);
                 nrColumns++;
             }
-<<<<<<< HEAD
-            Trace.Assert(nrColumns == 52);
-            nrColumns = 0;
-=======
             Trace.Assert(nrColumns == 54);
             nrColumns = 0;
->>>>>>> b6d739df
             foreach (Column tc in Db.SQL<Column>("select c from starcounter.metadata.column c where c.Table is RawView")) {
                 Trace.Assert(tc.Type != null);
                 if (tc.Type is Starcounter.Metadata.DbPrimitiveType)
@@ -272,12 +258,8 @@
                 Trace.Assert(rw.UniqueIdentifierReversed.ReverseOrderDotWords() == rw.UniqueIdentifier);
                 nrColumns++;
             }
-<<<<<<< HEAD
-            Trace.Assert(nrColumns == 152);
+            Trace.Assert(nrColumns == 154);
 #endif
-=======
-            Trace.Assert(nrColumns == 154);
->>>>>>> b6d739df
             Starcounter.Internal.Metadata.MaterializedIndex i = 
                 Db.SQL<Starcounter.Internal.Metadata.MaterializedIndex>("select i from materializedindex i where name = ?",
                 "ColumnPrimaryKey").First;
