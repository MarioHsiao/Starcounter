--- conflicted
+++ resolved
@@ -258,44 +258,8 @@
                 Trace.Assert(rw.UniqueIdentifierReversed.ReverseOrderDotWords() == rw.UniqueIdentifier);
                 nrColumns++;
             }
-<<<<<<< HEAD
-            Trace.Assert(nrColumns == 123);
+            Trace.Assert(nrColumns == 150);
 #endif
-            Starcounter.Internal.Metadata.MaterializedIndex i = 
-                Db.SQL<Starcounter.Internal.Metadata.MaterializedIndex>("select i from materializedindex i where name = ?",
-                "ColumnPrimaryKey").First;
-            Trace.Assert(i != null);
-            Index idx = Db.SQL<Index>("select i from starcounter.metadata.\"index\" i where i.\"table\".name = ?", "VersionSource").First;
-            Trace.Assert(idx == null);
-            IndexedColumn idxc = Db.SQL<IndexedColumn>(
-                "select i from indexedcolumn i where i.\"index\".\"table\".name = ? and i.column.name = ?",
-                "account", "accountid").First;
-            Trace.Assert(idxc == null);
-            var indexedColumnEnum = Db.SQL<IndexedColumn>(
-                "select i from indexedcolumn i where i.\"index\".\"table\".name = ? and i.\"index\".name = ? order by i.\"position\"",
-                "materializedtable", "built-in").GetEnumerator();
-#if false
-            Trace.Assert(!indexedColumnEnum.MoveNext());
-#endif
-            indexedColumnEnum.Dispose();
-            indexedColumnEnum = Db.SQL<IndexedColumn>(
-                "select i from indexedcolumn i where i.\"index\".name = ? order by \"position\"",
-                "ColumnPrimaryKey").GetEnumerator();
-            Trace.Assert(!indexedColumnEnum.MoveNext());
-            indexedColumnEnum.Dispose();
-
-            // Test that all MaterializedColumn instances are referenced from Column instances
-            foreach (MaterializedColumn mc in Db.SQL<MaterializedColumn>(
-                "select c from materializedColumn c where name <> ?and inherited = ?", "__id", false)) {
-                Column col = Db.SQL<Column>("select c from \"column\" c where materializedcolumn = ? and c.table is RawView",
-                    mc).First;
-                Trace.Assert(col != null);
-                Trace.Assert(col.MaterializedColumn.Equals(mc));
-                Trace.Assert(col.Name == mc.Name);
-                Trace.Assert(col.Table.FullName == mc.Table.Name);
-            }
-=======
-            Trace.Assert(nrColumns == 150);
             Starcounter.Internal.Metadata.MaterializedIndex i = 
                 Db.SQL<Starcounter.Internal.Metadata.MaterializedIndex>("select i from materializedindex i where name = ?",
                 "ColumnPrimaryKey").First;
@@ -309,7 +273,9 @@
             var indexedColumnEnum = Db.SQL<IndexedColumn>(
                 "select i from indexedcolumn i where i.\"index\".table.name = ? and i.\"index\".name = ? order by i.\"position\"",
                 "materializedtable", "built-in").GetEnumerator();
+#if false
             Trace.Assert(!indexedColumnEnum.MoveNext());
+#endif
             indexedColumnEnum.Dispose();
             indexedColumnEnum = Db.SQL<IndexedColumn>(
                 "select i from indexedcolumn i where i.\"index\".name = ? order by \"position\"",
@@ -327,7 +293,6 @@
                 Trace.Assert(col.Name == mc.Name);
                 Trace.Assert(col.Table.FullName == mc.Table.Name);
             }
->>>>>>> d81806de
         }
 
         public static void ClrMetadatTest() {
