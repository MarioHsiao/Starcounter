--- conflicted
+++ resolved
@@ -93,18 +93,6 @@
             Trace.Assert(rv.MaterializedTable.Name == rv.FullName);
             Trace.Assert(!rv.Updatable);
             Trace.Assert(rv.Inherits != null);
-<<<<<<< HEAD
-            Trace.Assert(rv.Inherits.FullName == "Starcounter.Metadata.VMView");
-            Trace.Assert(rv.Inherits.Name == "VMView");
-            Trace.Assert(rv.Inherits.Inherits != null);
-            Trace.Assert(rv.Inherits.Inherits.Inherits != null);
-            Trace.Assert(rv.Inherits.Inherits.Inherits.FullName == "Starcounter.Metadata.Table");
-            Trace.Assert(rv.Inherits.Inherits.Inherits.Name == "Table");
-            Trace.Assert(rv.Inherits.Inherits.Inherits.Inherits != null);
-            Trace.Assert(rv.Inherits.Inherits.Inherits.Inherits.FullName == "Starcounter.Metadata.Type");
-            Trace.Assert(rv.Inherits.Inherits.Inherits.Inherits.Name == "Type");
-            Trace.Assert(rv.Inherits.Inherits.Inherits.Inherits.Inherits == null);
-=======
             Trace.Assert(rv.Inherits.FullName == "Starcounter.Metadata.VMView");
             Trace.Assert(rv.Inherits.Name == "VMView");
             Trace.Assert(rv.Inherits.Inherits != null);
@@ -114,18 +102,13 @@
             Trace.Assert(rv.Inherits.Inherits.Inherits.FullName == "Starcounter.Metadata.Type");
             Trace.Assert(rv.Inherits.Inherits.Inherits.Name == "Type");
             Trace.Assert(rv.Inherits.Inherits.Inherits.Inherits == null);
->>>>>>> 1d334c8e
             count = 0;
             foreach (RawView v in Db.SQL<RawView>("select rv from rawView rv")) {
                 Trace.Assert(v.MaterializedTable != null);
                 Trace.Assert(v.MaterializedTable.Name == v.FullName);
                 count++;
             }
-<<<<<<< HEAD
-            Trace.Assert(count == 48);
-=======
-            Trace.Assert(count == 44);
->>>>>>> 1d334c8e
+            Trace.Assert(count == 47);
             count = 0;
             foreach (RawView v in Db.SQL<RawView>("select rv from rawView rv where updatable = ?", 
                 false)) {
@@ -135,16 +118,10 @@
                 Trace.Assert(!String.IsNullOrWhiteSpace(v.Name));
                 count++;
             }
-<<<<<<< HEAD
-            Trace.Assert(count == 19);
+            Trace.Assert(count == 18);
 #if false
             rv = Db.SQL<RawView>("select rw from rawview rw where name = ?",
                 "MaterializedIndex").First;
-=======
-            Trace.Assert(count == 17);
-            rv = Db.SQL<RawView>("select rw from rawview rw where name = ?", 
-                "materialized_index").First;
->>>>>>> 1d334c8e
             Trace.Assert(rv != null);
             Trace.Assert(rv.UniqueIdentifierReversed == "materialized_index.Raw.Starcounter");
             Trace.Assert(rv.UniqueIdentifier == rv.UniqueIdentifierReversed.ReverseOrderDotWords());
@@ -193,19 +170,11 @@
 #if false
             Trace.Assert(c != null);
             Trace.Assert(c.Name == "MaterializedColumn");
-<<<<<<< HEAD
-            Trace.Assert(c.Type != null);
-            Trace.Assert(c.Type is Starcounter.Internal.Metadata.HostMaterializedTable);
+            Trace.Assert(c.Type != null);
+            Trace.Assert(c.Type is Starcounter.Metadata.RawView);
             Trace.Assert(c.Type.Name == "MaterializedColumn");
-            Trace.Assert((c.Type as Starcounter.Internal.Metadata.HostMaterializedTable).MaterializedTable != null);
-            Trace.Assert((c.Type as Starcounter.Internal.Metadata.HostMaterializedTable).FullName == "Starcounter.Internal.Metadata.MaterializedColumn");
-=======
-            Trace.Assert(c.Type != null);
-            Trace.Assert(c.Type is Starcounter.Metadata.RawView);
-            Trace.Assert(c.Type.Name == "materialized_column");
             Trace.Assert((c.Type as Starcounter.Metadata.RawView).MaterializedTable != null);
             Trace.Assert((c.Type as Starcounter.Metadata.RawView).FullName == "materialized_column");
->>>>>>> 1d334c8e
             Trace.Assert(c.Table != null);
             Trace.Assert(c.Table.Name == "Column");
             Trace.Assert(c.Table.FullName == "Starcounter.Metadata.Column");
@@ -213,18 +182,6 @@
             Trace.Assert((c.Table as RawView).Inherits != null);
             Trace.Assert(c.MaterializedColumn != null);
             Trace.Assert(c.MaterializedColumn.Name == c.Name);
-<<<<<<< HEAD
-            Trace.Assert(!c.Unique);
-            c = Db.SQL<Column>("select c from starcounter.metadata.column c where name = ?", 
-                "base_table").First;
-            Trace.Assert(c != null);
-            Trace.Assert(c.Name == "base_table");
-            Trace.Assert(c.Type != null);
-            Trace.Assert(c.Type is Starcounter.Internal.Metadata.HostMaterializedTable);
-            Trace.Assert(c.Type.Name == "MaterializedTable");
-            Trace.Assert((c.Type as Starcounter.Internal.Metadata.HostMaterializedTable).MaterializedTable != null);
-            Trace.Assert((c.Type as Starcounter.Internal.Metadata.HostMaterializedTable).FullName == "Starcounter.Internal.Metadata.MaterializedTable");
-=======
             Trace.Assert(!c.Unique);
             c = Db.SQL<Column>("select c from starcounter.metadata.column c where name = ? and c.Table IS RawView", 
                 "base_table").First;
@@ -232,10 +189,9 @@
             Trace.Assert(c.Name == "base_table");
             Trace.Assert(c.Type != null);
             Trace.Assert(c.Type is Starcounter.Metadata.RawView);
-            Trace.Assert(c.Type.Name == "materialized_table");
+            Trace.Assert(c.Type.Name == "MaterializedTable");
             Trace.Assert((c.Type as Starcounter.Metadata.RawView).MaterializedTable != null);
             Trace.Assert((c.Type as Starcounter.Metadata.RawView).FullName == "materialized_table");
->>>>>>> 1d334c8e
             Trace.Assert(c.Table != null);
             Trace.Assert(c.Table.Name == "MaterializedTable");
             Trace.Assert(c.Table is RawView);
@@ -247,17 +203,6 @@
                 "inherits").First;
             Trace.Assert(c != null);
             Trace.Assert(c.Name == "Inherits");
-<<<<<<< HEAD
-            Trace.Assert(c.Type != null);
-            Trace.Assert(c.Type is Starcounter.Internal.Metadata.HostMaterializedTable);
-            Trace.Assert(c.Type.Name == "Table");
-            Trace.Assert((c.Type as Table).FullName == "Starcounter.Metadata.Table");
-            Trace.Assert((c.Type as Starcounter.Internal.Metadata.HostMaterializedTable).MaterializedTable != null);
-            Trace.Assert((c.Type as Starcounter.Internal.Metadata.HostMaterializedTable).FullName == (c.Type as Table).FullName);
-            Trace.Assert(c.Table != null);
-            Trace.Assert(c.Table.FullName == "Starcounter.Metadata.Table");
-            Trace.Assert(c.Table.Name == "Table");
-=======
             Trace.Assert(c.Type != null);
             Trace.Assert(c.Type is Starcounter.Metadata.RawView);
             Trace.Assert(c.Type.Name == "Table");
@@ -267,7 +212,6 @@
             Trace.Assert(c.Table != null);
             Trace.Assert(c.Table.FullName == "Starcounter.Metadata.Table");
             Trace.Assert(c.Table.Name == "Table");
->>>>>>> 1d334c8e
             Trace.Assert(c.Table is RawView);
             Trace.Assert((c.Table as RawView).Inherits != null);
             Trace.Assert(c.MaterializedColumn != null);
@@ -294,15 +238,9 @@
             int nrColumns = 0;
             foreach (Column tc in Db.SQL<Column>(
                 "select c from starcounter.metadata.column c, rawview v where c.Table = v and v.updatable = ?", false)) {
-<<<<<<< HEAD
-                Trace.Assert(tc.Type != null);
-                if (tc.Type is Starcounter.Internal.Metadata.HostMaterializedTable)
-                    Trace.Assert((tc.Type as Starcounter.Internal.Metadata.HostMaterializedTable).FullName == 
-=======
                 Trace.Assert(tc.Type != null);
                 if (tc.Type is Starcounter.Metadata.RawView)
                     Trace.Assert((tc.Type as Starcounter.Metadata.RawView).FullName == 
->>>>>>> 1d334c8e
                         (tc.Type as Table).FullName);
                 else {
                     Trace.Assert(tc.Type is Starcounter.Metadata.DbPrimitiveType);
@@ -315,13 +253,8 @@
                 Trace.Assert(!tc.Unique);
                 nrColumns++;
             }
-<<<<<<< HEAD
-            Trace.Assert(nrColumns == 30 + 20);
-            nrColumns = 0;
-=======
             Trace.Assert(nrColumns == 51);
             nrColumns = 0;
->>>>>>> 1d334c8e
             foreach (Column tc in Db.SQL<Column>("select c from starcounter.metadata.column c where c.Table is RawView")) {
                 Trace.Assert(tc.Type != null);
                 if (tc.Type is Starcounter.Metadata.DbPrimitiveType)
@@ -335,12 +268,8 @@
                 Trace.Assert(rw.UniqueIdentifierReversed.ReverseOrderDotWords() == rw.UniqueIdentifier);
                 nrColumns++;
             }
-<<<<<<< HEAD
-            Trace.Assert(nrColumns == 150);
+            Trace.Assert(nrColumns == 151);
 #endif
-=======
-            Trace.Assert(nrColumns == 151);
->>>>>>> 1d334c8e
             Starcounter.Internal.Metadata.MaterializedIndex i = 
                 Db.SQL<Starcounter.Internal.Metadata.MaterializedIndex>("select i from materializedindex i where name = ?",
                 "ColumnPrimaryKey").First;
@@ -418,21 +347,12 @@
             Trace.Assert(c.Table.UniqueIdentifierReversed == cl.FullClassName.ReverseOrderDotWords());
             Trace.Assert(c.Table.UniqueIdentifier == cl.FullClassName);
             Trace.Assert(c.MaterializedColumn != null);
-<<<<<<< HEAD
-            Trace.Assert(c.MaterializedColumn.Name == c.Name);
-            Trace.Assert(c.MaterializedColumn.Table.Equals((c.Table as Starcounter.Internal.Metadata.HostMaterializedTable).MaterializedTable));
-            Trace.Assert(c.MaterializedColumn.Table.Name == (c.Table as ClrClass).FullClassName);
-            Trace.Assert(c.Type != null);
-            Trace.Assert(c.Type is Starcounter.Metadata.MapPrimitiveType);
-            Trace.Assert((c.Type as Starcounter.Metadata.MapPrimitiveType).DbTypeCode == (ushort)DbTypeCode.Int32);
-=======
             Trace.Assert(c.MaterializedColumn.Name == c.Name);
             Trace.Assert(c.MaterializedColumn.Table.Equals((c.Table as Starcounter.Metadata.ClrClass).Mapper.MaterializedTable));
             Trace.Assert(c.MaterializedColumn.Table.Name == (c.Table as ClrClass).FullClassName);
             Trace.Assert(c.Type != null);
             Trace.Assert(c.Type is Starcounter.Metadata.ClrPrimitiveType);
             Trace.Assert((c.Type as Starcounter.Metadata.ClrPrimitiveType).DbTypeCode == (ushort)DbTypeCode.Int32);
->>>>>>> 1d334c8e
             Trace.Assert(c.Type.Name == "Int32");
             Trace.Assert((c.Table as ClrClass).AssemblyName == "QueryProcessingTest");
             
@@ -461,22 +381,13 @@
             HelpMethods.LogEvent("      6.");
             Trace.Assert((c.Table as ClrClass).FullClassName == "Starcounter.Metadata.MapPrimitiveType");
             Trace.Assert(c.MaterializedColumn != null);
-<<<<<<< HEAD
-            Trace.Assert(c.MaterializedColumn.Name == c.Name);
-            Trace.Assert(c.MaterializedColumn.Table.Equals((c.Table as Starcounter.Internal.Metadata.HostMaterializedTable).MaterializedTable));
+            Trace.Assert(c.MaterializedColumn.Name == c.Name);
+            Trace.Assert(c.MaterializedColumn.Table.Equals((c.Table as Starcounter.Metadata.ClrClass).Mapper.MaterializedTable));
             Trace.Assert(c.MaterializedColumn.Table.Name == (c.Table as ClrClass).FullName);
             HelpMethods.LogEvent("      7.");
             Trace.Assert(c.Type != null);
-            Trace.Assert(c.Type is Starcounter.Metadata.MapPrimitiveType);
-            Trace.Assert((c.Type as Starcounter.Metadata.MapPrimitiveType).DbTypeCode == (ushort)DbTypeCode.Boolean);
-=======
-            Trace.Assert(c.MaterializedColumn.Name == c.Name);
-            Trace.Assert(c.MaterializedColumn.Table.Equals((c.Table as Starcounter.Metadata.ClrClass).Mapper.MaterializedTable));
-            Trace.Assert(c.MaterializedColumn.Table.Name == (c.Table as ClrClass).FullName);
-            Trace.Assert(c.Type != null);
             Trace.Assert(c.Type is Starcounter.Metadata.ClrPrimitiveType);
             Trace.Assert((c.Type as Starcounter.Metadata.ClrPrimitiveType).DbTypeCode == (ushort)DbTypeCode.Boolean);
->>>>>>> 1d334c8e
             Trace.Assert(c.Type.Name == "Boolean");
             HelpMethods.LogEvent("      8.");
             Trace.Assert(String.IsNullOrEmpty((c.Table as ClrClass).AssemblyName));
@@ -493,13 +404,8 @@
             Trace.Assert(c.Table is ClrClass);
             Trace.Assert((c.Table as ClrClass).FullClassName == "QueryProcessingTest.Account");
             Trace.Assert(c.MaterializedColumn != null);
-<<<<<<< HEAD
-            Trace.Assert(c.MaterializedColumn.Name == c.Name);
-            Trace.Assert(c.MaterializedColumn.Table.Equals((c.Table as Starcounter.Internal.Metadata.HostMaterializedTable).MaterializedTable));
-=======
             Trace.Assert(c.MaterializedColumn.Name == c.Name);
             Trace.Assert(c.MaterializedColumn.Table.Equals((c.Table as Starcounter.Metadata.ClrClass).Mapper.MaterializedTable));
->>>>>>> 1d334c8e
             Trace.Assert(c.MaterializedColumn.Table.Name == (c.Table as ClrClass).FullClassName);
             Trace.Assert(c.Type != null);
             Trace.Assert(!(c.Type is Starcounter.Metadata.MapPrimitiveType));
@@ -519,21 +425,12 @@
                 Trace.Assert(tc.Table is ClrClass);
                 Trace.Assert((tc.Table as ClrClass).AssemblyName == "QueryProcessingTest");
                 Trace.Assert((tc.Table as ClrClass).AppDomainName == "sccode.exe");
-<<<<<<< HEAD
-                Trace.Assert(tc.Type != null);
-                Trace.Assert(tc.Type is Starcounter.Metadata.MapPrimitiveType);
-                Trace.Assert((tc.Type as Starcounter.Metadata.MapPrimitiveType).DbTypeCode == (UInt16)DbTypeCode.Decimal);
-                Trace.Assert(tc.MaterializedColumn != null);
-                Trace.Assert(tc.MaterializedColumn.Name == tc.Name);
-                Trace.Assert(tc.MaterializedColumn.Table.Equals((tc.Table as Starcounter.Internal.Metadata.HostMaterializedTable).MaterializedTable));
-=======
                 Trace.Assert(tc.Type != null);
                 Trace.Assert(tc.Type is Starcounter.Metadata.ClrPrimitiveType);
                 Trace.Assert((tc.Type as Starcounter.Metadata.ClrPrimitiveType).DbTypeCode == (UInt16)DbTypeCode.Decimal);
                 Trace.Assert(tc.MaterializedColumn != null);
                 Trace.Assert(tc.MaterializedColumn.Name == tc.Name);
                 Trace.Assert(tc.MaterializedColumn.Table.Equals((tc.Table as Starcounter.Metadata.ClrClass).Mapper.MaterializedTable));
->>>>>>> 1d334c8e
                 Trace.Assert(tc.MaterializedColumn.Table.Name == (tc.Table as ClrClass).FullClassName);
             }
             Trace.Assert(nrcc == 7);
@@ -551,18 +448,6 @@
                 } else {
                     Trace.Assert(tc.Table is RawView);
                 }
-<<<<<<< HEAD
-                Trace.Assert(tc.Type != null);
-                if (tc.Type is Starcounter.Metadata.MapPrimitiveType)
-                    Trace.Assert((tc.Type as Starcounter.Metadata.MapPrimitiveType).DbTypeCode == (UInt16)DbTypeCode.Decimal);
-                else {
-                    Trace.Assert(tc.Type is Starcounter.Metadata.DbPrimitiveType);
-                    Trace.Assert((tc.Type as Starcounter.Metadata.DbPrimitiveType).PrimitiveType == sccoredb.STAR_TYPE_DECIMAL);
-                }
-                Trace.Assert(tc.MaterializedColumn != null);
-                Trace.Assert(tc.MaterializedColumn.Name == tc.Name);
-                Trace.Assert(tc.MaterializedColumn.Table.Equals((tc.Table as Starcounter.Internal.Metadata.HostMaterializedTable).MaterializedTable));
-=======
                 Trace.Assert(tc.Type != null);
                 if (tc.Type is Starcounter.Metadata.ClrPrimitiveType)
                     Trace.Assert((tc.Type as Starcounter.Metadata.ClrPrimitiveType).DbTypeCode == (UInt16)DbTypeCode.Decimal);
@@ -578,7 +463,6 @@
                     Trace.Assert(tc.Table is Starcounter.Metadata.ClrClass);
                     Trace.Assert(tc.MaterializedColumn.Table.Equals((tc.Table as Starcounter.Metadata.ClrClass).Mapper.MaterializedTable));
                 }
->>>>>>> 1d334c8e
             }
             Trace.Assert(nrcc == 7*2);
         }
