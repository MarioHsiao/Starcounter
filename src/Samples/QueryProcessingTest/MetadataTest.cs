--- conflicted
+++ resolved
@@ -243,13 +243,8 @@
                 Trace.Assert(!tc.Unique);
                 nrColumns++;
             }
-<<<<<<< HEAD
-            Trace.Assert(nrColumns == 51);
-            nrColumns = 0;
-=======
             Trace.Assert(nrColumns == 52);
             nrColumns = 0;
->>>>>>> 1a473972
             foreach (Column tc in Db.SQL<Column>("select c from starcounter.metadata.column c where c.Table is RawView")) {
                 Trace.Assert(tc.Type != null);
                 if (tc.Type is Starcounter.Metadata.DbPrimitiveType)
@@ -263,12 +258,8 @@
                 Trace.Assert(rw.UniqueIdentifierReversed.ReverseOrderDotWords() == rw.UniqueIdentifier);
                 nrColumns++;
             }
-<<<<<<< HEAD
-            Trace.Assert(nrColumns == 151);
+            Trace.Assert(nrColumns == 152);
 #endif
-=======
-            Trace.Assert(nrColumns == 152);
->>>>>>> 1a473972
             Starcounter.Internal.Metadata.MaterializedIndex i = 
                 Db.SQL<Starcounter.Internal.Metadata.MaterializedIndex>("select i from materializedindex i where name = ?",
                 "ColumnPrimaryKey").First;
