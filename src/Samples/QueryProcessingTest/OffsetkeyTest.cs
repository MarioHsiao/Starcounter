--- conflicted
+++ resolved
@@ -270,8 +270,7 @@
                 e.Dispose();
             }
             Trace.Assert(isException);
-<<<<<<< HEAD
-=======
+#endif
 #if false // Doesn't fail. Offset key does not include extent.
             // Test offsetkey on the query with the offset key from query on different table.
             e = Db.SQL("select a from account a").GetEnumerator();
@@ -291,7 +290,6 @@
             }
             e.Dispose();
             Trace.Assert(isException);
->>>>>>> d584d06f
 #endif
 #if false // Tests do not fail any more, since static data are not read from the recreation key.
 #endif
