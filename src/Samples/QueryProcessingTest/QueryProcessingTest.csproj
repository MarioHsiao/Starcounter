--- conflicted
+++ resolved
@@ -57,11 +57,8 @@
     <Compile Include="DataPopulation.cs" />
     <Compile Include="FetchTest.cs" />
     <Compile Include="HelpMethods.cs" />
-<<<<<<< HEAD
     <Compile Include="MetadataTest.cs" />
-=======
     <Compile Include="NamespacesTest.cs" />
->>>>>>> 7b934d2a
     <Compile Include="ObjectIdentityTest.cs" />
     <Compile Include="OffsetkeyTest.cs" />
     <Compile Include="QueryProcessingPerformance.cs" />
