﻿using System;
using System.Diagnostics;
using Starcounter.TestFramework;

namespace QueryProcessingTest {
    class QueryProcessingTestProgram {
        static void Main(string[] args) {
            try {
                HelpMethods.LogEvent("Query processing tests are started");
                Starcounter.Internal.ErrorHandling.TestTraceListener.ReplaceDefault("QueryProcessingListener");
                BindingTestDirect.DirectBindingTest();
                HelpMethods.LogEvent("Test query preparation performance.");
                QueryProcessingPerformance.MeasurePrepareQuery();
                TestErrorMessages.RunTestErrorMessages();
                PopulateData();
                SqlBugsTest.QueryTests();
                FetchTest.RunFetchTest();
                AggregationTest.RunAggregationTest();
                CodePropertiesTesting.TestCodeProperties();
                SelectClauseExpressionsTests.TestSelectClauseExpressions();
                OffsetkeyTest.Master();
                ObjectIdentityTest.TestObjectIdentityInSQL();
                MetadataTest.TestPopulatedMetadata();
                if (TestLogger.IsNightlyBuild())
                    BenchmarkQueryCache.BenchQueryCache();
                else
                    HelpMethods.LogEvent("Benchmark of query cache is skipped");
                HelpMethods.LogEvent("All tests completed");
            } catch (Exception e) {
                HelpMethods.LogEvent(e.ToString());
                throw;
            }
            Environment.Exit(0);
        }

        static void PopulateData() {
            HelpMethods.LogEvent("Data population");
            CreateIndexes();
            DataPopulation.PopulateUsers(5, 3);
            DataPopulation.PopulateUsers(10000, 3);
            DataPopulation.PopulateAccounts(10000, 3);
            HelpMethods.LogEvent("Finished data population");
        }

        internal static void CreateIndexes() {
            if (Starcounter.Db.SQL("select i from MaterializedIndex i where name = ?", "accountidindx").First == null)
                Starcounter.Db.SQL("create index AccountTypeActiveIndx on Account (notactive, AccountType)");
<<<<<<< HEAD
            if (Starcounter.Db.SQL("select i from MaterializedIndex i where name = ?", "AccountTypeIndx").First == null)
                Starcounter.Db.SQL("create index AccountTypeIndx on Account (AccountType)");
                Starcounter.Db.SQL("create index accountidindx on Account(accountid)");
            if (Starcounter.Db.SQL("select i from MaterializedIndex i where name = ?", "nicknameindx").First == null) {
=======
            if (Starcounter.Db.SQL("select i from materialized_index i where name = ?", "AccountTypeIndx").First == null) {
                Starcounter.Db.SQL("create index AccountTypeIndx on Account (AccountType)");
                Starcounter.Db.SQL("create index accountidindx on Account(accountid)");
            }
            if (Starcounter.Db.SQL("select i from materialized_index i where name = ?", "nicknameindx").First == null) {
>>>>>>> d4d34464
                Starcounter.Db.SlowSQL("create index nicknameindx on User(NickName)");
                Starcounter.Db.SlowSQL("create index anothernicknameindx on User(AnotherNickName)");
            }
            if (Starcounter.Db.SQL("select i from MaterializedIndex i where name = ?", "UserCompoundIndx").First == null)
                Starcounter.Db.SlowSQL("create index UserCompoundIndx on user(NickName, LastName)");
            if (Starcounter.Db.SQL("SELECT i FROM MaterializedIndex i WHERE Name=?", "VersionSourceBuildErrorChannelIndex").First == null) {
                Starcounter.Db.SQL("CREATE INDEX VersionSourceBuildErrorChannelIndex ON VersionSource (BuildError,Channel)");
            }

            if (Starcounter.Db.SQL("SELECT i FROM MaterializedIndex i WHERE Name=?", "VersionSourceBuildErrorIndex").First == null) {
                Starcounter.Db.SQL("CREATE INDEX VersionSourceBuildErrorIndex ON VersionSource (BuildError)");
            }

            if (Starcounter.Db.SQL("SELECT i FROM MaterializedIndex i WHERE Name=?", "VersionSourceVersionIndex").First == null) {
                Starcounter.Db.SQL("CREATE INDEX VersionSourceVersionIndex ON VersionSource (Version)");
            }
        }
    }
}<|MERGE_RESOLUTION|>--- conflicted
+++ resolved
@@ -45,18 +45,11 @@
         internal static void CreateIndexes() {
             if (Starcounter.Db.SQL("select i from MaterializedIndex i where name = ?", "accountidindx").First == null)
                 Starcounter.Db.SQL("create index AccountTypeActiveIndx on Account (notactive, AccountType)");
-<<<<<<< HEAD
-            if (Starcounter.Db.SQL("select i from MaterializedIndex i where name = ?", "AccountTypeIndx").First == null)
-                Starcounter.Db.SQL("create index AccountTypeIndx on Account (AccountType)");
-                Starcounter.Db.SQL("create index accountidindx on Account(accountid)");
-            if (Starcounter.Db.SQL("select i from MaterializedIndex i where name = ?", "nicknameindx").First == null) {
-=======
-            if (Starcounter.Db.SQL("select i from materialized_index i where name = ?", "AccountTypeIndx").First == null) {
+            if (Starcounter.Db.SQL("select i from MaterializedIndex i where name = ?", "AccountTypeIndx").First == null) {
                 Starcounter.Db.SQL("create index AccountTypeIndx on Account (AccountType)");
                 Starcounter.Db.SQL("create index accountidindx on Account(accountid)");
             }
-            if (Starcounter.Db.SQL("select i from materialized_index i where name = ?", "nicknameindx").First == null) {
->>>>>>> d4d34464
+            if (Starcounter.Db.SQL("select i from MaterializedIndex i where name = ?", "nicknameindx").First == null) {
                 Starcounter.Db.SlowSQL("create index nicknameindx on User(NickName)");
                 Starcounter.Db.SlowSQL("create index anothernicknameindx on User(AnotherNickName)");
             }
