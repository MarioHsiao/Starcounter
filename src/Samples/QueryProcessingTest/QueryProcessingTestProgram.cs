--- conflicted
+++ resolved
@@ -41,35 +41,27 @@
             HelpMethods.LogEvent("Finished data population");
         }
 
-<<<<<<< HEAD
         internal static void CreateIndexes() {
             if (Starcounter.Db.SQL("select i from materialized_index i where name = ?", "accountidindx").First == null)
+                Starcounter.Db.SQL("create index AccountTypeActiveIndx on Account (notactive, AccountType)");
+            if (Starcounter.Db.SQL("select i from materialized_index i where name = ?", "AccountTypeIndx").First == null)
+                Starcounter.Db.SQL("create index AccountTypeIndx on Account (AccountType)");
                 Starcounter.Db.SQL("create index accountidindx on Account(accountid)");
             if (Starcounter.Db.SQL("select i from materialized_index i where name = ?", "nicknameindx").First == null) {
-=======
-        internal static void CreateIndexes() {
-            if (Starcounter.Db.SQL("select i from sysindex i where name = ?", "AccountTypeActiveIndx").First == null)
-                Starcounter.Db.SQL("create index AccountTypeActiveIndx on Account (notactive, AccountType)");
-            if (Starcounter.Db.SQL("select i from sysindex i where name = ?", "AccountTypeIndx").First == null)
-                Starcounter.Db.SQL("create index AccountTypeIndx on Account (AccountType)");
-            if (Starcounter.Db.SQL("select i from sysindex i where name = ?", "accountidindx").First == null)
-                Starcounter.Db.SQL("create index accountidindx on Account(accountid)");
-            if (Starcounter.Db.SQL("select i from sysindex i where name = ?", "nicknameindx").First == null) {
->>>>>>> c7e0e868
                 Starcounter.Db.SlowSQL("create index nicknameindx on User(NickName)");
                 Starcounter.Db.SlowSQL("create index anothernicknameindx on User(AnotherNickName)");
             }
             if (Starcounter.Db.SQL("select i from materialized_index i where name = ?", "UserCompoundIndx").First == null)
                 Starcounter.Db.SlowSQL("create index UserCompoundIndx on user(NickName, LastName)");
-            if (Starcounter.Db.SQL("SELECT i FROM SYSINDEX i WHERE Name=?", "VersionSourceBuildErrorChannelIndex").First == null) {
+            if (Starcounter.Db.SQL("SELECT i FROM materialized_index i WHERE Name=?", "VersionSourceBuildErrorChannelIndex").First == null) {
                 Starcounter.Db.SQL("CREATE INDEX VersionSourceBuildErrorChannelIndex ON VersionSource (BuildError,Channel)");
             }
 
-            if (Starcounter.Db.SQL("SELECT i FROM SYSINDEX i WHERE Name=?", "VersionSourceBuildErrorIndex").First == null) {
+            if (Starcounter.Db.SQL("SELECT i FROM materialized_index i WHERE Name=?", "VersionSourceBuildErrorIndex").First == null) {
                 Starcounter.Db.SQL("CREATE INDEX VersionSourceBuildErrorIndex ON VersionSource (BuildError)");
             }
 
-            if (Starcounter.Db.SQL("SELECT i FROM SYSINDEX i WHERE Name=?", "VersionSourceVersionIndex").First == null) {
+            if (Starcounter.Db.SQL("SELECT i FROM materialized_index i WHERE Name=?", "VersionSourceVersionIndex").First == null) {
                 Starcounter.Db.SQL("CREATE INDEX VersionSourceVersionIndex ON VersionSource (Version)");
             }
         }
