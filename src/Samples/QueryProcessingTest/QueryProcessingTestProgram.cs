--- conflicted
+++ resolved
@@ -8,14 +8,9 @@
         }
 
         static void RunQueryProcessingTest() {
-<<<<<<< HEAD
-            DataPopulation.PopulateAccounts(100000, 3);
-            TestErrorMessages.RunTestErrorMessages();
-=======
             DataPopulation.PopulateUsers(5, 3);
             DataPopulation.PopulateUsers(10000, 3);
             DataPopulation.PopulateAccounts(10000, 3);
->>>>>>> dc3e8e0e
         }
     }
 }