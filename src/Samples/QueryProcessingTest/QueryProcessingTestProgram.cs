--- conflicted
+++ resolved
@@ -38,13 +38,8 @@
                 else
                     HelpMethods.LogEvent("Benchmark of query cache is skipped");
                 HelpMethods.LogEvent("Start unloading query processing database.");
-<<<<<<< HEAD
-                int nrUnloaded = Starcounter.Db.Unload(@"s\QueryProcessingTest\dumpQueryProcessingDB.txt");
+                int nrUnloaded = Starcounter.Db.Unload(@"s\QueryProcessingTest\dumpQueryProcessingDB.sql");
                 HelpMethods.LogEvent("Finish unloading query processing database. Unloaded " + 
-=======
-                int nrUnloaded = Starcounter.Db.Unload(@"s\QueryProcessingTest\dumpQueryProcessingDB.sql");
-                HelpMethods.LogEvent("Finish unloading query processing database. Unloaded " +
->>>>>>> feae950f
                     nrUnloaded + " objects.");
                 HelpMethods.LogEvent("Start delete the database data.");
                 Starcounter.Reload.DeleteAll();
