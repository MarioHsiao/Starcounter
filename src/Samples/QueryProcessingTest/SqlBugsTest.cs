--- conflicted
+++ resolved
@@ -31,7 +31,8 @@
             TestIndexQueryOptimization();
             TestShortClassNames();
             TestDDLStmts();
-<<<<<<< HEAD
+            TestSearchByObject();
+            TestNullComparison();
         }
 
         public static void GetObjectTest() {
@@ -55,10 +56,6 @@
             });
             Trace.Assert(a == null);
             HelpMethods.LogEvent("Finished testing obtaining object id.");
-=======
-            TestSearchByObject();
-            TestNullComparison();
->>>>>>> e6bbfc72
         }
 
         public static void TestFetchOrderBy() {
@@ -282,32 +279,20 @@
         }
 
         public static void TestComparison() {
-<<<<<<< HEAD
             HelpMethods.LogEvent("Start testing queries on comparison bug");
             ulong accountTableId = Db.SQL<ulong>("select NameToken from MaterializedTable where name = ?", "QueryProcessingTest.Account").First;
             var e = Db.SQL<Starcounter.Internal.Metadata.MaterializedTable>("select s from MaterializedTable s where Nametoken = ?", 
-=======
-            HelpMethods.LogEvent("Start testing queries on comparison bug");
-            ulong accountTableId = Db.SQL<ulong>("select TableId from MaterializedTable where name = ?", "QueryProcessingTest.Account").First;
-            var e = Db.SQL<Starcounter.Internal.Metadata.MaterializedTable>("select s from MaterializedTable s where TableId = ?", 
->>>>>>> e6bbfc72
                 accountTableId).GetEnumerator();
             Trace.Assert(e.MoveNext());
             Starcounter.Internal.Metadata.MaterializedTable s = e.Current;
             Trace.Assert(s.Name == "QueryProcessingTest.Account");
-<<<<<<< HEAD
             Trace.Assert(s.NameToken == accountTableId);
             e.Dispose();
-=======
-            Trace.Assert(s.TableId == accountTableId);
-            e.Dispose();
->>>>>>> e6bbfc72
             e = Db.SlowSQL<Starcounter.Internal.Metadata.MaterializedTable>(
                 "select s from MaterializedTable s where NameToken = " + accountTableId).GetEnumerator();
             Trace.Assert(e.MoveNext());
             s = e.Current;
             Trace.Assert(s.Name == "QueryProcessingTest.Account");
-<<<<<<< HEAD
             Trace.Assert(s.NameToken == accountTableId);
             e.Dispose();
             e = Db.SlowSQL<Starcounter.Internal.Metadata.MaterializedTable>("select s from MaterializedTable s where NameToken = "+
@@ -317,15 +302,6 @@
             e.Dispose();
             e = Db.SlowSQL<Starcounter.Internal.Metadata.MaterializedTable>("select s from MaterializedTable s where NameToken = " +
                 accountTableId / 10 + "." + accountTableId % 10 + "E1").
-=======
-            Trace.Assert(s.TableId == accountTableId);
-            e.Dispose();
-            e = Db.SlowSQL<Starcounter.Internal.Metadata.MaterializedTable>("select s from MaterializedTable s where TableId = 10").
-                GetEnumerator();
-            Trace.Assert(e.MoveNext());
-            e.Dispose();
-            e = Db.SlowSQL<Starcounter.Internal.Metadata.MaterializedTable>("select s from MaterializedTable s where TableId = 1.0E1").
->>>>>>> e6bbfc72
                 GetEnumerator();
             Trace.Assert(e.MoveNext());
             e.Dispose();
