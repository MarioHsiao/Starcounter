:: Checking if test should be run.
IF "%SC_RUN_QUERYPROCESSING_TEST%"=="False" GOTO :EOF

:: Some predefined constants.
SET DB_DIR=.db
SET DB_OUT_DIR=.db.output
SET DB_NAME=QUERYPROCESSINGTEST
SET TEST_NAME=QueryProcessingTest

:: Killing all SC processes.
staradmin kill all

:: Checking for existing dirs.
IF EXIST .db (
    RMDIR .db /S /Q
    RMDIR .db.output /S /Q
)

IF EXIST s\QueryProcessingTest\dumpQueryProcessingDB.sql DEL s\QueryProcessingTest\dumpQueryProcessingDB.sql

:: Checking if directories exist.
IF NOT EXIST %DB_DIR% ( MKDIR %DB_DIR% )
IF NOT EXIST %DB_OUT_DIR% ( MKDIR %DB_OUT_DIR% )

:: Creating image files.
sccreatedb.exe -ip %DB_DIR% %DB_NAME%
IF %ERRORLEVEL% NEQ 0 EXIT /b 1

:: Weaving the test.
CALL scweaver.exe "s\%TEST_NAME%\%TEST_NAME%.exe"
IF ERRORLEVEL 1 (
    ECHO Error: The query processing regression test failed!
    EXIT /b 1
)

:: Starting IPC monitor first.
START CMD /C "scipcmonitor.exe PERSONAL %DB_OUT_DIR%"
<<<<<<< HEAD
IF %ERRORLEVEL% NEQ 0 EXIT /b 1
=======
>>>>>>> 1d334c8e

:: Path to signed assembly.
SET TEST_WEAVED_ASSEMBLY=s\%TEST_NAME%\.starcounter\%TEST_NAME%.exe

:: Re-signing the assembly.
"c:\Program Files (x86)\Microsoft SDKs\Windows\v8.0A\bin\NETFX 4.0 Tools\sn.exe" -R "%TEST_WEAVED_ASSEMBLY%" "..\..\src\Starcounter.snk"
IF %ERRORLEVEL% NEQ 0 EXIT /b 1

:: Starting database memory management process.
START CMD /C "scdata.exe 0 %DB_NAME% %DB_OUT_DIR%" %DB_NAME% %DB_DIR% %DB_DIR%
IF %ERRORLEVEL% NEQ 0 EXIT /b 1

:: Starting log writer process.
START CMD /C "scdblog.exe %DB_NAME% %DB_NAME% %DB_OUT_DIR%"
IF %ERRORLEVEL% NEQ 0 EXIT /b 1

:: Starting Prolog process.
START CMD /C "32bitComponents\scsqlparser.exe 8066"
IF %ERRORLEVEL% NEQ 0 EXIT /b 1

:: Sleeping some time using ping.
ping -n 3 127.0.0.1 > nul
IF %ERRORLEVEL% NEQ 0 EXIT /b 1

:: Starting database with some delay.
<<<<<<< HEAD
sccode.exe %DB_NAME% --OutputDir=%DB_OUT_DIR% --TempDir=%DB_OUT_DIR% --AutoStartExePath="%TEST_WEAVED_ASSEMBLY%" --FLAG:NoNetworkGateway
IF %ERRORLEVEL% NEQ 0 (
ECHO Error: The query processing regression test failed!
EXIT /b 1
)

sccode.exe %DB_NAME% --OutputDir=%DB_OUT_DIR% --TempDir=%DB_OUT_DIR% --AutoStartExePath="%TEST_WEAVED_ASSEMBLY%" --FLAG:NoNetworkGateway
IF %ERRORLEVEL% NEQ 0 (
ECHO Error: The query processing regression test failed!
EXIT /b 1
) else (
ECHO The query processing regression test succeeded.
EXIT /b 0
)
=======
sccode.exe %DB_NAME% --DatabaseDir=%DB_DIR% --OutputDir=%DB_OUT_DIR% --TempDir=%DB_OUT_DIR% --AutoStartExePath="%TEST_WEAVED_ASSEMBLY%" --FLAG:NoNetworkGateway

IF ERRORLEVEL 1 (
    ECHO Error: The query processing regression test failed!
    EXIT /b 1
)

sccode.exe %DB_NAME% --DatabaseDir=%DB_DIR% --OutputDir=%DB_OUT_DIR% --TempDir=%DB_OUT_DIR% --AutoStartExePath="%TEST_WEAVED_ASSEMBLY%" --FLAG:NoNetworkGateway

IF ERRORLEVEL 1 (
    ECHO Error: The query processing regression test failed!
    EXIT /b 1
) else (
    ECHO The query processing regression test succeeded.
    EXIT /b 0
)
>>>>>>> 1d334c8e
<|MERGE_RESOLUTION|>--- conflicted
+++ resolved
@@ -35,10 +35,7 @@
 
 :: Starting IPC monitor first.
 START CMD /C "scipcmonitor.exe PERSONAL %DB_OUT_DIR%"
-<<<<<<< HEAD
 IF %ERRORLEVEL% NEQ 0 EXIT /b 1
-=======
->>>>>>> 1d334c8e
 
 :: Path to signed assembly.
 SET TEST_WEAVED_ASSEMBLY=s\%TEST_NAME%\.starcounter\%TEST_NAME%.exe
@@ -64,30 +61,14 @@
 IF %ERRORLEVEL% NEQ 0 EXIT /b 1
 
 :: Starting database with some delay.
-<<<<<<< HEAD
 sccode.exe %DB_NAME% --OutputDir=%DB_OUT_DIR% --TempDir=%DB_OUT_DIR% --AutoStartExePath="%TEST_WEAVED_ASSEMBLY%" --FLAG:NoNetworkGateway
-IF %ERRORLEVEL% NEQ 0 (
-ECHO Error: The query processing regression test failed!
-EXIT /b 1
-)
-
-sccode.exe %DB_NAME% --OutputDir=%DB_OUT_DIR% --TempDir=%DB_OUT_DIR% --AutoStartExePath="%TEST_WEAVED_ASSEMBLY%" --FLAG:NoNetworkGateway
-IF %ERRORLEVEL% NEQ 0 (
-ECHO Error: The query processing regression test failed!
-EXIT /b 1
-) else (
-ECHO The query processing regression test succeeded.
-EXIT /b 0
-)
-=======
-sccode.exe %DB_NAME% --DatabaseDir=%DB_DIR% --OutputDir=%DB_OUT_DIR% --TempDir=%DB_OUT_DIR% --AutoStartExePath="%TEST_WEAVED_ASSEMBLY%" --FLAG:NoNetworkGateway
 
 IF ERRORLEVEL 1 (
     ECHO Error: The query processing regression test failed!
     EXIT /b 1
 )
 
-sccode.exe %DB_NAME% --DatabaseDir=%DB_DIR% --OutputDir=%DB_OUT_DIR% --TempDir=%DB_OUT_DIR% --AutoStartExePath="%TEST_WEAVED_ASSEMBLY%" --FLAG:NoNetworkGateway
+sccode.exe %DB_NAME% --OutputDir=%DB_OUT_DIR% --TempDir=%DB_OUT_DIR% --AutoStartExePath="%TEST_WEAVED_ASSEMBLY%" --FLAG:NoNetworkGateway
 
 IF ERRORLEVEL 1 (
     ECHO Error: The query processing regression test failed!
@@ -96,4 +77,3 @@
     ECHO The query processing regression test succeeded.
     EXIT /b 0
 )
->>>>>>> 1d334c8e
