﻿
/********************************************************************************


====== TEST1 ======

Does not use any indexes.


====== SECTIONS ======

=== Show database content ===
=== Simple queries ===
=== Simple incorrect queries ===
=== Object reference casting ===
=== Operations ===
=== Comparisons ===
=== Sorting ===
=== Joins ===
=== Ad hoc ===
=== Fetch ====


====== PROBLEMS ======


// Problem: Path expression in null condition should be replaced by some special type of join ("null join").
// Compare with: select e.firstname, m.firstname, d.name from employee e left join employee m on e.Manager = m left join department d on m.Department = d where d.location is null
<NEXT>
Description: Implicit joins using path expression and null
QueryString: select e.firstname, e.manager.firstname, e.manager.department.name from employee e where e.manager.department.location is null


// Problem: This query gives strange runtime error, but still works.
<NEXT>
Description: Binary property greater than or equal to Binary literal
QueryString: select d from Department d where d.IdBinary >= binary 'fefefefefefefefefefefefefefefefe'
IncludesLiteral: True
ExpectedExecutionPlan: 
Tables(
	0 = SQLTest.EmployeeDb.Department
)
Projection(
	0 = 
		ObjectThis(0)
)
FullTableScan(
	0
	ComparisonBinary(
		GreaterThanOrEqual
		BinaryProperty(0, IdBinary)
		BinaryLiteral(FEFEFEFEFEFEFEFEFEFEFEFEFEFEFEFE)
	)
	Ascending
)

ExpectedResult: 
 ! Object ! 
 | 27 | 
 | 28 | 


// Problem: This query gives strange runtime error, but still works.
<NEXT>
Description: Binary property greater than or equal to Binary variable
QueryString: select d from Department d where d.IdBinary >= ?
VariableValues: Binary:FEFEFEFEFEFEFEFEFEFEFEFEFEFEFEFE; 
ExpectedExecutionPlan: 
Tables(
	0 = SQLTest.EmployeeDb.Department
)
Projection(
	0 = 
		ObjectThis(0)
)
FullTableScan(
	0
	ComparisonBinary(
		GreaterThanOrEqual
		BinaryProperty(0, IdBinary)
		BinaryVariable(FEFEFEFEFEFEFEFEFEFEFEFEFEFEFEFE)
	)
	Ascending
)

ExpectedResult: 
 ! Object ! 
 | 27 | 
 | 28 | 


********************************************************************************/


<NEXT>
Description: Show all of type SQLTest.EmployeeDb.Location
QueryString: select l, l.* from SQLTest.EmployeeDb.Location l
SingleObjectProjection: False
ExpectedExecutionPlan: 
Tables(
	0 = SQLTest.EmployeeDb.Location
)
Projection(
	0 = 
		ObjectThis(0)
	1 = 
		StringProperty(0, Name)
	2 = 
		StringProperty(0, Description)
	3 = 
		IntegerProperty(0, Type)
	4 = 
		IntegerProperty(0, NType)
)
IndexScan(
	auto
	0
	Name
	StringDynamicRange(
	)
	LogicalValue(TRUE)
	Ascending
)

ExpectedResult: 
 ! 0:Object ! 1:String ! 2:String ! 3:Int32 ! 4:Int32 ! 
 | 1 | England | Part of United Kingdom | 1 | 1 | 
 | 2 | Stockholm | Capital of Sweden | 2 | 2 | 
 | 3 | Solna | Town just north of Stockholm | 2 | 2 | 
 | 4 | Danderyd | Rich suburb of Stockholm | 2 | 2 | 
 | 5 | Falköping | Small village in Sweden | 2 | 2 | 
 | 6 | Saint Petersburg | Big city in Russia | 2 | 2 | 


<NEXT>
Description: Show all of type SQLTest.EmployeeDb.Department
QueryString: select d, d.* from SQLTest.EmployeeDb.Department d
SingleObjectProjection: False
ExpectedExecutionPlan: 
Tables(
	0 = SQLTest.EmployeeDb.Department
)
Projection(
	0 = 
		ObjectThis(0)
	1 = 
		StringProperty(0, Description)
	2 = 
		StringProperty(0, Name)
	3 = 
		ObjectProperty(0, Location)
	4 = 
		BinaryProperty(0, IdBinary)
)
IndexScan(
	auto
	0
	Description
	StringDynamicRange(
	)
	LogicalValue(TRUE)
	Ascending
)

ExpectedResult: 
 ! 0:Object ! 1:String ! 2:String ! 3:Object ! 4:Binary ! 
 | 10 | Sales and marketing | Sales | <NULL> | FDFDFDFDFDFDFDFDFDFDFDFDFDFDFDFD | 
 | 7 | Administration | Head office | 2 | FFFFFFFFFFFFFFFFFFFFFFFFFFFFFFFF | 
 | 8 | Development of database kernel | Kernel | 5 | FEFEFEFEFEFEFEFEFEFEFEFEFEFEFEFE | 
 | 9 | Development of database server | Server | 2 | FDFDFDFDFDFDFDFDFDFDFDFDFDFDFDFD | 


<NEXT>
Description: Show all of type SQLTest.EmployeeDb.Person
QueryString: select p, p.* from SQLTest.EmployeeDb.Person p
SingleObjectProjection: False
ExpectedExecutionPlan: 
Tables(
	0 = SQLTest.EmployeeDb.Person
)
Projection(
	0 = 
		ObjectThis(0)
	1 = 
		StringProperty(0, FirstName)
	2 = 
		StringProperty(0, LastName)
	3 = 
		ObjectProperty(0, Home)
	4 = 
		ObjectProperty(0, Father)
)
IndexScan(
	auto
	0
	FirstName
	StringDynamicRange(
	)
	LogicalValue(TRUE)
	Ascending
)

ExpectedResult: 
 ! 0:Object ! 1:String ! 2:String ! 3:Object ! 4:Object ! 
 | 11 | Bengt | Idestam | <NULL> | <NULL> | 
 | 12 | Jon | Idestam | 2 | 11 | 
 | 13 | Joachim | Wester | 1 | <NULL> | 
 | 14 | Åsa | Holmström | 4 | <NULL> | 
 | 15 | PETER | <NULL> | 2 | 12 | 
 | 16 | Christian | Holmstrand | 3 | <NULL> | 
 | 17 | per | Samuelsson | 2 | <NULL> | 
 | 18 | Erik | Ohlsson | 5 | <NULL> | 
 | 19 | Lovisa | Idestam | 2 | 15 | 
 | 20 | Alexey | Moiseenko | 6 | <NULL> | 
 | 21 | Petros | <NULL> | <NULL> | <NULL> | 
 | 22 | Andreas | Thyrhaug | <NULL> | <NULL> | 


<NEXT>
Description: Show all of type SQLTest.EmployeeDb.Employee
QueryString: select e, e.* from SQLTest.EmployeeDb.Employee e
SingleObjectProjection: False
ExpectedExecutionPlan: 
Tables(
	0 = SQLTest.EmployeeDb.Employee
)
Projection(
	0 = 
		ObjectThis(0)
	1 = 
		StringProperty(0, FirstName)
	2 = 
		StringProperty(0, LastName)
	3 = 
		ObjectProperty(0, Home)
	4 = 
		ObjectProperty(0, Father)
	5 = 
		DateTimeProperty(0, HireDate)
	6 = 
		DateTimeProperty(0, NHireDate)
	7 = 
		ObjectProperty(0, Manager)
	8 = 
		ObjectProperty(0, Department)
)
IndexScan(
	auto
	0
	FirstName
	StringDynamicRange(
	)
	LogicalValue(TRUE)
	Ascending
)

ExpectedResult: 
 ! 0:Object ! 1:String ! 2:String ! 3:Object ! 4:Object ! 5:DateTime ! 6:DateTime ! 7:Object ! 8:Object ! 
 | 13 | Joachim | Wester | 1 | <NULL> | 2003-01-01 00:00:00Z | <NULL> | <NULL> | <NULL> | 
 | 14 | Åsa | Holmström | 4 | <NULL> | 2009-12-01 00:00:00Z | 2009-12-01 00:00:00Z | 13 | 7 | 
 | 15 | PETER | <NULL> | 2 | 12 | 2005-10-01 00:00:00Z | 2005-10-01 00:00:00Z | 14 | 9 | 
 | 16 | Christian | Holmstrand | 3 | <NULL> | 2003-01-01 00:00:00Z | 2003-01-01 00:00:00Z | 15 | 9 | 
 | 17 | per | Samuelsson | 2 | <NULL> | 2003-01-01 00:00:00Z | 2003-01-01 00:00:00Z | 15 | 9 | 
 | 18 | Erik | Ohlsson | 5 | <NULL> | 2003-01-01 00:00:00Z | 2003-01-01 00:00:00Z | 14 | 8 | 
 | 20 | Alexey | Moiseenko | 6 | <NULL> | 2010-09-01 00:00:00Z | <NULL> | <NULL> | 9 | 
 | 21 | Petros | <NULL> | <NULL> | <NULL> | 2010-10-01 00:00:00Z | 2010-10-01 00:00:00Z | 14 | 7 | 
 | 22 | Andreas | Thyrhaug | <NULL> | <NULL> | 2010-12-13 00:00:00Z | 2010-12-13 00:00:00Z | 15 | 8 | 


<NEXT>
Description: Show all of type SQLTest.EmployeeDb.SalaryEmployee
QueryString: select e, e.* from SQLTest.EmployeeDb.Salaryemployee e
SingleObjectProjection: False
ExpectedExecutionPlan: 
Tables(
	0 = SQLTest.EmployeeDb.SalaryEmployee
)
Projection(
	0 = 
		ObjectThis(0)
	1 = 
		StringProperty(0, FirstName)
	2 = 
		StringProperty(0, LastName)
	3 = 
		ObjectProperty(0, Home)
	4 = 
		ObjectProperty(0, Father)
	5 = 
		DateTimeProperty(0, HireDate)
	6 = 
		DateTimeProperty(0, NHireDate)
	7 = 
		ObjectProperty(0, Manager)
	8 = 
		ObjectProperty(0, Department)
	9 = 
		BooleanProperty(0, Commission)
	10 = 
		BooleanProperty(0, NCommission)
	11 = 
		IntegerProperty(0, SalarySByte)
	12 = 
		IntegerProperty(0, NSalarySByte)
	13 = 
		IntegerProperty(0, SalaryInt16)
	14 = 
		IntegerProperty(0, NSalaryInt16)
	15 = 
		IntegerProperty(0, SalaryInt32)
	16 = 
		IntegerProperty(0, NSalaryInt32)
	17 = 
		IntegerProperty(0, SalaryInt64)
	18 = 
		IntegerProperty(0, NSalaryInt64)
	19 = 
		UIntegerProperty(0, SalaryByte)
	20 = 
		UIntegerProperty(0, NSalaryByte)
	21 = 
		UIntegerProperty(0, SalaryUInt16)
	22 = 
		UIntegerProperty(0, NSalaryUInt16)
	23 = 
		UIntegerProperty(0, SalaryUInt32)
	24 = 
		UIntegerProperty(0, NSalaryUInt32)
	25 = 
		UIntegerProperty(0, SalaryUInt64)
	26 = 
		UIntegerProperty(0, NSalaryUInt64)
	27 = 
		DecimalProperty(0, SalaryDecimal)
	28 = 
		DecimalProperty(0, NSalaryDecimal)
	29 = 
		DoubleProperty(0, SalarySingle)
	30 = 
		DoubleProperty(0, NSalarySingle)
	31 = 
		DoubleProperty(0, SalaryDouble)
	32 = 
		DoubleProperty(0, NSalaryDouble)
)
IndexScan(
	auto
	0
	FirstName
	StringDynamicRange(
	)
	LogicalValue(TRUE)
	Ascending
)

ExpectedResult: 
 ! 0:Object ! 1:String ! 2:String ! 3:Object ! 4:Object ! 5:DateTime ! 6:DateTime ! 7:Object ! 8:Object ! 9:Boolean ! 10:Boolean ! 11:SByte ! 12:SByte ! 13:Int16 ! 14:Int16 ! 15:Int32 ! 16:Int32 ! 17:Int64 ! 18:Int64 ! 19:Byte ! 20:Byte ! 21:UInt16 ! 22:UInt16 ! 23:UInt32 ! 24:UInt32 ! 25:UInt64 ! 26:UInt64 ! 27:Decimal ! 28:Decimal ! 29:Single ! 30:Single ! 31:Double ! 32:Double ! 
 | 20 | Alexey | Moiseenko | 6 | <NULL> | 2010-09-01 00:00:00Z | <NULL> | <NULL> | 9 | False | <NULL> | 10 | <NULL> | 10 | <NULL> | 10 | <NULL> | 10 | <NULL> | 10 | <NULL> | 10 | <NULL> | 10 | <NULL> | 10 | <NULL> | 10 | <NULL> | 10 | <NULL> | 10 | <NULL> | 
 | 21 | Petros | <NULL> | <NULL> | <NULL> | 2010-10-01 00:00:00Z | 2010-10-01 00:00:00Z | 14 | 7 | False | False | 20 | 20 | 20 | 20 | 20 | 20 | 20 | 20 | 20 | 20 | 20 | 20 | 20 | 20 | 20 | 20 | 20 | 20 | 20 | 20 | 20 | 20 | 
 | 22 | Andreas | Thyrhaug | <NULL> | <NULL> | 2010-12-13 00:00:00Z | 2010-12-13 00:00:00Z | 15 | 8 | True | True | 30 | 30 | 30 | 30 | 30 | 30 | 30 | 30 | 30 | 30 | 30 | 30 | 30 | 30 | 30 | 30 | 30 | 30 | 30 | 30 | 30 | 30 | 


<NEXT>
Description: Show all of type SqlTest.Test1b.Person
QueryString: select p, p.* from SqlTest.Test1b.Person p
SingleObjectProjection: False
ExpectedExecutionPlan: 
Tables(
	0 = SQLTest.Test1b.Person
)
Projection(
	0 = 
		ObjectThis(0)
	1 = 
		StringProperty(0, FirstName)
	2 = 
		StringProperty(0, _LastName)
)
IndexScan(
	auto
	0
	FirstName
	StringDynamicRange(
	)
	LogicalValue(TRUE)
	Ascending
)

ExpectedResult: 
 ! 0:Object ! 1:String ! 2:String ! 
 | 23 | Adam | Adamsson | 


<NEXT>
Description: Simple query
QueryString: select e from SqlTest.EmployeeDb.Employee e
ExpectedExecutionPlan: 
Tables(
	0 = SQLTest.EmployeeDb.Employee
)
Projection(
	0 = 
		ObjectThis(0)
)
IndexScan(
	auto
	0
	FirstName
	StringDynamicRange(
	)
	LogicalValue(TRUE)
	Ascending
)

ExpectedResult: 
 ! Object ! 
 | 13 | 
 | 14 | 
 | 15 | 
 | 16 | 
 | 17 | 
 | 18 | 
 | 20 | 
 | 21 | 
 | 22 | 


<NEXT>
Description: Path expression of length 2
QueryString: select e.Manager from SQLTest.EmployeeDb.employee e
SingleObjectPathProjection: True
ExpectedExecutionPlan: 
Tables(
	0 = SQLTest.EmployeeDb.Employee
)
Projection(
	0 = 
		ObjectProperty(0, Manager)
)
IndexScan(
	auto
	0
	FirstName
	StringDynamicRange(
	)
	LogicalValue(TRUE)
	Ascending
)

ExpectedResult: 
 ! Object ! 
 | <NULL> | 
 | <NULL> | 
 | 13 | 
 | 14 | 
 | 14 | 
 | 14 | 
 | 15 | 
 | 15 | 
 | 15 | 


<NEXT>
Description: Path expression of length 3
QueryString: select e.manager.manager from SQLTest.EmployeeDb.Employee e
SingleObjectPathProjection: True
ExpectedExecutionPlan: 
Tables(
	0 = SQLTest.EmployeeDb.Employee
)
Projection(
	0 = 
		ObjectPath(
			ObjectProperty(0, Manager)
			ObjectProperty(-1, Manager)
		)
)
IndexScan(
	auto
	0
	FirstName
	StringDynamicRange(
	)
	LogicalValue(TRUE)
	Ascending
)

ExpectedResult: 
 ! Object ! 
 | <NULL> | 
 | <NULL> | 
 | <NULL> | 
 | 13 | 
 | 13 | 
 | 13 | 
 | 14 | 
 | 14 | 
 | 14 | 


<NEXT>
Description: Path expression of length 4
QueryString: select e.Manager.Manager.Department from SQLTest.EmployeeDb.Employee e
SingleObjectPathProjection: True
ExpectedExecutionPlan: 
Tables(
	0 = SQLTest.EmployeeDb.Employee
)
Projection(
	0 = 
		ObjectPath(
			ObjectProperty(0, Manager)
			ObjectProperty(-1, Manager)
			ObjectProperty(-1, Department)
		)
)
IndexScan(
	auto
	0
	FirstName
	StringDynamicRange(
	)
	LogicalValue(TRUE)
	Ascending
)

ExpectedResult: 
 ! Object ! 
 | <NULL> | 
 | <NULL> | 
 | <NULL> | 
 | <NULL> | 
 | <NULL> | 
 | <NULL> | 
 | 7 | 
 | 7 | 
 | 7 | 


<NEXT>
Description: Path expression of length 5
QueryString: select e.Manager.Manager.Department.Location from SQLTest.EmployeeDb.Employee e
SingleObjectPathProjection: True
ExpectedExecutionPlan: 
Tables(
	0 = SQLTest.EmployeeDb.Employee
)
Projection(
	0 = 
		ObjectPath(
			ObjectProperty(0, Manager)
			ObjectProperty(-1, Manager)
			ObjectProperty(-1, Department)
			ObjectProperty(-1, Location)
		)
)
IndexScan(
	auto
	0
	FirstName
	StringDynamicRange(
	)
	LogicalValue(TRUE)
	Ascending
)

ExpectedResult: 
 ! Object ! 
 | <NULL> | 
 | <NULL> | 
 | <NULL> | 
 | <NULL> | 
 | <NULL> | 
 | <NULL> | 
 | 2 | 
 | 2 | 
 | 2 | 


<NEXT>
Description: Field names starting with underscore
QueryString: select p._LastName from SqlTest.Test1b.Person p
SingleObjectProjection: True
ExpectedExecutionPlan: 
Tables(
	0 = SQLTest.Test1b.Person
)
Projection(
	0 = 
		StringProperty(0, _LastName)
)
IndexScan(
	auto
	0
	FirstName
	StringDynamicRange(
	)
	LogicalValue(TRUE)
	Ascending
)

ExpectedResult: 
 ! String ! 
 | Adamsson | 


<NEXT>
Description: Short class name
QueryString: select e from Employee e
ExpectedExecutionPlan: 
Tables(
	0 = SQLTest.EmployeeDb.Employee
)
Projection(
	0 = 
		ObjectThis(0)
)
IndexScan(
	auto
	0
	FirstName
	StringDynamicRange(
	)
	LogicalValue(TRUE)
	Ascending
)

ExpectedResult: 
 ! Object ! 
 | 13 | 
 | 14 | 
 | 15 | 
 | 16 | 
 | 17 | 
 | 18 | 
 | 20 | 
 | 21 | 
 | 22 | 


<NEXT>
Description: Unqualified field name
QueryString: select FirstName from Employee
SingleObjectProjection: True
ExpectedExecutionPlan: 
Tables(
	0 = SQLTest.EmployeeDb.Employee
)
Projection(
	0 = 
		StringProperty(0, FirstName)
)
IndexScan(
	auto
	0
	FirstName
	StringDynamicRange(
	)
	LogicalValue(TRUE)
	Ascending
)

ExpectedResult: 
 ! String ! 
 | Alexey | 
 | Andreas | 
 | Åsa | 
 | Christian | 
 | Erik | 
 | Joachim | 
 | per | 
 | PETER | 
 | Petros | 


<NEXT>
Description: Qualified asterisk
QueryString: select e.* from Employee e
SingleObjectProjection: False
ExpectedExecutionPlan: 
Tables(
	0 = SQLTest.EmployeeDb.Employee
)
Projection(
	0 = 
		StringProperty(0, FirstName)
	1 = 
		StringProperty(0, LastName)
	2 = 
		ObjectProperty(0, Home)
	3 = 
		ObjectProperty(0, Father)
	4 = 
		DateTimeProperty(0, HireDate)
	5 = 
		DateTimeProperty(0, NHireDate)
	6 = 
		ObjectProperty(0, Manager)
	7 = 
		ObjectProperty(0, Department)
)
IndexScan(
	auto
	0
	FirstName
	StringDynamicRange(
	)
	LogicalValue(TRUE)
	Ascending
)

ExpectedResult: 
 ! 0:String ! 1:String ! 2:Object ! 3:Object ! 4:DateTime ! 5:DateTime ! 6:Object ! 7:Object ! 
 | Alexey | Moiseenko | 6 | <NULL> | 2010-09-01 00:00:00Z | <NULL> | <NULL> | 9 | 
 | Andreas | Thyrhaug | <NULL> | <NULL> | 2010-12-13 00:00:00Z | 2010-12-13 00:00:00Z | 15 | 8 | 
 | Åsa | Holmström | 4 | <NULL> | 2009-12-01 00:00:00Z | 2009-12-01 00:00:00Z | 13 | 7 | 
 | Christian | Holmstrand | 3 | <NULL> | 2003-01-01 00:00:00Z | 2003-01-01 00:00:00Z | 15 | 9 | 
 | Erik | Ohlsson | 5 | <NULL> | 2003-01-01 00:00:00Z | 2003-01-01 00:00:00Z | 14 | 8 | 
 | Joachim | Wester | 1 | <NULL> | 2003-01-01 00:00:00Z | <NULL> | <NULL> | <NULL> | 
 | per | Samuelsson | 2 | <NULL> | 2003-01-01 00:00:00Z | 2003-01-01 00:00:00Z | 15 | 9 | 
 | PETER | <NULL> | 2 | 12 | 2005-10-01 00:00:00Z | 2005-10-01 00:00:00Z | 14 | 9 | 
 | Petros | <NULL> | <NULL> | <NULL> | 2010-10-01 00:00:00Z | 2010-10-01 00:00:00Z | 14 | 7 | 


<NEXT>
Description: Unqualified asterisk
QueryString: select * from Employee
SingleObjectProjection: False
ExpectedExecutionPlan: 
Tables(
	0 = SQLTest.EmployeeDb.Employee
)
Projection(
	0 = 
		StringProperty(0, FirstName)
	1 = 
		StringProperty(0, LastName)
	2 = 
		ObjectProperty(0, Home)
	3 = 
		ObjectProperty(0, Father)
	4 = 
		DateTimeProperty(0, HireDate)
	5 = 
		DateTimeProperty(0, NHireDate)
	6 = 
		ObjectProperty(0, Manager)
	7 = 
		ObjectProperty(0, Department)
)
IndexScan(
	auto
	0
	FirstName
	StringDynamicRange(
	)
	LogicalValue(TRUE)
	Ascending
)

ExpectedResult: 
 ! 0:String ! 1:String ! 2:Object ! 3:Object ! 4:DateTime ! 5:DateTime ! 6:Object ! 7:Object ! 
 | Alexey | Moiseenko | 6 | <NULL> | 2010-09-01 00:00:00Z | <NULL> | <NULL> | 9 | 
 | Andreas | Thyrhaug | <NULL> | <NULL> | 2010-12-13 00:00:00Z | 2010-12-13 00:00:00Z | 15 | 8 | 
 | Åsa | Holmström | 4 | <NULL> | 2009-12-01 00:00:00Z | 2009-12-01 00:00:00Z | 13 | 7 | 
 | Christian | Holmstrand | 3 | <NULL> | 2003-01-01 00:00:00Z | 2003-01-01 00:00:00Z | 15 | 9 | 
 | Erik | Ohlsson | 5 | <NULL> | 2003-01-01 00:00:00Z | 2003-01-01 00:00:00Z | 14 | 8 | 
 | Joachim | Wester | 1 | <NULL> | 2003-01-01 00:00:00Z | <NULL> | <NULL> | <NULL> | 
 | per | Samuelsson | 2 | <NULL> | 2003-01-01 00:00:00Z | 2003-01-01 00:00:00Z | 15 | 9 | 
 | PETER | <NULL> | 2 | 12 | 2005-10-01 00:00:00Z | 2005-10-01 00:00:00Z | 14 | 9 | 
 | Petros | <NULL> | <NULL> | <NULL> | 2010-10-01 00:00:00Z | 2010-10-01 00:00:00Z | 14 | 7 | 


<NEXT>
Description: Path expression with asterisk
QueryString: select e.Manager.Department.* from Employee e
SingleObjectProjection: False
ExpectedExecutionPlan: 
Tables(
	0 = SQLTest.EmployeeDb.Employee
)
Projection(
	0 = 
		StringPath(
			ObjectProperty(0, Manager)
			ObjectProperty(-1, Department)
			StringProperty(-1, Description)
		)
	1 = 
		StringPath(
			ObjectProperty(0, Manager)
			ObjectProperty(-1, Department)
			StringProperty(-1, Name)
		)
	2 = 
		ObjectPath(
			ObjectProperty(0, Manager)
			ObjectProperty(-1, Department)
			ObjectProperty(-1, Location)
		)
	3 = 
		BinaryPath(
			ObjectProperty(0, Manager)
			ObjectProperty(-1, Department)
			BinaryProperty(-1, IdBinary)
		)
)
IndexScan(
	auto
	0
	FirstName
	StringDynamicRange(
	)
	LogicalValue(TRUE)
	Ascending
)

ExpectedResult: 
 ! 0:String ! 1:String ! 2:Object ! 3:Binary ! 
 | <NULL> | <NULL> | <NULL> | <NULL> | 
 | <NULL> | <NULL> | <NULL> | <NULL> | 
 | <NULL> | <NULL> | <NULL> | <NULL> | 
 | Administration | Head office | 2 | FFFFFFFFFFFFFFFFFFFFFFFFFFFFFFFF | 
 | Administration | Head office | 2 | FFFFFFFFFFFFFFFFFFFFFFFFFFFFFFFF | 
 | Administration | Head office | 2 | FFFFFFFFFFFFFFFFFFFFFFFFFFFFFFFF | 
 | Development of database server | Server | 2 | FDFDFDFDFDFDFDFDFDFDFDFDFDFDFDFD | 
 | Development of database server | Server | 2 | FDFDFDFDFDFDFDFDFDFDFDFDFDFDFDFD | 
 | Development of database server | Server | 2 | FDFDFDFDFDFDFDFDFDFDFDFDFDFDFDFD | 


<NEXT>
Description: Empty query (incorrect)
QueryString: 
ExpectedExceptionMessage: Failed to process query:  : Incorrect syntax. 


<NEXT>
Description: Non-existing class (incorrect)
QueryString: select e from Example e
ExpectedExceptionMessage: Failed to process query: select e from Example e: Unknown class Example. 


<NEXT>
Description: Non-existing property (incorrect)
QueryString: select e.Name from Employee e
SingleObjectProjection: False
ExpectedExceptionMessage: Failed to process query: select e.Name from Employee e: Unknown property Name of class SQLTest.EmployeeDb.Employee. 


<NEXT>
Description: String concatenation
QueryString: select e.FirstName || ' ' || e.LastName from SalaryEmployee e where e.FirstName || ' ' || e.LastName = 'alexey moiseenko'
SingleObjectProjection: True
IncludesLiteral: True
ExpectedExecutionPlan: 
Tables(
	0 = SQLTest.EmployeeDb.SalaryEmployee
)
Projection(
	0 = 
		StringOperation(
			Concatenation
			StringProperty(0, FirstName)
			StringOperation(
				Concatenation
				StringLiteral( )
				StringProperty(0, LastName)
			)
		)
)
IndexScan(
	auto
	0
	FirstName
	StringDynamicRange(
	)
	ComparisonString(
		Equal
		StringOperation(
			Concatenation
			StringProperty(0, FirstName)
			StringOperation(
				Concatenation
				StringLiteral( )
				StringProperty(0, LastName)
			)
		)
		StringLiteral(alexey moiseenko)
	)
	Ascending
)

ExpectedResult: 
 ! String ! 
 | Alexey Moiseenko | 


<NEXT>
Description: Numerical addition
QueryString: select e.SalaryInt64 + 20, e.SalaryUInt64 + 20, e.SalaryDecimal + 2.0e1, e.SalaryDouble + 20.0 from SalaryEmployee e
SingleObjectProjection: False
IncludesLiteral: True
ExpectedExecutionPlan: 
Tables(
	0 = SQLTest.EmployeeDb.SalaryEmployee
)
Projection(
	0 = 
		DecimalOperation(
			Addition
			IntegerProperty(0, SalaryInt64)
			IntegerLiteral(20)
		)
	1 = 
		DecimalOperation(
			Addition
			UIntegerProperty(0, SalaryUInt64)
			IntegerLiteral(20)
		)
	2 = 
		DoubleOperation(
			Addition
			DecimalProperty(0, SalaryDecimal)
			DoubleLiteral(20)
		)
	3 = 
		DoubleOperation(
			Addition
			DoubleProperty(0, SalaryDouble)
			DecimalLiteral(20.0)
		)
)
IndexScan(
	auto
	0
	FirstName
	StringDynamicRange(
	)
	LogicalValue(TRUE)
	Ascending
)

ExpectedResult: 
 ! 0:Decimal ! 1:Decimal ! 2:Double ! 3:Double ! 
 | 30 | 30 | 30 | 30 | 
 | 40 | 40 | 40 | 40 | 
 | 50 | 50 | 50 | 50 | 


<NEXT>
Description: Numerical subtraction
QueryString: select e.SalaryInt64 - 20, e.SalaryUInt64 - 20, e.SalaryDecimal - 2.0e1, e.SalaryDouble - 20.0 from SalaryEmployee e
SingleObjectProjection: False
IncludesLiteral: True
ExpectedExecutionPlan: 
Tables(
	0 = SQLTest.EmployeeDb.SalaryEmployee
)
Projection(
	0 = 
		DecimalOperation(
			Subtraction
			IntegerProperty(0, SalaryInt64)
			IntegerLiteral(20)
		)
	1 = 
		DecimalOperation(
			Subtraction
			UIntegerProperty(0, SalaryUInt64)
			IntegerLiteral(20)
		)
	2 = 
		DoubleOperation(
			Subtraction
			DecimalProperty(0, SalaryDecimal)
			DoubleLiteral(20)
		)
	3 = 
		DoubleOperation(
			Subtraction
			DoubleProperty(0, SalaryDouble)
			DecimalLiteral(20.0)
		)
)
IndexScan(
	auto
	0
	FirstName
	StringDynamicRange(
	)
	LogicalValue(TRUE)
	Ascending
)

ExpectedResult: 
 ! 0:Decimal ! 1:Decimal ! 2:Double ! 3:Double ! 
 | 0 | 0 | 0 | 0 | 
 | 10 | 10 | 10 | 10 | 
 | -10 | -10 | -10 | -10 | 


<NEXT>
Description: Numerical multiplication
QueryString: select e.SalaryInt64 * 2, e.SalaryUInt64 * 2, e.SalaryDecimal * 2.0e0, e.SalaryDouble * 2.0 from SalaryEmployee e
SingleObjectProjection: False
IncludesLiteral: True
ExpectedExecutionPlan: 
Tables(
	0 = SQLTest.EmployeeDb.SalaryEmployee
)
Projection(
	0 = 
		DecimalOperation(
			Multiplication
			IntegerProperty(0, SalaryInt64)
			IntegerLiteral(2)
		)
	1 = 
		DecimalOperation(
			Multiplication
			UIntegerProperty(0, SalaryUInt64)
			IntegerLiteral(2)
		)
	2 = 
		DoubleOperation(
			Multiplication
			DecimalProperty(0, SalaryDecimal)
			DoubleLiteral(2)
		)
	3 = 
		DoubleOperation(
			Multiplication
			DoubleProperty(0, SalaryDouble)
			DecimalLiteral(2.0)
		)
)
IndexScan(
	auto
	0
	FirstName
	StringDynamicRange(
	)
	LogicalValue(TRUE)
	Ascending
)

ExpectedResult: 
 ! 0:Decimal ! 1:Decimal ! 2:Double ! 3:Double ! 
 | 20 | 20 | 20 | 20 | 
 | 40 | 40 | 40 | 40 | 
 | 60 | 60 | 60 | 60 | 


<NEXT>
Description: Numerical division
QueryString: select e.SalaryInt64 / 2, e.SalaryUInt64 / 2, e.SalaryDecimal / 2.0e0, e.SalaryDouble / 2.0 from SalaryEmployee e
SingleObjectProjection: False
IncludesLiteral: True
ExpectedExecutionPlan: 
Tables(
	0 = SQLTest.EmployeeDb.SalaryEmployee
)
Projection(
	0 = 
		DecimalOperation(
			Division
			IntegerProperty(0, SalaryInt64)
			IntegerLiteral(2)
		)
	1 = 
		DecimalOperation(
			Division
			UIntegerProperty(0, SalaryUInt64)
			IntegerLiteral(2)
		)
	2 = 
		DoubleOperation(
			Division
			DecimalProperty(0, SalaryDecimal)
			DoubleLiteral(2)
		)
	3 = 
		DoubleOperation(
			Division
			DoubleProperty(0, SalaryDouble)
			DecimalLiteral(2.0)
		)
)
IndexScan(
	auto
	0
	FirstName
	StringDynamicRange(
	)
	LogicalValue(TRUE)
	Ascending
)

ExpectedResult: 
 ! 0:Decimal ! 1:Decimal ! 2:Double ! 3:Double ! 
 | 10 | 10 | 10 | 10 | 
 | 15 | 15 | 15 | 15 | 
 | 5 | 5 | 5 | 5 | 


<NEXT>
Description: Numerical plus sign
QueryString: select +(+(+e.SalaryInt64)) from SalaryEmployee e
SingleObjectProjection: True
ExpectedExecutionPlan: 
Tables(
	0 = SQLTest.EmployeeDb.SalaryEmployee
)
Projection(
	0 = 
		DecimalOperation(
			Plus
			DecimalOperation(
				Plus
				DecimalOperation(
					Plus
					IntegerProperty(0, SalaryInt64)
				)
			)
		)
)
IndexScan(
	auto
	0
	FirstName
	StringDynamicRange(
	)
	LogicalValue(TRUE)
	Ascending
)

ExpectedResult: 
 ! Decimal ! 
 | 10 | 
 | 20 | 
 | 30 | 


<NEXT>
Description: Numerical minus sign
QueryString: select -(-(-e.SalaryInt64)) from SalaryEmployee e
SingleObjectProjection: True
ExpectedExecutionPlan: 
Tables(
	0 = SQLTest.EmployeeDb.SalaryEmployee
)
Projection(
	0 = 
		DecimalOperation(
			Minus
			DecimalOperation(
				Minus
				DecimalOperation(
					Minus
					IntegerProperty(0, SalaryInt64)
				)
			)
		)
)
IndexScan(
	auto
	0
	FirstName
	StringDynamicRange(
	)
	LogicalValue(TRUE)
	Ascending
)

ExpectedResult: 
 ! Decimal ! 
 | -10 | 
 | -20 | 
 | -30 | 


<NEXT>
Description: Binary property equal to Binary literal
QueryString: select d from Department d where d.IdBinary = binary 'fefefefefefefefefefefefefefefefe'
IncludesLiteral: True
ExpectedExecutionPlan: 
Tables(
	0 = SQLTest.EmployeeDb.Department
)
Projection(
	0 = 
		ObjectThis(0)
)
FullTableScan(
	0
	ComparisonBinary(
		Equal
		BinaryProperty(0, IdBinary)
		BinaryLiteral(FEFEFEFEFEFEFEFEFEFEFEFEFEFEFEFE)
	)
	Ascending
)

ExpectedResult: 
 ! Object ! 
 | 8 | 


<NEXT>
Description: Binary property not equal to Binary literal
QueryString: select d from Department d where d.IdBinary <> binary 'fefefefefefefefefefefefefefefefe'
IncludesLiteral: True
ExpectedExecutionPlan: 
Tables(
	0 = SQLTest.EmployeeDb.Department
)
Projection(
	0 = 
		ObjectThis(0)
)
FullTableScan(
	0
	ComparisonBinary(
		NotEqual
		BinaryProperty(0, IdBinary)
		BinaryLiteral(FEFEFEFEFEFEFEFEFEFEFEFEFEFEFEFE)
	)
	Ascending
)

ExpectedResult: 
 ! Object ! 
 | 10 | 
 | 7 | 
 | 9 | 


<NEXT>
Description: Binary property less than Binary literal
QueryString: select d from Department d where d.IdBinary < binary 'fefefefefefefefefefefefefefefefe'
IncludesLiteral: True
ExpectedExecutionPlan: 
Tables(
	0 = SQLTest.EmployeeDb.Department
)
Projection(
	0 = 
		ObjectThis(0)
)
FullTableScan(
	0
	ComparisonBinary(
		LessThan
		BinaryProperty(0, IdBinary)
		BinaryLiteral(FEFEFEFEFEFEFEFEFEFEFEFEFEFEFEFE)
	)
	Ascending
)

ExpectedResult: 
 ! Object ! 
 | 10 | 
 | 9 | 


<NEXT>
Description: Binary property less than or equal to Binary literal
QueryString: select d from Department d where d.IdBinary <= binary 'fefefefefefefefefefefefefefefefe'
IncludesLiteral: True
ExpectedExecutionPlan: 
Tables(
	0 = SQLTest.EmployeeDb.Department
)
Projection(
	0 = 
		ObjectThis(0)
)
FullTableScan(
	0
	ComparisonBinary(
		LessThanOrEqual
		BinaryProperty(0, IdBinary)
		BinaryLiteral(FEFEFEFEFEFEFEFEFEFEFEFEFEFEFEFE)
	)
	Ascending
)

ExpectedResult: 
 ! Object ! 
 | 10 | 
 | 8 | 
 | 9 | 


<NEXT>
Description: Binary property greater than Binary literal
QueryString: select d from Department d where d.IdBinary > binary 'fefefefefefefefefefefefefefefefe'
IncludesLiteral: True
ExpectedExecutionPlan: 
Tables(
	0 = SQLTest.EmployeeDb.Department
)
Projection(
	0 = 
		ObjectThis(0)
)
FullTableScan(
	0
	ComparisonBinary(
		GreaterThan
		BinaryProperty(0, IdBinary)
		BinaryLiteral(FEFEFEFEFEFEFEFEFEFEFEFEFEFEFEFE)
	)
	Ascending
)

ExpectedResult: 
 ! Object ! 
 | 7 | 


<NEXT>
Description: Binary property equal to Binary variable
QueryString: select d from Department d where d.IdBinary = ?
VariableValues: Binary:FEFEFEFEFEFEFEFEFEFEFEFEFEFEFEFE; 
ExpectedExecutionPlan: 
Tables(
	0 = SQLTest.EmployeeDb.Department
)
Projection(
	0 = 
		ObjectThis(0)
)
FullTableScan(
	0
	ComparisonBinary(
		Equal
		BinaryProperty(0, IdBinary)
		BinaryVariable(FEFEFEFEFEFEFEFEFEFEFEFEFEFEFEFE)
	)
	Ascending
)

ExpectedResult: 
 ! Object ! 
 | 8 | 


<NEXT>
Description: Binary property not equal to Binary variable
QueryString: select d from Department d where d.IdBinary <> ?
VariableValues: Binary:FEFEFEFEFEFEFEFEFEFEFEFEFEFEFEFE; 
ExpectedExecutionPlan: 
Tables(
	0 = SQLTest.EmployeeDb.Department
)
Projection(
	0 = 
		ObjectThis(0)
)
FullTableScan(
	0
	ComparisonBinary(
		NotEqual
		BinaryProperty(0, IdBinary)
		BinaryVariable(FEFEFEFEFEFEFEFEFEFEFEFEFEFEFEFE)
	)
	Ascending
)

ExpectedResult: 
 ! Object ! 
 | 10 | 
 | 7 | 
 | 9 | 


<NEXT>
Description: Binary property less than Binary variable
QueryString: select d from Department d where d.IdBinary < ?
VariableValues: Binary:FEFEFEFEFEFEFEFEFEFEFEFEFEFEFEFE; 
ExpectedExecutionPlan: 
Tables(
	0 = SQLTest.EmployeeDb.Department
)
Projection(
	0 = 
		ObjectThis(0)
)
FullTableScan(
	0
	ComparisonBinary(
		LessThan
		BinaryProperty(0, IdBinary)
		BinaryVariable(FEFEFEFEFEFEFEFEFEFEFEFEFEFEFEFE)
	)
	Ascending
)

ExpectedResult: 
 ! Object ! 
 | 10 | 
 | 9 | 


<NEXT>
Description: Binary property less than or equal to Binary variable
QueryString: select d from Department d where d.IdBinary <= ?
VariableValues: Binary:FEFEFEFEFEFEFEFEFEFEFEFEFEFEFEFE; 
ExpectedExecutionPlan: 
Tables(
	0 = SQLTest.EmployeeDb.Department
)
Projection(
	0 = 
		ObjectThis(0)
)
FullTableScan(
	0
	ComparisonBinary(
		LessThanOrEqual
		BinaryProperty(0, IdBinary)
		BinaryVariable(FEFEFEFEFEFEFEFEFEFEFEFEFEFEFEFE)
	)
	Ascending
)

ExpectedResult: 
 ! Object ! 
 | 10 | 
 | 8 | 
 | 9 | 


<NEXT>
Description: Binary property greater than Binary variable
QueryString: select d from Department d where d.IdBinary > ?
VariableValues: Binary:FEFEFEFEFEFEFEFEFEFEFEFEFEFEFEFE; 
ExpectedExecutionPlan: 
Tables(
	0 = SQLTest.EmployeeDb.Department
)
Projection(
	0 = 
		ObjectThis(0)
)
FullTableScan(
	0
	ComparisonBinary(
		GreaterThan
		BinaryProperty(0, IdBinary)
		BinaryVariable(FEFEFEFEFEFEFEFEFEFEFEFEFEFEFEFE)
	)
	Ascending
)

ExpectedResult: 
 ! Object ! 
 | 7 | 


<NEXT>
Description: Binary property is null
QueryString: select d from Department d where d.IdBinary is null
ExpectedExecutionPlan: 
Tables(
	0 = SQLTest.EmployeeDb.Department
)
Projection(
	0 = 
		ObjectThis(0)
)
IndexScan(
	auto
	0
	Description
	StringDynamicRange(
	)
	ComparisonBinary(
		IS
		BinaryProperty(0, IdBinary)
		BinaryLiteral(<NULL>)
	)
	Ascending
)

ExpectedResult: 
 ! Object ! 


<NEXT>
Description: Binary property is not null
QueryString: select d from Department d where d.IdBinary is not null
ExpectedExecutionPlan: 
Tables(
	0 = SQLTest.EmployeeDb.Department
)
Projection(
	0 = 
		ObjectThis(0)
)
IndexScan(
	auto
	0
	Description
	StringDynamicRange(
	)
	ComparisonBinary(
		ISNOT
		BinaryProperty(0, IdBinary)
		BinaryLiteral(<NULL>)
	)
	Ascending
)

ExpectedResult: 
 ! Object ! 
 | 10 | 
 | 7 | 
 | 8 | 
 | 9 | 


<NEXT>
Description: Boolean property equal to Boolean literal
QueryString: select e from SalaryEmployee e where e.Commission = false
IncludesLiteral: True
ExpectedExecutionPlan: 
Tables(
	0 = SQLTest.EmployeeDb.SalaryEmployee
)
Projection(
	0 = 
		ObjectThis(0)
)
FullTableScan(
	0
	ComparisonBoolean(
		Equal
		BooleanProperty(0, Commission)
		BooleanLiteral(False)
	)
	Ascending
)

ExpectedResult: 
 ! Object ! 
 | 20 | 
 | 21 | 


<NEXT>
Description: Boolean property not equal to Boolean literal
QueryString: select e from SalaryEmployee e where e.Commission <> false
IncludesLiteral: True
ExpectedExecutionPlan: 
Tables(
	0 = SQLTest.EmployeeDb.SalaryEmployee
)
Projection(
	0 = 
		ObjectThis(0)
)
FullTableScan(
	0
	ComparisonBoolean(
		NotEqual
		BooleanProperty(0, Commission)
		BooleanLiteral(False)
	)
	Ascending
)

ExpectedResult: 
 ! Object ! 
 | 22 | 


<NEXT>
Description: Boolean property less than Boolean literal
QueryString: select e from SalaryEmployee e where e.Commission < false
IncludesLiteral: True
ExpectedExecutionPlan: 
Tables(
	0 = SQLTest.EmployeeDb.SalaryEmployee
)
Projection(
	0 = 
		ObjectThis(0)
)
FullTableScan(
	0
	ComparisonBoolean(
		LessThan
		BooleanProperty(0, Commission)
		BooleanLiteral(False)
	)
	Ascending
)

ExpectedResult: 
 ! Object ! 


<NEXT>
Description: Boolean property less than or equal to Boolean literal
QueryString: select e from SalaryEmployee e where e.Commission <= false
IncludesLiteral: True
ExpectedExecutionPlan: 
Tables(
	0 = SQLTest.EmployeeDb.SalaryEmployee
)
Projection(
	0 = 
		ObjectThis(0)
)
FullTableScan(
	0
	ComparisonBoolean(
		LessThanOrEqual
		BooleanProperty(0, Commission)
		BooleanLiteral(False)
	)
	Ascending
)

ExpectedResult: 
 ! Object ! 
 | 20 | 
 | 21 | 


<NEXT>
Description: Boolean property greater than Boolean literal
QueryString: select e from SalaryEmployee e where e.Commission > false
IncludesLiteral: True
ExpectedExecutionPlan: 
Tables(
	0 = SQLTest.EmployeeDb.SalaryEmployee
)
Projection(
	0 = 
		ObjectThis(0)
)
FullTableScan(
	0
	ComparisonBoolean(
		GreaterThan
		BooleanProperty(0, Commission)
		BooleanLiteral(False)
	)
	Ascending
)

ExpectedResult: 
 ! Object ! 
 | 22 | 


<NEXT>
Description: Boolean property greater than or equal to Boolean literal
QueryString: select e from SalaryEmployee e where e.Commission >= false
IncludesLiteral: True
ExpectedExecutionPlan: 
Tables(
	0 = SQLTest.EmployeeDb.SalaryEmployee
)
Projection(
	0 = 
		ObjectThis(0)
)
FullTableScan(
	0
	ComparisonBoolean(
		GreaterThanOrEqual
		BooleanProperty(0, Commission)
		BooleanLiteral(False)
	)
	Ascending
)

ExpectedResult: 
 ! Object ! 
 | 20 | 
 | 21 | 
 | 22 | 


<NEXT>
Description: Boolean property equal to Boolean variable
QueryString: select e from SalaryEmployee e where e.Commission = ?
VariableValues: Boolean:False; 
ExpectedExecutionPlan: 
Tables(
	0 = SQLTest.EmployeeDb.SalaryEmployee
)
Projection(
	0 = 
		ObjectThis(0)
)
FullTableScan(
	0
	ComparisonBoolean(
		Equal
		BooleanProperty(0, Commission)
		BooleanVariable(False)
	)
	Ascending
)

ExpectedResult: 
 ! Object ! 
 | 20 | 
 | 21 | 


<NEXT>
Description: Boolean property not equal to Boolean variable
QueryString: select e from SalaryEmployee e where e.Commission <> ?
VariableValues: Boolean:False; 
ExpectedExecutionPlan: 
Tables(
	0 = SQLTest.EmployeeDb.SalaryEmployee
)
Projection(
	0 = 
		ObjectThis(0)
)
FullTableScan(
	0
	ComparisonBoolean(
		NotEqual
		BooleanProperty(0, Commission)
		BooleanVariable(False)
	)
	Ascending
)

ExpectedResult: 
 ! Object ! 
 | 22 | 


<NEXT>
Description: Boolean property less than Boolean variable
QueryString: select e from SalaryEmployee e where e.Commission < ?
VariableValues: Boolean:False; 
ExpectedExecutionPlan: 
Tables(
	0 = SQLTest.EmployeeDb.SalaryEmployee
)
Projection(
	0 = 
		ObjectThis(0)
)
FullTableScan(
	0
	ComparisonBoolean(
		LessThan
		BooleanProperty(0, Commission)
		BooleanVariable(False)
	)
	Ascending
)

ExpectedResult: 
 ! Object ! 


<NEXT>
Description: Boolean property less than or equal to Boolean variable
QueryString: select e from SalaryEmployee e where e.Commission <= ?
VariableValues: Boolean:False; 
ExpectedExecutionPlan: 
Tables(
	0 = SQLTest.EmployeeDb.SalaryEmployee
)
Projection(
	0 = 
		ObjectThis(0)
)
FullTableScan(
	0
	ComparisonBoolean(
		LessThanOrEqual
		BooleanProperty(0, Commission)
		BooleanVariable(False)
	)
	Ascending
)

ExpectedResult: 
 ! Object ! 
 | 20 | 
 | 21 | 


<NEXT>
Description: Boolean property greater than Boolean variable
QueryString: select e from SalaryEmployee e where e.Commission > ?
VariableValues: Boolean:False; 
ExpectedExecutionPlan: 
Tables(
	0 = SQLTest.EmployeeDb.SalaryEmployee
)
Projection(
	0 = 
		ObjectThis(0)
)
FullTableScan(
	0
	ComparisonBoolean(
		GreaterThan
		BooleanProperty(0, Commission)
		BooleanVariable(False)
	)
	Ascending
)

ExpectedResult: 
 ! Object ! 
 | 22 | 


<NEXT>
Description: Boolean property greater than or equal to Boolean variable
QueryString: select e from SalaryEmployee e where e.Commission >= ?
VariableValues: Boolean:False; 
ExpectedExecutionPlan: 
Tables(
	0 = SQLTest.EmployeeDb.SalaryEmployee
)
Projection(
	0 = 
		ObjectThis(0)
)
FullTableScan(
	0
	ComparisonBoolean(
		GreaterThanOrEqual
		BooleanProperty(0, Commission)
		BooleanVariable(False)
	)
	Ascending
)

ExpectedResult: 
 ! Object ! 
 | 20 | 
 | 21 | 
 | 22 | 


<NEXT>
Description: Boolean property is null
QueryString: select e from SalaryEmployee e where e.Commission is null
ExpectedExecutionPlan: 
Tables(
	0 = SQLTest.EmployeeDb.SalaryEmployee
)
Projection(
	0 = 
		ObjectThis(0)
)
IndexScan(
	auto
	0
	FirstName
	StringDynamicRange(
	)
	ComparisonBoolean(
		IS
		BooleanProperty(0, Commission)
		BooleanLiteral(<NULL>)
	)
	Ascending
)

ExpectedResult: 
 ! Object ! 


<NEXT>
Description: Boolean property is not null
QueryString: select e from SalaryEmployee e where e.Commission is not null
ExpectedExecutionPlan: 
Tables(
	0 = SQLTest.EmployeeDb.SalaryEmployee
)
Projection(
	0 = 
		ObjectThis(0)
)
IndexScan(
	auto
	0
	FirstName
	StringDynamicRange(
	)
	ComparisonBoolean(
		ISNOT
		BooleanProperty(0, Commission)
		BooleanLiteral(<NULL>)
	)
	Ascending
)

ExpectedResult: 
 ! Object ! 
 | 20 | 
 | 21 | 
 | 22 | 


<NEXT>
Description: Nullable Boolean property equal to Boolean literal
QueryString: select e from SalaryEmployee e where e.NCommission = false
IncludesLiteral: True
ExpectedExecutionPlan: 
Tables(
	0 = SQLTest.EmployeeDb.SalaryEmployee
)
Projection(
	0 = 
		ObjectThis(0)
)
FullTableScan(
	0
	ComparisonBoolean(
		Equal
		BooleanProperty(0, NCommission)
		BooleanLiteral(False)
	)
	Ascending
)

ExpectedResult: 
 ! Object ! 
 | 21 | 


<NEXT>
Description: Nullable Boolean property not equal to Boolean literal
QueryString: select e from SalaryEmployee e where e.NCommission <> false
IncludesLiteral: True
ExpectedExecutionPlan: 
Tables(
	0 = SQLTest.EmployeeDb.SalaryEmployee
)
Projection(
	0 = 
		ObjectThis(0)
)
FullTableScan(
	0
	ComparisonBoolean(
		NotEqual
		BooleanProperty(0, NCommission)
		BooleanLiteral(False)
	)
	Ascending
)

ExpectedResult: 
 ! Object ! 
 | 22 | 


<NEXT>
Description: Nullable Boolean property less than Boolean literal
QueryString: select e from SalaryEmployee e where e.NCommission < false
IncludesLiteral: True
ExpectedExecutionPlan: 
Tables(
	0 = SQLTest.EmployeeDb.SalaryEmployee
)
Projection(
	0 = 
		ObjectThis(0)
)
FullTableScan(
	0
	ComparisonBoolean(
		LessThan
		BooleanProperty(0, NCommission)
		BooleanLiteral(False)
	)
	Ascending
)

ExpectedResult: 
 ! Object ! 


<NEXT>
Description: Nullable Boolean property less than or equal to Boolean literal
QueryString: select e from SalaryEmployee e where e.NCommission <= false
IncludesLiteral: True
ExpectedExecutionPlan: 
Tables(
	0 = SQLTest.EmployeeDb.SalaryEmployee
)
Projection(
	0 = 
		ObjectThis(0)
)
FullTableScan(
	0
	ComparisonBoolean(
		LessThanOrEqual
		BooleanProperty(0, NCommission)
		BooleanLiteral(False)
	)
	Ascending
)

ExpectedResult: 
 ! Object ! 
 | 21 | 


<NEXT>
Description: Nullable Boolean property greater than Boolean literal
QueryString: select e from SalaryEmployee e where e.NCommission > false
IncludesLiteral: True
ExpectedExecutionPlan: 
Tables(
	0 = SQLTest.EmployeeDb.SalaryEmployee
)
Projection(
	0 = 
		ObjectThis(0)
)
FullTableScan(
	0
	ComparisonBoolean(
		GreaterThan
		BooleanProperty(0, NCommission)
		BooleanLiteral(False)
	)
	Ascending
)

ExpectedResult: 
 ! Object ! 
 | 22 | 


<NEXT>
Description: Nullable Boolean property greater than or equal to Boolean literal
QueryString: select e from SalaryEmployee e where e.NCommission >= false
IncludesLiteral: True
ExpectedExecutionPlan: 
Tables(
	0 = SQLTest.EmployeeDb.SalaryEmployee
)
Projection(
	0 = 
		ObjectThis(0)
)
FullTableScan(
	0
	ComparisonBoolean(
		GreaterThanOrEqual
		BooleanProperty(0, NCommission)
		BooleanLiteral(False)
	)
	Ascending
)

ExpectedResult: 
 ! Object ! 
 | 21 | 
 | 22 | 


<NEXT>
Description: Nullable Boolean property equal to Boolean variable
QueryString: select e from SalaryEmployee e where e.NCommission = ?
VariableValues: Boolean:False; 
ExpectedExecutionPlan: 
Tables(
	0 = SQLTest.EmployeeDb.SalaryEmployee
)
Projection(
	0 = 
		ObjectThis(0)
)
FullTableScan(
	0
	ComparisonBoolean(
		Equal
		BooleanProperty(0, NCommission)
		BooleanVariable(False)
	)
	Ascending
)

ExpectedResult: 
 ! Object ! 
 | 21 | 


<NEXT>
Description: Nullable Boolean property not equal to Boolean variable
QueryString: select e from SalaryEmployee e where e.NCommission <> ?
VariableValues: Boolean:False; 
ExpectedExecutionPlan: 
Tables(
	0 = SQLTest.EmployeeDb.SalaryEmployee
)
Projection(
	0 = 
		ObjectThis(0)
)
FullTableScan(
	0
	ComparisonBoolean(
		NotEqual
		BooleanProperty(0, NCommission)
		BooleanVariable(False)
	)
	Ascending
)

ExpectedResult: 
 ! Object ! 
 | 22 | 


<NEXT>
Description: Nullable Boolean property less than Boolean variable
QueryString: select e from SalaryEmployee e where e.NCommission < ?
VariableValues: Boolean:False; 
ExpectedExecutionPlan: 
Tables(
	0 = SQLTest.EmployeeDb.SalaryEmployee
)
Projection(
	0 = 
		ObjectThis(0)
)
FullTableScan(
	0
	ComparisonBoolean(
		LessThan
		BooleanProperty(0, NCommission)
		BooleanVariable(False)
	)
	Ascending
)

ExpectedResult: 
 ! Object ! 


<NEXT>
Description: Nullable Boolean property less than or equal to Boolean variable
QueryString: select e from SalaryEmployee e where e.NCommission <= ?
VariableValues: Boolean:False; 
ExpectedExecutionPlan: 
Tables(
	0 = SQLTest.EmployeeDb.SalaryEmployee
)
Projection(
	0 = 
		ObjectThis(0)
)
FullTableScan(
	0
	ComparisonBoolean(
		LessThanOrEqual
		BooleanProperty(0, NCommission)
		BooleanVariable(False)
	)
	Ascending
)

ExpectedResult: 
 ! Object ! 
 | 21 | 


<NEXT>
Description: Nullable Boolean property greater than Boolean variable
QueryString: select e from SalaryEmployee e where e.NCommission > ?
VariableValues: Boolean:False; 
ExpectedExecutionPlan: 
Tables(
	0 = SQLTest.EmployeeDb.SalaryEmployee
)
Projection(
	0 = 
		ObjectThis(0)
)
FullTableScan(
	0
	ComparisonBoolean(
		GreaterThan
		BooleanProperty(0, NCommission)
		BooleanVariable(False)
	)
	Ascending
)

ExpectedResult: 
 ! Object ! 
 | 22 | 


<NEXT>
Description: Nullable Boolean property greater than or equal to Boolean variable
QueryString: select e from SalaryEmployee e where e.NCommission >= ?
VariableValues: Boolean:False; 
ExpectedExecutionPlan: 
Tables(
	0 = SQLTest.EmployeeDb.SalaryEmployee
)
Projection(
	0 = 
		ObjectThis(0)
)
FullTableScan(
	0
	ComparisonBoolean(
		GreaterThanOrEqual
		BooleanProperty(0, NCommission)
		BooleanVariable(False)
	)
	Ascending
)

ExpectedResult: 
 ! Object ! 
 | 21 | 
 | 22 | 


<NEXT>
Description: Nullable Boolean property is null
QueryString: select e from SalaryEmployee e where e.NCommission is null
ExpectedExecutionPlan: 
Tables(
	0 = SQLTest.EmployeeDb.SalaryEmployee
)
Projection(
	0 = 
		ObjectThis(0)
)
IndexScan(
	auto
	0
	FirstName
	StringDynamicRange(
	)
	ComparisonBoolean(
		IS
		BooleanProperty(0, NCommission)
		BooleanLiteral(<NULL>)
	)
	Ascending
)

ExpectedResult: 
 ! Object ! 
 | 20 | 


<NEXT>
Description: Nullable Boolean property is not null
QueryString: select e from SalaryEmployee e where e.NCommission is not null
ExpectedExecutionPlan: 
Tables(
	0 = SQLTest.EmployeeDb.SalaryEmployee
)
Projection(
	0 = 
		ObjectThis(0)
)
IndexScan(
	auto
	0
	FirstName
	StringDynamicRange(
	)
	ComparisonBoolean(
		ISNOT
		BooleanProperty(0, NCommission)
		BooleanLiteral(<NULL>)
	)
	Ascending
)

ExpectedResult: 
 ! Object ! 
 | 21 | 
 | 22 | 


<NEXT>
Description: Byte property equal to integer literal
QueryString: select e from SalaryEmployee e where e.SalaryByte = 20
IncludesLiteral: True
ExpectedExecutionPlan: 
Tables(
	0 = SQLTest.EmployeeDb.SalaryEmployee
)
Projection(
	0 = 
		ObjectThis(0)
)
FullTableScan(
	0
	ComparisonDecimal(
		Equal
		UIntegerProperty(0, SalaryByte)
		IntegerLiteral(20)
	)
	Ascending
)

ExpectedResult: 
 ! Object ! 
 | 21 | 


<NEXT>
Description: Byte property not equal to integer literal
QueryString: select e from SalaryEmployee e where e.SalaryByte <> 20
IncludesLiteral: True
ExpectedExecutionPlan: 
Tables(
	0 = SQLTest.EmployeeDb.SalaryEmployee
)
Projection(
	0 = 
		ObjectThis(0)
)
FullTableScan(
	0
	ComparisonDecimal(
		NotEqual
		UIntegerProperty(0, SalaryByte)
		IntegerLiteral(20)
	)
	Ascending
)

ExpectedResult: 
 ! Object ! 
 | 20 | 
 | 22 | 


<NEXT>
Description: Byte property less than integer literal
QueryString: select e from SalaryEmployee e where e.SalaryByte < 20
IncludesLiteral: True
ExpectedExecutionPlan: 
Tables(
	0 = SQLTest.EmployeeDb.SalaryEmployee
)
Projection(
	0 = 
		ObjectThis(0)
)
FullTableScan(
	0
	ComparisonDecimal(
		LessThan
		UIntegerProperty(0, SalaryByte)
		IntegerLiteral(20)
	)
	Ascending
)

ExpectedResult: 
 ! Object ! 
 | 20 | 


<NEXT>
Description: Byte property less than or equal to integer literal
QueryString: select e from SalaryEmployee e where e.SalaryByte <= 20
IncludesLiteral: True
ExpectedExecutionPlan: 
Tables(
	0 = SQLTest.EmployeeDb.SalaryEmployee
)
Projection(
	0 = 
		ObjectThis(0)
)
FullTableScan(
	0
	ComparisonDecimal(
		LessThanOrEqual
		UIntegerProperty(0, SalaryByte)
		IntegerLiteral(20)
	)
	Ascending
)

ExpectedResult: 
 ! Object ! 
 | 20 | 
 | 21 | 


<NEXT>
Description: Byte property greater than integer literal
QueryString: select e from SalaryEmployee e where e.SalaryByte > 20
IncludesLiteral: True
ExpectedExecutionPlan: 
Tables(
	0 = SQLTest.EmployeeDb.SalaryEmployee
)
Projection(
	0 = 
		ObjectThis(0)
)
FullTableScan(
	0
	ComparisonDecimal(
		GreaterThan
		UIntegerProperty(0, SalaryByte)
		IntegerLiteral(20)
	)
	Ascending
)

ExpectedResult: 
 ! Object ! 
 | 22 | 


<NEXT>
Description: Byte property greater than or equal to integer literal
QueryString: select e from SalaryEmployee e where e.SalaryByte >= 20
IncludesLiteral: True
ExpectedExecutionPlan: 
Tables(
	0 = SQLTest.EmployeeDb.SalaryEmployee
)
Projection(
	0 = 
		ObjectThis(0)
)
FullTableScan(
	0
	ComparisonDecimal(
		GreaterThanOrEqual
		UIntegerProperty(0, SalaryByte)
		IntegerLiteral(20)
	)
	Ascending
)

ExpectedResult: 
 ! Object ! 
 | 21 | 
 | 22 | 


<NEXT>
Description: Byte property equal to numerical variable
QueryString: select e from SalaryEmployee e where e.SalaryByte = ?
VariableValues: UInt64:20; 
ExpectedExecutionPlan: 
Tables(
	0 = SQLTest.EmployeeDb.SalaryEmployee
)
Projection(
	0 = 
		ObjectThis(0)
)
FullTableScan(
	0
	ComparisonNumerical(
		Equal
		UIntegerProperty(0, SalaryByte)
		NumericalVariable(20)
	)
	Ascending
)

ExpectedResult: 
 ! Object ! 
 | 21 | 


<NEXT>
Description: Byte property not equal to numerical variable
QueryString: select e from SalaryEmployee e where e.SalaryByte <> ?
VariableValues: UInt64:20; 
ExpectedExecutionPlan: 
Tables(
	0 = SQLTest.EmployeeDb.SalaryEmployee
)
Projection(
	0 = 
		ObjectThis(0)
)
FullTableScan(
	0
	ComparisonNumerical(
		NotEqual
		UIntegerProperty(0, SalaryByte)
		NumericalVariable(20)
	)
	Ascending
)

ExpectedResult: 
 ! Object ! 
 | 20 | 
 | 22 | 


<NEXT>
Description: Byte property less than numerical variable
QueryString: select e from SalaryEmployee e where e.SalaryByte < ?
VariableValues: UInt64:20; 
ExpectedExecutionPlan: 
Tables(
	0 = SQLTest.EmployeeDb.SalaryEmployee
)
Projection(
	0 = 
		ObjectThis(0)
)
FullTableScan(
	0
	ComparisonNumerical(
		LessThan
		UIntegerProperty(0, SalaryByte)
		NumericalVariable(20)
	)
	Ascending
)

ExpectedResult: 
 ! Object ! 
 | 20 | 


<NEXT>
Description: Byte property less than or equal to numerical variable
QueryString: select e from SalaryEmployee e where e.SalaryByte <= ?
VariableValues: UInt64:20; 
ExpectedExecutionPlan: 
Tables(
	0 = SQLTest.EmployeeDb.SalaryEmployee
)
Projection(
	0 = 
		ObjectThis(0)
)
FullTableScan(
	0
	ComparisonNumerical(
		LessThanOrEqual
		UIntegerProperty(0, SalaryByte)
		NumericalVariable(20)
	)
	Ascending
)

ExpectedResult: 
 ! Object ! 
 | 20 | 
 | 21 | 


<NEXT>
Description: Byte property greater than numerical variable
QueryString: select e from SalaryEmployee e where e.SalaryByte > ?
VariableValues: UInt64:20; 
ExpectedExecutionPlan: 
Tables(
	0 = SQLTest.EmployeeDb.SalaryEmployee
)
Projection(
	0 = 
		ObjectThis(0)
)
FullTableScan(
	0
	ComparisonNumerical(
		GreaterThan
		UIntegerProperty(0, SalaryByte)
		NumericalVariable(20)
	)
	Ascending
)

ExpectedResult: 
 ! Object ! 
 | 22 | 


<NEXT>
Description: Byte property greater than or equal to numerical variable
QueryString: select e from SalaryEmployee e where e.SalaryByte >= ?
VariableValues: UInt64:20; 
ExpectedExecutionPlan: 
Tables(
	0 = SQLTest.EmployeeDb.SalaryEmployee
)
Projection(
	0 = 
		ObjectThis(0)
)
FullTableScan(
	0
	ComparisonNumerical(
		GreaterThanOrEqual
		UIntegerProperty(0, SalaryByte)
		NumericalVariable(20)
	)
	Ascending
)

ExpectedResult: 
 ! Object ! 
 | 21 | 
 | 22 | 


<NEXT>
Description: Byte property is null
QueryString: select e from SalaryEmployee e where e.SalaryByte is null
ExpectedExecutionPlan: 
Tables(
	0 = SQLTest.EmployeeDb.SalaryEmployee
)
Projection(
	0 = 
		ObjectThis(0)
)
IndexScan(
	auto
	0
	FirstName
	StringDynamicRange(
	)
	ComparisonNumerical(
		IS
		UIntegerProperty(0, SalaryByte)
		IntegerLiteral(<NULL>)
	)
	Ascending
)

ExpectedResult: 
 ! Object ! 


<NEXT>
Description: Byte is not null
QueryString: select e from SalaryEmployee e where e.SalaryByte is not null
ExpectedExecutionPlan: 
Tables(
	0 = SQLTest.EmployeeDb.SalaryEmployee
)
Projection(
	0 = 
		ObjectThis(0)
)
IndexScan(
	auto
	0
	FirstName
	StringDynamicRange(
	)
	ComparisonNumerical(
		ISNOT
		UIntegerProperty(0, SalaryByte)
		IntegerLiteral(<NULL>)
	)
	Ascending
)

ExpectedResult: 
 ! Object ! 
 | 20 | 
 | 21 | 
 | 22 | 


<NEXT>
Description: Nullable Byte property equal to integer literal
QueryString: select e from SalaryEmployee e where e.NSalaryByte = 20
IncludesLiteral: True
ExpectedExecutionPlan: 
Tables(
	0 = SQLTest.EmployeeDb.SalaryEmployee
)
Projection(
	0 = 
		ObjectThis(0)
)
FullTableScan(
	0
	ComparisonDecimal(
		Equal
		UIntegerProperty(0, NSalaryByte)
		IntegerLiteral(20)
	)
	Ascending
)

ExpectedResult: 
 ! Object ! 
 | 21 | 


<NEXT>
Description: Nullable Byte property not equal to integer literal
QueryString: select e from SalaryEmployee e where e.NSalaryByte <> 20
IncludesLiteral: True
ExpectedExecutionPlan: 
Tables(
	0 = SQLTest.EmployeeDb.SalaryEmployee
)
Projection(
	0 = 
		ObjectThis(0)
)
FullTableScan(
	0
	ComparisonDecimal(
		NotEqual
		UIntegerProperty(0, NSalaryByte)
		IntegerLiteral(20)
	)
	Ascending
)

ExpectedResult: 
 ! Object ! 
 | 22 | 


<NEXT>
Description: Nullable Byte property less than integer literal
QueryString: select e from SalaryEmployee e where e.NSalaryByte < 20
IncludesLiteral: True
ExpectedExecutionPlan: 
Tables(
	0 = SQLTest.EmployeeDb.SalaryEmployee
)
Projection(
	0 = 
		ObjectThis(0)
)
FullTableScan(
	0
	ComparisonDecimal(
		LessThan
		UIntegerProperty(0, NSalaryByte)
		IntegerLiteral(20)
	)
	Ascending
)

ExpectedResult: 
 ! Object ! 


<NEXT>
Description: Nullable Byte property less than or equal to integer literal
QueryString: select e from SalaryEmployee e where e.NSalaryByte <= 20
IncludesLiteral: True
ExpectedExecutionPlan: 
Tables(
	0 = SQLTest.EmployeeDb.SalaryEmployee
)
Projection(
	0 = 
		ObjectThis(0)
)
FullTableScan(
	0
	ComparisonDecimal(
		LessThanOrEqual
		UIntegerProperty(0, NSalaryByte)
		IntegerLiteral(20)
	)
	Ascending
)

ExpectedResult: 
 ! Object ! 
 | 21 | 


<NEXT>
Description: Nullable Byte property greater than integer literal
QueryString: select e from SalaryEmployee e where e.NSalaryByte > 20
IncludesLiteral: True
ExpectedExecutionPlan: 
Tables(
	0 = SQLTest.EmployeeDb.SalaryEmployee
)
Projection(
	0 = 
		ObjectThis(0)
)
FullTableScan(
	0
	ComparisonDecimal(
		GreaterThan
		UIntegerProperty(0, NSalaryByte)
		IntegerLiteral(20)
	)
	Ascending
)

ExpectedResult: 
 ! Object ! 
 | 22 | 


<NEXT>
Description: Nullable Byte property greater than or equal to integer literal
QueryString: select e from SalaryEmployee e where e.NSalaryByte >= 20
IncludesLiteral: True
ExpectedExecutionPlan: 
Tables(
	0 = SQLTest.EmployeeDb.SalaryEmployee
)
Projection(
	0 = 
		ObjectThis(0)
)
FullTableScan(
	0
	ComparisonDecimal(
		GreaterThanOrEqual
		UIntegerProperty(0, NSalaryByte)
		IntegerLiteral(20)
	)
	Ascending
)

ExpectedResult: 
 ! Object ! 
 | 21 | 
 | 22 | 


<NEXT>
Description: Nullable Byte property equal to numerical variable
QueryString: select e from SalaryEmployee e where e.NSalaryByte = ?
VariableValues: UInt64:20; 
ExpectedExecutionPlan: 
Tables(
	0 = SQLTest.EmployeeDb.SalaryEmployee
)
Projection(
	0 = 
		ObjectThis(0)
)
FullTableScan(
	0
	ComparisonNumerical(
		Equal
		UIntegerProperty(0, NSalaryByte)
		NumericalVariable(20)
	)
	Ascending
)

ExpectedResult: 
 ! Object ! 
 | 21 | 


<NEXT>
Description: Nullable Byte property not equal to numerical variable
QueryString: select e from SalaryEmployee e where e.NSalaryByte <> ?
VariableValues: UInt64:20; 
ExpectedExecutionPlan: 
Tables(
	0 = SQLTest.EmployeeDb.SalaryEmployee
)
Projection(
	0 = 
		ObjectThis(0)
)
FullTableScan(
	0
	ComparisonNumerical(
		NotEqual
		UIntegerProperty(0, NSalaryByte)
		NumericalVariable(20)
	)
	Ascending
)

ExpectedResult: 
 ! Object ! 
 | 22 | 


<NEXT>
Description: Nullable Byte property less than numerical variable
QueryString: select e from SalaryEmployee e where e.NSalaryByte < ?
VariableValues: UInt64:20; 
ExpectedExecutionPlan: 
Tables(
	0 = SQLTest.EmployeeDb.SalaryEmployee
)
Projection(
	0 = 
		ObjectThis(0)
)
FullTableScan(
	0
	ComparisonNumerical(
		LessThan
		UIntegerProperty(0, NSalaryByte)
		NumericalVariable(20)
	)
	Ascending
)

ExpectedResult: 
 ! Object ! 


<NEXT>
Description: Nullable Byte property less than or equal to numerical variable
QueryString: select e from SalaryEmployee e where e.NSalaryByte <= ?
VariableValues: UInt64:20; 
ExpectedExecutionPlan: 
Tables(
	0 = SQLTest.EmployeeDb.SalaryEmployee
)
Projection(
	0 = 
		ObjectThis(0)
)
FullTableScan(
	0
	ComparisonNumerical(
		LessThanOrEqual
		UIntegerProperty(0, NSalaryByte)
		NumericalVariable(20)
	)
	Ascending
)

ExpectedResult: 
 ! Object ! 
 | 21 | 


<NEXT>
Description: Nullable Byte property greater than numerical variable
QueryString: select e from SalaryEmployee e where e.NSalaryByte > ?
VariableValues: UInt64:20; 
ExpectedExecutionPlan: 
Tables(
	0 = SQLTest.EmployeeDb.SalaryEmployee
)
Projection(
	0 = 
		ObjectThis(0)
)
FullTableScan(
	0
	ComparisonNumerical(
		GreaterThan
		UIntegerProperty(0, NSalaryByte)
		NumericalVariable(20)
	)
	Ascending
)

ExpectedResult: 
 ! Object ! 
 | 22 | 


<NEXT>
Description: Nullable Byte property greater than or equal to numerical variable
QueryString: select e from SalaryEmployee e where e.NSalaryByte >= ?
VariableValues: UInt64:20; 
ExpectedExecutionPlan: 
Tables(
	0 = SQLTest.EmployeeDb.SalaryEmployee
)
Projection(
	0 = 
		ObjectThis(0)
)
FullTableScan(
	0
	ComparisonNumerical(
		GreaterThanOrEqual
		UIntegerProperty(0, NSalaryByte)
		NumericalVariable(20)
	)
	Ascending
)

ExpectedResult: 
 ! Object ! 
 | 21 | 
 | 22 | 


<NEXT>
Description: Nullable Byte property is null
QueryString: select e from SalaryEmployee e where e.NSalaryByte is null
ExpectedExecutionPlan: 
Tables(
	0 = SQLTest.EmployeeDb.SalaryEmployee
)
Projection(
	0 = 
		ObjectThis(0)
)
IndexScan(
	auto
	0
	FirstName
	StringDynamicRange(
	)
	ComparisonNumerical(
		IS
		UIntegerProperty(0, NSalaryByte)
		IntegerLiteral(<NULL>)
	)
	Ascending
)

ExpectedResult: 
 ! Object ! 
 | 20 | 


<NEXT>
Description: Nullable Byte property is not null
QueryString: select e from SalaryEmployee e where e.NSalaryByte is not null
ExpectedExecutionPlan: 
Tables(
	0 = SQLTest.EmployeeDb.SalaryEmployee
)
Projection(
	0 = 
		ObjectThis(0)
)
IndexScan(
	auto
	0
	FirstName
	StringDynamicRange(
	)
	ComparisonNumerical(
		ISNOT
		UIntegerProperty(0, NSalaryByte)
		IntegerLiteral(<NULL>)
	)
	Ascending
)

ExpectedResult: 
 ! Object ! 
 | 21 | 
 | 22 | 


<NEXT>
Description: DateTime property equal to DateTime literal
QueryString: select e from SalaryEmployee e where e.HireDate = date '2010-10-01'
IncludesLiteral: True
ExpectedExecutionPlan: 
Tables(
	0 = SQLTest.EmployeeDb.SalaryEmployee
)
Projection(
	0 = 
		ObjectThis(0)
)
FullTableScan(
	0
	ComparisonDateTime(
		Equal
		DateTimeProperty(0, HireDate)
		DateTimeLiteral(10/01/2010 00:00:00)
	)
	Ascending
)

ExpectedResult: 
 ! Object ! 
 | 21 | 


<NEXT>
Description: DateTime property not equal to DateTime literal
QueryString: select e from SalaryEmployee e where e.HireDate <> date '2010-10-01'
IncludesLiteral: True
ExpectedExecutionPlan: 
Tables(
	0 = SQLTest.EmployeeDb.SalaryEmployee
)
Projection(
	0 = 
		ObjectThis(0)
)
FullTableScan(
	0
	ComparisonDateTime(
		NotEqual
		DateTimeProperty(0, HireDate)
		DateTimeLiteral(10/01/2010 00:00:00)
	)
	Ascending
)

ExpectedResult: 
 ! Object ! 
 | 20 | 
 | 22 | 


<NEXT>
Description: DateTime property less than DateTime literal
QueryString: select e from SalaryEmployee e where e.HireDate < date '2010-10-01'
IncludesLiteral: True
ExpectedExecutionPlan: 
Tables(
	0 = SQLTest.EmployeeDb.SalaryEmployee
)
Projection(
	0 = 
		ObjectThis(0)
)
FullTableScan(
	0
	ComparisonDateTime(
		LessThan
		DateTimeProperty(0, HireDate)
		DateTimeLiteral(10/01/2010 00:00:00)
	)
	Ascending
)

ExpectedResult: 
 ! Object ! 
 | 20 | 


<NEXT>
Description: DateTime property less than or equal to DateTime literal
QueryString: select e from SalaryEmployee e where e.HireDate <= date '2010-10-01'
IncludesLiteral: True
ExpectedExecutionPlan: 
Tables(
	0 = SQLTest.EmployeeDb.SalaryEmployee
)
Projection(
	0 = 
		ObjectThis(0)
)
FullTableScan(
	0
	ComparisonDateTime(
		LessThanOrEqual
		DateTimeProperty(0, HireDate)
		DateTimeLiteral(10/01/2010 00:00:00)
	)
	Ascending
)

ExpectedResult: 
 ! Object ! 
 | 20 | 
 | 21 | 


<NEXT>
Description: DateTime property greater than DateTime literal
QueryString: select e from SalaryEmployee e where e.HireDate > date '2010-10-01'
IncludesLiteral: True
ExpectedExecutionPlan: 
Tables(
	0 = SQLTest.EmployeeDb.SalaryEmployee
)
Projection(
	0 = 
		ObjectThis(0)
)
FullTableScan(
	0
	ComparisonDateTime(
		GreaterThan
		DateTimeProperty(0, HireDate)
		DateTimeLiteral(10/01/2010 00:00:00)
	)
	Ascending
)

ExpectedResult: 
 ! Object ! 
 | 22 | 


<NEXT>
Description: DateTime property greater than or equal to DateTime literal
QueryString: select e from SalaryEmployee e where e.HireDate >= date '2010-10-01'
IncludesLiteral: True
ExpectedExecutionPlan: 
Tables(
	0 = SQLTest.EmployeeDb.SalaryEmployee
)
Projection(
	0 = 
		ObjectThis(0)
)
FullTableScan(
	0
	ComparisonDateTime(
		GreaterThanOrEqual
		DateTimeProperty(0, HireDate)
		DateTimeLiteral(10/01/2010 00:00:00)
	)
	Ascending
)

ExpectedResult: 
 ! Object ! 
 | 21 | 
 | 22 | 


<NEXT>
Description: DateTime property equal to DateTime variable
QueryString: select e from SalaryEmployee e where e.HireDate = ?
VariableValues: DateTime:2010-10-01; 
ExpectedExecutionPlan: 
Tables(
	0 = SQLTest.EmployeeDb.SalaryEmployee
)
Projection(
	0 = 
		ObjectThis(0)
)
FullTableScan(
	0
	ComparisonDateTime(
		Equal
		DateTimeProperty(0, HireDate)
		DateTimeVariable(10/01/2010 00:00:00)
	)
	Ascending
)

ExpectedResult: 
 ! Object ! 
 | 21 | 


<NEXT>
Description: DateTime property not equal to DateTime variable
QueryString: select e from SalaryEmployee e where e.HireDate <> ?
VariableValues: DateTime:2010-10-01; 
ExpectedExecutionPlan: 
Tables(
	0 = SQLTest.EmployeeDb.SalaryEmployee
)
Projection(
	0 = 
		ObjectThis(0)
)
FullTableScan(
	0
	ComparisonDateTime(
		NotEqual
		DateTimeProperty(0, HireDate)
		DateTimeVariable(10/01/2010 00:00:00)
	)
	Ascending
)

ExpectedResult: 
 ! Object ! 
 | 20 | 
 | 22 | 


<NEXT>
Description: DateTime property less than DateTime variable
QueryString: select e from SalaryEmployee e where e.HireDate < ?
VariableValues: DateTime:2010-10-01; 
ExpectedExecutionPlan: 
Tables(
	0 = SQLTest.EmployeeDb.SalaryEmployee
)
Projection(
	0 = 
		ObjectThis(0)
)
FullTableScan(
	0
	ComparisonDateTime(
		LessThan
		DateTimeProperty(0, HireDate)
		DateTimeVariable(10/01/2010 00:00:00)
	)
	Ascending
)

ExpectedResult: 
 ! Object ! 
 | 20 | 


<NEXT>
Description: DateTime property less than or equal to DateTime variable
QueryString: select e from SalaryEmployee e where e.HireDate <= ?
VariableValues: DateTime:2010-10-01; 
ExpectedExecutionPlan: 
Tables(
	0 = SQLTest.EmployeeDb.SalaryEmployee
)
Projection(
	0 = 
		ObjectThis(0)
)
FullTableScan(
	0
	ComparisonDateTime(
		LessThanOrEqual
		DateTimeProperty(0, HireDate)
		DateTimeVariable(10/01/2010 00:00:00)
	)
	Ascending
)

ExpectedResult: 
 ! Object ! 
 | 20 | 
 | 21 | 


<NEXT>
Description: DateTime property greater than DateTime variable
QueryString: select e from SalaryEmployee e where e.HireDate > ?
VariableValues: DateTime:2010-10-01; 
ExpectedExecutionPlan: 
Tables(
	0 = SQLTest.EmployeeDb.SalaryEmployee
)
Projection(
	0 = 
		ObjectThis(0)
)
FullTableScan(
	0
	ComparisonDateTime(
		GreaterThan
		DateTimeProperty(0, HireDate)
		DateTimeVariable(10/01/2010 00:00:00)
	)
	Ascending
)

ExpectedResult: 
 ! Object ! 
 | 22 | 


<NEXT>
Description: DateTime property greater than or equal to DateTime variable
QueryString: select e from SalaryEmployee e where e.HireDate >= ?
VariableValues: DateTime:2010-10-01; 
ExpectedExecutionPlan: 
Tables(
	0 = SQLTest.EmployeeDb.SalaryEmployee
)
Projection(
	0 = 
		ObjectThis(0)
)
FullTableScan(
	0
	ComparisonDateTime(
		GreaterThanOrEqual
		DateTimeProperty(0, HireDate)
		DateTimeVariable(10/01/2010 00:00:00)
	)
	Ascending
)

ExpectedResult: 
 ! Object ! 
 | 21 | 
 | 22 | 


<NEXT>
Description: DateTime property is null
QueryString: select e from SalaryEmployee e where e.HireDate is null
ExpectedExecutionPlan: 
Tables(
	0 = SQLTest.EmployeeDb.SalaryEmployee
)
Projection(
	0 = 
		ObjectThis(0)
)
IndexScan(
	auto
	0
	FirstName
	StringDynamicRange(
	)
	ComparisonDateTime(
		IS
		DateTimeProperty(0, HireDate)
		DateTimeLiteral(<NULL>)
	)
	Ascending
)

ExpectedResult: 
 ! Object ! 


<NEXT>
Description: DateTime property is not null
QueryString: select e from SalaryEmployee e where e.HireDate is not null
ExpectedExecutionPlan: 
Tables(
	0 = SQLTest.EmployeeDb.SalaryEmployee
)
Projection(
	0 = 
		ObjectThis(0)
)
IndexScan(
	auto
	0
	FirstName
	StringDynamicRange(
	)
	ComparisonDateTime(
		ISNOT
		DateTimeProperty(0, HireDate)
		DateTimeLiteral(<NULL>)
	)
	Ascending
)

ExpectedResult: 
 ! Object ! 
 | 20 | 
 | 21 | 
 | 22 | 


<NEXT>
Description: Nullable DateTime property equal to DateTime literal
QueryString: select e from SalaryEmployee e where e.NHireDate = date '2010-10-01'
IncludesLiteral: True
ExpectedExecutionPlan: 
Tables(
	0 = SQLTest.EmployeeDb.SalaryEmployee
)
Projection(
	0 = 
		ObjectThis(0)
)
FullTableScan(
	0
	ComparisonDateTime(
		Equal
		DateTimeProperty(0, NHireDate)
		DateTimeLiteral(10/01/2010 00:00:00)
	)
	Ascending
)

ExpectedResult: 
 ! Object ! 
 | 21 | 


<NEXT>
Description: Nullable DateTime property not equal to DateTime literal
QueryString: select e from SalaryEmployee e where e.NHireDate <> date '2010-10-01'
IncludesLiteral: True
ExpectedExecutionPlan: 
Tables(
	0 = SQLTest.EmployeeDb.SalaryEmployee
)
Projection(
	0 = 
		ObjectThis(0)
)
FullTableScan(
	0
	ComparisonDateTime(
		NotEqual
		DateTimeProperty(0, NHireDate)
		DateTimeLiteral(10/01/2010 00:00:00)
	)
	Ascending
)

ExpectedResult: 
 ! Object ! 
 | 22 | 


<NEXT>
Description: Nullable DateTime property less than DateTime literal
QueryString: select e from SalaryEmployee e where e.NHireDate < date '2010-10-01'
IncludesLiteral: True
ExpectedExecutionPlan: 
Tables(
	0 = SQLTest.EmployeeDb.SalaryEmployee
)
Projection(
	0 = 
		ObjectThis(0)
)
FullTableScan(
	0
	ComparisonDateTime(
		LessThan
		DateTimeProperty(0, NHireDate)
		DateTimeLiteral(10/01/2010 00:00:00)
	)
	Ascending
)

ExpectedResult: 
 ! Object ! 


<NEXT>
Description: Nullable DateTime property less than or equal to DateTime literal
QueryString: select e from SalaryEmployee e where e.NHireDate <= date '2010-10-01'
IncludesLiteral: True
ExpectedExecutionPlan: 
Tables(
	0 = SQLTest.EmployeeDb.SalaryEmployee
)
Projection(
	0 = 
		ObjectThis(0)
)
FullTableScan(
	0
	ComparisonDateTime(
		LessThanOrEqual
		DateTimeProperty(0, NHireDate)
		DateTimeLiteral(10/01/2010 00:00:00)
	)
	Ascending
)

ExpectedResult: 
 ! Object ! 
 | 21 | 


<NEXT>
Description: Nullable DateTime property greater than DateTime literal
QueryString: select e from SalaryEmployee e where e.NHireDate > date '2010-10-01'
IncludesLiteral: True
ExpectedExecutionPlan: 
Tables(
	0 = SQLTest.EmployeeDb.SalaryEmployee
)
Projection(
	0 = 
		ObjectThis(0)
)
FullTableScan(
	0
	ComparisonDateTime(
		GreaterThan
		DateTimeProperty(0, NHireDate)
		DateTimeLiteral(10/01/2010 00:00:00)
	)
	Ascending
)

ExpectedResult: 
 ! Object ! 
 | 22 | 


<NEXT>
Description: Nullable DateTime property greater than or equal to DateTime literal
QueryString: select e from SalaryEmployee e where e.NHireDate >= date '2010-10-01'
IncludesLiteral: True
ExpectedExecutionPlan: 
Tables(
	0 = SQLTest.EmployeeDb.SalaryEmployee
)
Projection(
	0 = 
		ObjectThis(0)
)
FullTableScan(
	0
	ComparisonDateTime(
		GreaterThanOrEqual
		DateTimeProperty(0, NHireDate)
		DateTimeLiteral(10/01/2010 00:00:00)
	)
	Ascending
)

ExpectedResult: 
 ! Object ! 
 | 21 | 
 | 22 | 


<NEXT>
Description: Nullable DateTime property equal to DateTime variable
QueryString: select e from SalaryEmployee e where e.NHireDate = ?
VariableValues: DateTime:2010-10-01; 
ExpectedExecutionPlan: 
Tables(
	0 = SQLTest.EmployeeDb.SalaryEmployee
)
Projection(
	0 = 
		ObjectThis(0)
)
FullTableScan(
	0
	ComparisonDateTime(
		Equal
		DateTimeProperty(0, NHireDate)
		DateTimeVariable(10/01/2010 00:00:00)
	)
	Ascending
)

ExpectedResult: 
 ! Object ! 
 | 21 | 


<NEXT>
Description: Nullable DateTime property not equal to DateTime variable
QueryString: select e from SalaryEmployee e where e.NHireDate <> ?
VariableValues: DateTime:2010-10-01; 
ExpectedExecutionPlan: 
Tables(
	0 = SQLTest.EmployeeDb.SalaryEmployee
)
Projection(
	0 = 
		ObjectThis(0)
)
FullTableScan(
	0
	ComparisonDateTime(
		NotEqual
		DateTimeProperty(0, NHireDate)
		DateTimeVariable(10/01/2010 00:00:00)
	)
	Ascending
)

ExpectedResult: 
 ! Object ! 
 | 22 | 


<NEXT>
Description: Nullable DateTime property less than DateTime variable
QueryString: select e from SalaryEmployee e where e.NHireDate < ?
VariableValues: DateTime:2010-10-01; 
ExpectedExecutionPlan: 
Tables(
	0 = SQLTest.EmployeeDb.SalaryEmployee
)
Projection(
	0 = 
		ObjectThis(0)
)
FullTableScan(
	0
	ComparisonDateTime(
		LessThan
		DateTimeProperty(0, NHireDate)
		DateTimeVariable(10/01/2010 00:00:00)
	)
	Ascending
)

ExpectedResult: 
 ! Object ! 


<NEXT>
Description: Nullable DateTime property less than or equal to DateTime variable
QueryString: select e from SalaryEmployee e where e.NHireDate <= ?
VariableValues: DateTime:2010-10-01; 
ExpectedExecutionPlan: 
Tables(
	0 = SQLTest.EmployeeDb.SalaryEmployee
)
Projection(
	0 = 
		ObjectThis(0)
)
FullTableScan(
	0
	ComparisonDateTime(
		LessThanOrEqual
		DateTimeProperty(0, NHireDate)
		DateTimeVariable(10/01/2010 00:00:00)
	)
	Ascending
)

ExpectedResult: 
 ! Object ! 
 | 21 | 


<NEXT>
Description: Nullable DateTime property greater than DateTime variable
QueryString: select e from SalaryEmployee e where e.NHireDate > ?
VariableValues: DateTime:2010-10-01; 
ExpectedExecutionPlan: 
Tables(
	0 = SQLTest.EmployeeDb.SalaryEmployee
)
Projection(
	0 = 
		ObjectThis(0)
)
FullTableScan(
	0
	ComparisonDateTime(
		GreaterThan
		DateTimeProperty(0, NHireDate)
		DateTimeVariable(10/01/2010 00:00:00)
	)
	Ascending
)

ExpectedResult: 
 ! Object ! 
 | 22 | 


<NEXT>
Description: Nullable DateTime property greater than or equal to DateTime variable
QueryString: select e from SalaryEmployee e where e.NHireDate >= ?
VariableValues: DateTime:2010-10-01; 
ExpectedExecutionPlan: 
Tables(
	0 = SQLTest.EmployeeDb.SalaryEmployee
)
Projection(
	0 = 
		ObjectThis(0)
)
FullTableScan(
	0
	ComparisonDateTime(
		GreaterThanOrEqual
		DateTimeProperty(0, NHireDate)
		DateTimeVariable(10/01/2010 00:00:00)
	)
	Ascending
)

ExpectedResult: 
 ! Object ! 
 | 21 | 
 | 22 | 


<NEXT>
Description: Nullable DateTime property is null
QueryString: select e from SalaryEmployee e where e.NHireDate is null
ExpectedExecutionPlan: 
Tables(
	0 = SQLTest.EmployeeDb.SalaryEmployee
)
Projection(
	0 = 
		ObjectThis(0)
)
IndexScan(
	auto
	0
	FirstName
	StringDynamicRange(
	)
	ComparisonDateTime(
		IS
		DateTimeProperty(0, NHireDate)
		DateTimeLiteral(<NULL>)
	)
	Ascending
)

ExpectedResult: 
 ! Object ! 
 | 20 | 


<NEXT>
Description: Nullable DateTime property is not null
QueryString: select e from SalaryEmployee e where e.NHireDate is not null
ExpectedExecutionPlan: 
Tables(
	0 = SQLTest.EmployeeDb.SalaryEmployee
)
Projection(
	0 = 
		ObjectThis(0)
)
IndexScan(
	auto
	0
	FirstName
	StringDynamicRange(
	)
	ComparisonDateTime(
		ISNOT
		DateTimeProperty(0, NHireDate)
		DateTimeLiteral(<NULL>)
	)
	Ascending
)

ExpectedResult: 
 ! Object ! 
 | 21 | 
 | 22 | 


<NEXT>
Description: Decimal property equal to Decimal literal
QueryString: select e from SalaryEmployee e where e.SalaryDecimal = 20.0
IncludesLiteral: True
ExpectedExecutionPlan: 
Tables(
	0 = SQLTest.EmployeeDb.SalaryEmployee
)
Projection(
	0 = 
		ObjectThis(0)
)
FullTableScan(
	0
	ComparisonDecimal(
		Equal
		DecimalProperty(0, SalaryDecimal)
		DecimalLiteral(20.0)
	)
	Ascending
)

ExpectedResult: 
 ! Object ! 
 | 21 | 


<NEXT>
Description: Decimal property not equal to Decimal literal
QueryString: select e from SalaryEmployee e where e.SalaryDecimal <> 20.0
IncludesLiteral: True
ExpectedExecutionPlan: 
Tables(
	0 = SQLTest.EmployeeDb.SalaryEmployee
)
Projection(
	0 = 
		ObjectThis(0)
)
FullTableScan(
	0
	ComparisonDecimal(
		NotEqual
		DecimalProperty(0, SalaryDecimal)
		DecimalLiteral(20.0)
	)
	Ascending
)

ExpectedResult: 
 ! Object ! 
 | 20 | 
 | 22 | 


<NEXT>
Description: Decimal property less than Decimal literal
QueryString: select e from SalaryEmployee e where e.SalaryDecimal < 20.0
IncludesLiteral: True
ExpectedExecutionPlan: 
Tables(
	0 = SQLTest.EmployeeDb.SalaryEmployee
)
Projection(
	0 = 
		ObjectThis(0)
)
FullTableScan(
	0
	ComparisonDecimal(
		LessThan
		DecimalProperty(0, SalaryDecimal)
		DecimalLiteral(20.0)
	)
	Ascending
)

ExpectedResult: 
 ! Object ! 
 | 20 | 


<NEXT>
Description: Decimal property less than or equal to Decimal literal
QueryString: select e from SalaryEmployee e where e.SalaryDecimal <= 20.0
IncludesLiteral: True
ExpectedExecutionPlan: 
Tables(
	0 = SQLTest.EmployeeDb.SalaryEmployee
)
Projection(
	0 = 
		ObjectThis(0)
)
FullTableScan(
	0
	ComparisonDecimal(
		LessThanOrEqual
		DecimalProperty(0, SalaryDecimal)
		DecimalLiteral(20.0)
	)
	Ascending
)

ExpectedResult: 
 ! Object ! 
 | 20 | 
 | 21 | 


<NEXT>
Description: Decimal property greater than Decimal literal
QueryString: select e from SalaryEmployee e where e.SalaryDecimal > 20.0
IncludesLiteral: True
ExpectedExecutionPlan: 
Tables(
	0 = SQLTest.EmployeeDb.SalaryEmployee
)
Projection(
	0 = 
		ObjectThis(0)
)
FullTableScan(
	0
	ComparisonDecimal(
		GreaterThan
		DecimalProperty(0, SalaryDecimal)
		DecimalLiteral(20.0)
	)
	Ascending
)

ExpectedResult: 
 ! Object ! 
 | 22 | 


<NEXT>
Description: Decimal property greater than or equal to Decimal literal
QueryString: select e from SalaryEmployee e where e.SalaryDecimal >= 20.0
IncludesLiteral: True
ExpectedExecutionPlan: 
Tables(
	0 = SQLTest.EmployeeDb.SalaryEmployee
)
Projection(
	0 = 
		ObjectThis(0)
)
FullTableScan(
	0
	ComparisonDecimal(
		GreaterThanOrEqual
		DecimalProperty(0, SalaryDecimal)
		DecimalLiteral(20.0)
	)
	Ascending
)

ExpectedResult: 
 ! Object ! 
 | 21 | 
 | 22 | 


<NEXT>
Description: Decimal property equal to numerical variable
QueryString: select e from SalaryEmployee e where e.SalaryDecimal = ?
VariableValues: Decimal:20.0; 
ExpectedExecutionPlan: 
Tables(
	0 = SQLTest.EmployeeDb.SalaryEmployee
)
Projection(
	0 = 
		ObjectThis(0)
)
FullTableScan(
	0
	ComparisonNumerical(
		Equal
		DecimalProperty(0, SalaryDecimal)
		NumericalVariable(20.0)
	)
	Ascending
)

ExpectedResult: 
 ! Object ! 
 | 21 | 


<NEXT>
Description: Decimal property not equal to numerical variable
QueryString: select e from SalaryEmployee e where e.SalaryDecimal <> ?
VariableValues: Decimal:20.0; 
ExpectedExecutionPlan: 
Tables(
	0 = SQLTest.EmployeeDb.SalaryEmployee
)
Projection(
	0 = 
		ObjectThis(0)
)
FullTableScan(
	0
	ComparisonNumerical(
		NotEqual
		DecimalProperty(0, SalaryDecimal)
		NumericalVariable(20.0)
	)
	Ascending
)

ExpectedResult: 
 ! Object ! 
 | 20 | 
 | 22 | 


<NEXT>
Description: Decimal property less than numerical variable
QueryString: select e from SalaryEmployee e where e.SalaryDecimal < ?
VariableValues: Decimal:20.0; 
ExpectedExecutionPlan: 
Tables(
	0 = SQLTest.EmployeeDb.SalaryEmployee
)
Projection(
	0 = 
		ObjectThis(0)
)
FullTableScan(
	0
	ComparisonNumerical(
		LessThan
		DecimalProperty(0, SalaryDecimal)
		NumericalVariable(20.0)
	)
	Ascending
)

ExpectedResult: 
 ! Object ! 
 | 20 | 


<NEXT>
Description: Decimal property less than or equal to numerical variable
QueryString: select e from SalaryEmployee e where e.SalaryDecimal <= ?
VariableValues: Decimal:20.0; 
ExpectedExecutionPlan: 
Tables(
	0 = SQLTest.EmployeeDb.SalaryEmployee
)
Projection(
	0 = 
		ObjectThis(0)
)
FullTableScan(
	0
	ComparisonNumerical(
		LessThanOrEqual
		DecimalProperty(0, SalaryDecimal)
		NumericalVariable(20.0)
	)
	Ascending
)

ExpectedResult: 
 ! Object ! 
 | 20 | 
 | 21 | 


<NEXT>
Description: Decimal property greater than numerical variable
QueryString: select e from SalaryEmployee e where e.SalaryDecimal > ?
VariableValues: Decimal:20.0; 
ExpectedExecutionPlan: 
Tables(
	0 = SQLTest.EmployeeDb.SalaryEmployee
)
Projection(
	0 = 
		ObjectThis(0)
)
FullTableScan(
	0
	ComparisonNumerical(
		GreaterThan
		DecimalProperty(0, SalaryDecimal)
		NumericalVariable(20.0)
	)
	Ascending
)

ExpectedResult: 
 ! Object ! 
 | 22 | 


<NEXT>
Description: Decimal property greater than or equal to numerical variable
QueryString: select e from SalaryEmployee e where e.SalaryDecimal >= ?
VariableValues: Decimal:20.0; 
ExpectedExecutionPlan: 
Tables(
	0 = SQLTest.EmployeeDb.SalaryEmployee
)
Projection(
	0 = 
		ObjectThis(0)
)
FullTableScan(
	0
	ComparisonNumerical(
		GreaterThanOrEqual
		DecimalProperty(0, SalaryDecimal)
		NumericalVariable(20.0)
	)
	Ascending
)

ExpectedResult: 
 ! Object ! 
 | 21 | 
 | 22 | 


<NEXT>
Description: Decimal property is null
QueryString: select e from SalaryEmployee e where e.SalaryDecimal is null
ExpectedExecutionPlan: 
Tables(
	0 = SQLTest.EmployeeDb.SalaryEmployee
)
Projection(
	0 = 
		ObjectThis(0)
)
IndexScan(
	auto
	0
	FirstName
	StringDynamicRange(
	)
	ComparisonNumerical(
		IS
		DecimalProperty(0, SalaryDecimal)
		IntegerLiteral(<NULL>)
	)
	Ascending
)

ExpectedResult: 
 ! Object ! 


<NEXT>
Description: Decimal property is not null
QueryString: select e from SalaryEmployee e where e.SalaryDecimal is not null
ExpectedExecutionPlan: 
Tables(
	0 = SQLTest.EmployeeDb.SalaryEmployee
)
Projection(
	0 = 
		ObjectThis(0)
)
IndexScan(
	auto
	0
	FirstName
	StringDynamicRange(
	)
	ComparisonNumerical(
		ISNOT
		DecimalProperty(0, SalaryDecimal)
		IntegerLiteral(<NULL>)
	)
	Ascending
)

ExpectedResult: 
 ! Object ! 
 | 20 | 
 | 21 | 
 | 22 | 


<NEXT>
Description: Nullable Decimal property equal to Decimal literal
QueryString: select e from SalaryEmployee e where e.NSalaryDecimal = 20.0
IncludesLiteral: True
ExpectedExecutionPlan: 
Tables(
	0 = SQLTest.EmployeeDb.SalaryEmployee
)
Projection(
	0 = 
		ObjectThis(0)
)
FullTableScan(
	0
	ComparisonDecimal(
		Equal
		DecimalProperty(0, NSalaryDecimal)
		DecimalLiteral(20.0)
	)
	Ascending
)

ExpectedResult: 
 ! Object ! 
 | 21 | 


<NEXT>
Description: Nullable Decimal property not equal to Decimal literal
QueryString: select e from SalaryEmployee e where e.NSalaryDecimal <> 20.0
IncludesLiteral: True
ExpectedExecutionPlan: 
Tables(
	0 = SQLTest.EmployeeDb.SalaryEmployee
)
Projection(
	0 = 
		ObjectThis(0)
)
FullTableScan(
	0
	ComparisonDecimal(
		NotEqual
		DecimalProperty(0, NSalaryDecimal)
		DecimalLiteral(20.0)
	)
	Ascending
)

ExpectedResult: 
 ! Object ! 
 | 22 | 


<NEXT>
Description: Nullable Decimal property less than Decimal literal
QueryString: select e from SalaryEmployee e where e.NSalaryDecimal < 20.0
IncludesLiteral: True
ExpectedExecutionPlan: 
Tables(
	0 = SQLTest.EmployeeDb.SalaryEmployee
)
Projection(
	0 = 
		ObjectThis(0)
)
FullTableScan(
	0
	ComparisonDecimal(
		LessThan
		DecimalProperty(0, NSalaryDecimal)
		DecimalLiteral(20.0)
	)
	Ascending
)

ExpectedResult: 
 ! Object ! 


<NEXT>
Description: Nullable Decimal property less than or equal to Decimal literal
QueryString: select e from SalaryEmployee e where e.NSalaryDecimal <= 20.0
IncludesLiteral: True
ExpectedExecutionPlan: 
Tables(
	0 = SQLTest.EmployeeDb.SalaryEmployee
)
Projection(
	0 = 
		ObjectThis(0)
)
FullTableScan(
	0
	ComparisonDecimal(
		LessThanOrEqual
		DecimalProperty(0, NSalaryDecimal)
		DecimalLiteral(20.0)
	)
	Ascending
)

ExpectedResult: 
 ! Object ! 
 | 21 | 


<NEXT>
Description: Nullable Decimal property greater than Decimal literal
QueryString: select e from SalaryEmployee e where e.NSalaryDecimal > 20.0
IncludesLiteral: True
ExpectedExecutionPlan: 
Tables(
	0 = SQLTest.EmployeeDb.SalaryEmployee
)
Projection(
	0 = 
		ObjectThis(0)
)
FullTableScan(
	0
	ComparisonDecimal(
		GreaterThan
		DecimalProperty(0, NSalaryDecimal)
		DecimalLiteral(20.0)
	)
	Ascending
)

ExpectedResult: 
 ! Object ! 
 | 22 | 


<NEXT>
Description: Nullable Decimal property greater than or equal to Decimal literal
QueryString: select e from SalaryEmployee e where e.NSalaryDecimal >= 20.0
IncludesLiteral: True
ExpectedExecutionPlan: 
Tables(
	0 = SQLTest.EmployeeDb.SalaryEmployee
)
Projection(
	0 = 
		ObjectThis(0)
)
FullTableScan(
	0
	ComparisonDecimal(
		GreaterThanOrEqual
		DecimalProperty(0, NSalaryDecimal)
		DecimalLiteral(20.0)
	)
	Ascending
)

ExpectedResult: 
 ! Object ! 
 | 21 | 
 | 22 | 


<NEXT>
Description: Nullable Decimal property equal to numerical variable
QueryString: select e from SalaryEmployee e where e.NSalaryDecimal = ?
VariableValues: Decimal:20.0; 
ExpectedExecutionPlan: 
Tables(
	0 = SQLTest.EmployeeDb.SalaryEmployee
)
Projection(
	0 = 
		ObjectThis(0)
)
FullTableScan(
	0
	ComparisonNumerical(
		Equal
		DecimalProperty(0, NSalaryDecimal)
		NumericalVariable(20.0)
	)
	Ascending
)

ExpectedResult: 
 ! Object ! 
 | 21 | 


<NEXT>
Description: Nullable Decimal property not equal to numerical variable
QueryString: select e from SalaryEmployee e where e.NSalaryDecimal <> ?
VariableValues: Decimal:20.0; 
ExpectedExecutionPlan: 
Tables(
	0 = SQLTest.EmployeeDb.SalaryEmployee
)
Projection(
	0 = 
		ObjectThis(0)
)
FullTableScan(
	0
	ComparisonNumerical(
		NotEqual
		DecimalProperty(0, NSalaryDecimal)
		NumericalVariable(20.0)
	)
	Ascending
)

ExpectedResult: 
 ! Object ! 
 | 22 | 


<NEXT>
Description: Nullable Decimal property less than numerical variable
QueryString: select e from SalaryEmployee e where e.NSalaryDecimal < ?
VariableValues: Decimal:20.0; 
ExpectedExecutionPlan: 
Tables(
	0 = SQLTest.EmployeeDb.SalaryEmployee
)
Projection(
	0 = 
		ObjectThis(0)
)
FullTableScan(
	0
	ComparisonNumerical(
		LessThan
		DecimalProperty(0, NSalaryDecimal)
		NumericalVariable(20.0)
	)
	Ascending
)

ExpectedResult: 
 ! Object ! 


<NEXT>
Description: Nullable Decimal property less than or equal to numerical variable
QueryString: select e from SalaryEmployee e where e.NSalaryDecimal <= ?
VariableValues: Decimal:20.0; 
ExpectedExecutionPlan: 
Tables(
	0 = SQLTest.EmployeeDb.SalaryEmployee
)
Projection(
	0 = 
		ObjectThis(0)
)
FullTableScan(
	0
	ComparisonNumerical(
		LessThanOrEqual
		DecimalProperty(0, NSalaryDecimal)
		NumericalVariable(20.0)
	)
	Ascending
)

ExpectedResult: 
 ! Object ! 
 | 21 | 


<NEXT>
Description: Nullable Decimal property greater than numerical variable
QueryString: select e from SalaryEmployee e where e.NSalaryDecimal > ?
VariableValues: Decimal:20.0; 
ExpectedExecutionPlan: 
Tables(
	0 = SQLTest.EmployeeDb.SalaryEmployee
)
Projection(
	0 = 
		ObjectThis(0)
)
FullTableScan(
	0
	ComparisonNumerical(
		GreaterThan
		DecimalProperty(0, NSalaryDecimal)
		NumericalVariable(20.0)
	)
	Ascending
)

ExpectedResult: 
 ! Object ! 
 | 22 | 


<NEXT>
Description: Nullable Decimal property greater than or equal to numerical variable
QueryString: select e from SalaryEmployee e where e.NSalaryDecimal >= ?
VariableValues: Decimal:20.0; 
ExpectedExecutionPlan: 
Tables(
	0 = SQLTest.EmployeeDb.SalaryEmployee
)
Projection(
	0 = 
		ObjectThis(0)
)
FullTableScan(
	0
	ComparisonNumerical(
		GreaterThanOrEqual
		DecimalProperty(0, NSalaryDecimal)
		NumericalVariable(20.0)
	)
	Ascending
)

ExpectedResult: 
 ! Object ! 
 | 21 | 
 | 22 | 


<NEXT>
Description: Nullable Decimal property is null
QueryString: select e from SalaryEmployee e where e.NSalaryDecimal is null
ExpectedExecutionPlan: 
Tables(
	0 = SQLTest.EmployeeDb.SalaryEmployee
)
Projection(
	0 = 
		ObjectThis(0)
)
IndexScan(
	auto
	0
	FirstName
	StringDynamicRange(
	)
	ComparisonNumerical(
		IS
		DecimalProperty(0, NSalaryDecimal)
		IntegerLiteral(<NULL>)
	)
	Ascending
)

ExpectedResult: 
 ! Object ! 
 | 20 | 


<NEXT>
Description: Nullable Decimal property is not null
QueryString: select e from SalaryEmployee e where e.NSalaryDecimal is not null
ExpectedExecutionPlan: 
Tables(
	0 = SQLTest.EmployeeDb.SalaryEmployee
)
Projection(
	0 = 
		ObjectThis(0)
)
IndexScan(
	auto
	0
	FirstName
	StringDynamicRange(
	)
	ComparisonNumerical(
		ISNOT
		DecimalProperty(0, NSalaryDecimal)
		IntegerLiteral(<NULL>)
	)
	Ascending
)

ExpectedResult: 
 ! Object ! 
 | 21 | 
 | 22 | 


<NEXT>
Description: Double property equal to Double literal
QueryString: select e from SalaryEmployee e where e.SalaryDouble = 2.0e1
IncludesLiteral: True
ExpectedExecutionPlan: 
Tables(
	0 = SQLTest.EmployeeDb.SalaryEmployee
)
Projection(
	0 = 
		ObjectThis(0)
)
FullTableScan(
	0
	ComparisonDouble(
		Equal
		DoubleProperty(0, SalaryDouble)
		DoubleLiteral(20)
	)
	Ascending
)

ExpectedResult: 
 ! Object ! 
 | 21 | 


<NEXT>
Description: Double property not equal to Double literal
QueryString: select e from SalaryEmployee e where e.SalaryDouble <> 2.0e1
IncludesLiteral: True
ExpectedExecutionPlan: 
Tables(
	0 = SQLTest.EmployeeDb.SalaryEmployee
)
Projection(
	0 = 
		ObjectThis(0)
)
FullTableScan(
	0
	ComparisonDouble(
		NotEqual
		DoubleProperty(0, SalaryDouble)
		DoubleLiteral(20)
	)
	Ascending
)

ExpectedResult: 
 ! Object ! 
 | 20 | 
 | 22 | 


<NEXT>
Description: Double property less than Double literal
QueryString: select e from SalaryEmployee e where e.SalaryDouble < 2.0e1
IncludesLiteral: True
ExpectedExecutionPlan: 
Tables(
	0 = SQLTest.EmployeeDb.SalaryEmployee
)
Projection(
	0 = 
		ObjectThis(0)
)
FullTableScan(
	0
	ComparisonDouble(
		LessThan
		DoubleProperty(0, SalaryDouble)
		DoubleLiteral(20)
	)
	Ascending
)

ExpectedResult: 
 ! Object ! 
 | 20 | 


<NEXT>
Description: Double property less than or equal to Double literal
QueryString: select e from SalaryEmployee e where e.SalaryDouble <= 2.0e1
IncludesLiteral: True
ExpectedExecutionPlan: 
Tables(
	0 = SQLTest.EmployeeDb.SalaryEmployee
)
Projection(
	0 = 
		ObjectThis(0)
)
FullTableScan(
	0
	ComparisonDouble(
		LessThanOrEqual
		DoubleProperty(0, SalaryDouble)
		DoubleLiteral(20)
	)
	Ascending
)

ExpectedResult: 
 ! Object ! 
 | 20 | 
 | 21 | 


<NEXT>
Description: Double property greater than Double literal
QueryString: select e from SalaryEmployee e where e.SalaryDouble > 2.0e1
IncludesLiteral: True
ExpectedExecutionPlan: 
Tables(
	0 = SQLTest.EmployeeDb.SalaryEmployee
)
Projection(
	0 = 
		ObjectThis(0)
)
FullTableScan(
	0
	ComparisonDouble(
		GreaterThan
		DoubleProperty(0, SalaryDouble)
		DoubleLiteral(20)
	)
	Ascending
)

ExpectedResult: 
 ! Object ! 
 | 22 | 


<NEXT>
Description: Double property greater than or equal to Double literal
QueryString: select e from SalaryEmployee e where e.SalaryDouble >= 2.0e1
IncludesLiteral: True
ExpectedExecutionPlan: 
Tables(
	0 = SQLTest.EmployeeDb.SalaryEmployee
)
Projection(
	0 = 
		ObjectThis(0)
)
FullTableScan(
	0
	ComparisonDouble(
		GreaterThanOrEqual
		DoubleProperty(0, SalaryDouble)
		DoubleLiteral(20)
	)
	Ascending
)

ExpectedResult: 
 ! Object ! 
 | 21 | 
 | 22 | 


<NEXT>
Description: Double property equal to numerical variable
QueryString: select e from SalaryEmployee e where e.SalaryDouble = ?
VariableValues: Double:2.0e1; 
ExpectedExecutionPlan: 
Tables(
	0 = SQLTest.EmployeeDb.SalaryEmployee
)
Projection(
	0 = 
		ObjectThis(0)
)
FullTableScan(
	0
	ComparisonNumerical(
		Equal
		DoubleProperty(0, SalaryDouble)
		NumericalVariable(20)
	)
	Ascending
)

ExpectedResult: 
 ! Object ! 
 | 21 | 


<NEXT>
Description: Double property not equal to numerical variable
QueryString: select e from SalaryEmployee e where e.SalaryDouble <> ?
VariableValues: Double:2.0e1; 
ExpectedExecutionPlan: 
Tables(
	0 = SQLTest.EmployeeDb.SalaryEmployee
)
Projection(
	0 = 
		ObjectThis(0)
)
FullTableScan(
	0
	ComparisonNumerical(
		NotEqual
		DoubleProperty(0, SalaryDouble)
		NumericalVariable(20)
	)
	Ascending
)

ExpectedResult: 
 ! Object ! 
 | 20 | 
 | 22 | 


<NEXT>
Description: Double property less than numerical variable
QueryString: select e from SalaryEmployee e where e.SalaryDouble < ?
VariableValues: Double:2.0e1; 
ExpectedExecutionPlan: 
Tables(
	0 = SQLTest.EmployeeDb.SalaryEmployee
)
Projection(
	0 = 
		ObjectThis(0)
)
FullTableScan(
	0
	ComparisonNumerical(
		LessThan
		DoubleProperty(0, SalaryDouble)
		NumericalVariable(20)
	)
	Ascending
)

ExpectedResult: 
 ! Object ! 
 | 20 | 


<NEXT>
Description: Double property less than or equal to numerical variable
QueryString: select e from SalaryEmployee e where e.SalaryDouble <= ?
VariableValues: Double:2.0e1; 
ExpectedExecutionPlan: 
Tables(
	0 = SQLTest.EmployeeDb.SalaryEmployee
)
Projection(
	0 = 
		ObjectThis(0)
)
FullTableScan(
	0
	ComparisonNumerical(
		LessThanOrEqual
		DoubleProperty(0, SalaryDouble)
		NumericalVariable(20)
	)
	Ascending
)

ExpectedResult: 
 ! Object ! 
 | 20 | 
 | 21 | 


<NEXT>
Description: Double property greater than numerical variable
QueryString: select e from SalaryEmployee e where e.SalaryDouble > ?
VariableValues: Double:2.0e1; 
ExpectedExecutionPlan: 
Tables(
	0 = SQLTest.EmployeeDb.SalaryEmployee
)
Projection(
	0 = 
		ObjectThis(0)
)
FullTableScan(
	0
	ComparisonNumerical(
		GreaterThan
		DoubleProperty(0, SalaryDouble)
		NumericalVariable(20)
	)
	Ascending
)

ExpectedResult: 
 ! Object ! 
 | 22 | 


<NEXT>
Description: Double property greater than or equal to numerical variable
QueryString: select e from SalaryEmployee e where e.SalaryDouble >= ?
VariableValues: Double:2.0e1; 
ExpectedExecutionPlan: 
Tables(
	0 = SQLTest.EmployeeDb.SalaryEmployee
)
Projection(
	0 = 
		ObjectThis(0)
)
FullTableScan(
	0
	ComparisonNumerical(
		GreaterThanOrEqual
		DoubleProperty(0, SalaryDouble)
		NumericalVariable(20)
	)
	Ascending
)

ExpectedResult: 
 ! Object ! 
 | 21 | 
 | 22 | 


<NEXT>
Description: Double property is null
QueryString: select e from SalaryEmployee e where e.SalaryDouble is null
ExpectedExecutionPlan: 
Tables(
	0 = SQLTest.EmployeeDb.SalaryEmployee
)
Projection(
	0 = 
		ObjectThis(0)
)
IndexScan(
	auto
	0
	FirstName
	StringDynamicRange(
	)
	ComparisonNumerical(
		IS
		DoubleProperty(0, SalaryDouble)
		IntegerLiteral(<NULL>)
	)
	Ascending
)

ExpectedResult: 
 ! Object ! 


<NEXT>
Description: Double property is not null
QueryString: select e from SalaryEmployee e where e.SalaryDouble is not null
ExpectedExecutionPlan: 
Tables(
	0 = SQLTest.EmployeeDb.SalaryEmployee
)
Projection(
	0 = 
		ObjectThis(0)
)
IndexScan(
	auto
	0
	FirstName
	StringDynamicRange(
	)
	ComparisonNumerical(
		ISNOT
		DoubleProperty(0, SalaryDouble)
		IntegerLiteral(<NULL>)
	)
	Ascending
)

ExpectedResult: 
 ! Object ! 
 | 20 | 
 | 21 | 
 | 22 | 


<NEXT>
Description: Nullable Double property equal to Double literal
QueryString: select e from SalaryEmployee e where e.NSalaryDouble = 2.0e1
IncludesLiteral: True
ExpectedExecutionPlan: 
Tables(
	0 = SQLTest.EmployeeDb.SalaryEmployee
)
Projection(
	0 = 
		ObjectThis(0)
)
FullTableScan(
	0
	ComparisonDouble(
		Equal
		DoubleProperty(0, NSalaryDouble)
		DoubleLiteral(20)
	)
	Ascending
)

ExpectedResult: 
 ! Object ! 
 | 21 | 


<NEXT>
Description: Nullable Double property not equal to Double literal
QueryString: select e from SalaryEmployee e where e.NSalaryDouble <> 2.0e1
IncludesLiteral: True
ExpectedExecutionPlan: 
Tables(
	0 = SQLTest.EmployeeDb.SalaryEmployee
)
Projection(
	0 = 
		ObjectThis(0)
)
FullTableScan(
	0
	ComparisonDouble(
		NotEqual
		DoubleProperty(0, NSalaryDouble)
		DoubleLiteral(20)
	)
	Ascending
)

ExpectedResult: 
 ! Object ! 
 | 22 | 


<NEXT>
Description: Nullable Double property less than Double literal
QueryString: select e from SalaryEmployee e where e.NSalaryDouble < 2.0e1
IncludesLiteral: True
ExpectedExecutionPlan: 
Tables(
	0 = SQLTest.EmployeeDb.SalaryEmployee
)
Projection(
	0 = 
		ObjectThis(0)
)
FullTableScan(
	0
	ComparisonDouble(
		LessThan
		DoubleProperty(0, NSalaryDouble)
		DoubleLiteral(20)
	)
	Ascending
)

ExpectedResult: 
 ! Object ! 


<NEXT>
Description: Nullable Double property less than or equal to Double literal
QueryString: select e from SalaryEmployee e where e.NSalaryDouble <= 2.0e1
IncludesLiteral: True
ExpectedExecutionPlan: 
Tables(
	0 = SQLTest.EmployeeDb.SalaryEmployee
)
Projection(
	0 = 
		ObjectThis(0)
)
FullTableScan(
	0
	ComparisonDouble(
		LessThanOrEqual
		DoubleProperty(0, NSalaryDouble)
		DoubleLiteral(20)
	)
	Ascending
)

ExpectedResult: 
 ! Object ! 
 | 21 | 


<NEXT>
Description: Nullable Double property greater than Double literal
QueryString: select e from SalaryEmployee e where e.NSalaryDouble > 2.0e1
IncludesLiteral: True
ExpectedExecutionPlan: 
Tables(
	0 = SQLTest.EmployeeDb.SalaryEmployee
)
Projection(
	0 = 
		ObjectThis(0)
)
FullTableScan(
	0
	ComparisonDouble(
		GreaterThan
		DoubleProperty(0, NSalaryDouble)
		DoubleLiteral(20)
	)
	Ascending
)

ExpectedResult: 
 ! Object ! 
 | 22 | 


<NEXT>
Description: Nullable Double property greater than or equal to Double literal
QueryString: select e from SalaryEmployee e where e.NSalaryDouble >= 2.0e1
IncludesLiteral: True
ExpectedExecutionPlan: 
Tables(
	0 = SQLTest.EmployeeDb.SalaryEmployee
)
Projection(
	0 = 
		ObjectThis(0)
)
FullTableScan(
	0
	ComparisonDouble(
		GreaterThanOrEqual
		DoubleProperty(0, NSalaryDouble)
		DoubleLiteral(20)
	)
	Ascending
)

ExpectedResult: 
 ! Object ! 
 | 21 | 
 | 22 | 


<NEXT>
Description: Nullable Double property equal to numerical variable
QueryString: select e from SalaryEmployee e where e.NSalaryDouble = ?
VariableValues: Double:2.0e1; 
ExpectedExecutionPlan: 
Tables(
	0 = SQLTest.EmployeeDb.SalaryEmployee
)
Projection(
	0 = 
		ObjectThis(0)
)
FullTableScan(
	0
	ComparisonNumerical(
		Equal
		DoubleProperty(0, NSalaryDouble)
		NumericalVariable(20)
	)
	Ascending
)

ExpectedResult: 
 ! Object ! 
 | 21 | 


<NEXT>
Description: Nullable Double property not equal to numerical variable
QueryString: select e from SalaryEmployee e where e.NSalaryDouble <> ?
VariableValues: Double:2.0e1; 
ExpectedExecutionPlan: 
Tables(
	0 = SQLTest.EmployeeDb.SalaryEmployee
)
Projection(
	0 = 
		ObjectThis(0)
)
FullTableScan(
	0
	ComparisonNumerical(
		NotEqual
		DoubleProperty(0, NSalaryDouble)
		NumericalVariable(20)
	)
	Ascending
)

ExpectedResult: 
 ! Object ! 
 | 22 | 


<NEXT>
Description: Nullable Double property less than numerical variable
QueryString: select e from SalaryEmployee e where e.NSalaryDouble < ?
VariableValues: Double:2.0e1; 
ExpectedExecutionPlan: 
Tables(
	0 = SQLTest.EmployeeDb.SalaryEmployee
)
Projection(
	0 = 
		ObjectThis(0)
)
FullTableScan(
	0
	ComparisonNumerical(
		LessThan
		DoubleProperty(0, NSalaryDouble)
		NumericalVariable(20)
	)
	Ascending
)

ExpectedResult: 
 ! Object ! 


<NEXT>
Description: Nullable Double property less than or equal to numerical variable
QueryString: select e from SalaryEmployee e where e.NSalaryDouble <= ?
VariableValues: Double:2.0e1; 
ExpectedExecutionPlan: 
Tables(
	0 = SQLTest.EmployeeDb.SalaryEmployee
)
Projection(
	0 = 
		ObjectThis(0)
)
FullTableScan(
	0
	ComparisonNumerical(
		LessThanOrEqual
		DoubleProperty(0, NSalaryDouble)
		NumericalVariable(20)
	)
	Ascending
)

ExpectedResult: 
 ! Object ! 
 | 21 | 


<NEXT>
Description: Nullable Double property greater than numerical variable
QueryString: select e from SalaryEmployee e where e.NSalaryDouble > ?
VariableValues: Double:2.0e1; 
ExpectedExecutionPlan: 
Tables(
	0 = SQLTest.EmployeeDb.SalaryEmployee
)
Projection(
	0 = 
		ObjectThis(0)
)
FullTableScan(
	0
	ComparisonNumerical(
		GreaterThan
		DoubleProperty(0, NSalaryDouble)
		NumericalVariable(20)
	)
	Ascending
)

ExpectedResult: 
 ! Object ! 
 | 22 | 


<NEXT>
Description: Nullable Double property greater than or equal to numerical variable
QueryString: select e from SalaryEmployee e where e.NSalaryDouble >= ?
VariableValues: Double:2.0e1; 
ExpectedExecutionPlan: 
Tables(
	0 = SQLTest.EmployeeDb.SalaryEmployee
)
Projection(
	0 = 
		ObjectThis(0)
)
FullTableScan(
	0
	ComparisonNumerical(
		GreaterThanOrEqual
		DoubleProperty(0, NSalaryDouble)
		NumericalVariable(20)
	)
	Ascending
)

ExpectedResult: 
 ! Object ! 
 | 21 | 
 | 22 | 


<NEXT>
Description: Nullable Double property is null
QueryString: select e from SalaryEmployee e where e.NSalaryDouble is null
ExpectedExecutionPlan: 
Tables(
	0 = SQLTest.EmployeeDb.SalaryEmployee
)
Projection(
	0 = 
		ObjectThis(0)
)
IndexScan(
	auto
	0
	FirstName
	StringDynamicRange(
	)
	ComparisonNumerical(
		IS
		DoubleProperty(0, NSalaryDouble)
		IntegerLiteral(<NULL>)
	)
	Ascending
)

ExpectedResult: 
 ! Object ! 
 | 20 | 


<NEXT>
Description: Nullable Double property is not null
QueryString: select e from SalaryEmployee e where e.NSalaryDouble is not null
ExpectedExecutionPlan: 
Tables(
	0 = SQLTest.EmployeeDb.SalaryEmployee
)
Projection(
	0 = 
		ObjectThis(0)
)
IndexScan(
	auto
	0
	FirstName
	StringDynamicRange(
	)
	ComparisonNumerical(
		ISNOT
		DoubleProperty(0, NSalaryDouble)
		IntegerLiteral(<NULL>)
	)
	Ascending
)

ExpectedResult: 
 ! Object ! 
 | 21 | 
 | 22 | 


<NEXT>
Description: Int16 property equal to integer literal
QueryString: select e from SalaryEmployee e where e.SalaryInt16 = 20
IncludesLiteral: True
ExpectedExecutionPlan: 
Tables(
	0 = SQLTest.EmployeeDb.SalaryEmployee
)
Projection(
	0 = 
		ObjectThis(0)
)
FullTableScan(
	0
	ComparisonInteger(
		Equal
		IntegerProperty(0, SalaryInt16)
		IntegerLiteral(20)
	)
	Ascending
)

ExpectedResult: 
 ! Object ! 
 | 21 | 


<NEXT>
Description: Int16 property not equal to integer literal
QueryString: select e from SalaryEmployee e where e.SalaryInt16 <> 20
IncludesLiteral: True
ExpectedExecutionPlan: 
Tables(
	0 = SQLTest.EmployeeDb.SalaryEmployee
)
Projection(
	0 = 
		ObjectThis(0)
)
FullTableScan(
	0
	ComparisonInteger(
		NotEqual
		IntegerProperty(0, SalaryInt16)
		IntegerLiteral(20)
	)
	Ascending
)

ExpectedResult: 
 ! Object ! 
 | 20 | 
 | 22 | 


<NEXT>
Description: Int16 property less than integer literal
QueryString: select e from SalaryEmployee e where e.SalaryInt16 < 20
IncludesLiteral: True
ExpectedExecutionPlan: 
Tables(
	0 = SQLTest.EmployeeDb.SalaryEmployee
)
Projection(
	0 = 
		ObjectThis(0)
)
FullTableScan(
	0
	ComparisonInteger(
		LessThan
		IntegerProperty(0, SalaryInt16)
		IntegerLiteral(20)
	)
	Ascending
)

ExpectedResult: 
 ! Object ! 
 | 20 | 


<NEXT>
Description: Int16 property less than or equal to integer literal
QueryString: select e from SalaryEmployee e where e.SalaryInt16 <= 20
IncludesLiteral: True
ExpectedExecutionPlan: 
Tables(
	0 = SQLTest.EmployeeDb.SalaryEmployee
)
Projection(
	0 = 
		ObjectThis(0)
)
FullTableScan(
	0
	ComparisonInteger(
		LessThanOrEqual
		IntegerProperty(0, SalaryInt16)
		IntegerLiteral(20)
	)
	Ascending
)

ExpectedResult: 
 ! Object ! 
 | 20 | 
 | 21 | 


<NEXT>
Description: Int16 property greater than integer literal
QueryString: select e from SalaryEmployee e where e.SalaryInt16 > 20
IncludesLiteral: True
ExpectedExecutionPlan: 
Tables(
	0 = SQLTest.EmployeeDb.SalaryEmployee
)
Projection(
	0 = 
		ObjectThis(0)
)
FullTableScan(
	0
	ComparisonInteger(
		GreaterThan
		IntegerProperty(0, SalaryInt16)
		IntegerLiteral(20)
	)
	Ascending
)

ExpectedResult: 
 ! Object ! 
 | 22 | 


<NEXT>
Description: Int16 property greater than or equal to integer literal
QueryString: select e from SalaryEmployee e where e.SalaryInt16 >= 20
IncludesLiteral: True
ExpectedExecutionPlan: 
Tables(
	0 = SQLTest.EmployeeDb.SalaryEmployee
)
Projection(
	0 = 
		ObjectThis(0)
)
FullTableScan(
	0
	ComparisonInteger(
		GreaterThanOrEqual
		IntegerProperty(0, SalaryInt16)
		IntegerLiteral(20)
	)
	Ascending
)

ExpectedResult: 
 ! Object ! 
 | 21 | 
 | 22 | 


<NEXT>
Description: Int16 property equal to numerical variable
QueryString: select e from SalaryEmployee e where e.SalaryInt16 = ?
VariableValues: Int16:20; 
ExpectedExecutionPlan: 
Tables(
	0 = SQLTest.EmployeeDb.SalaryEmployee
)
Projection(
	0 = 
		ObjectThis(0)
)
FullTableScan(
	0
	ComparisonNumerical(
		Equal
		IntegerProperty(0, SalaryInt16)
		NumericalVariable(20)
	)
	Ascending
)

ExpectedResult: 
 ! Object ! 
 | 21 | 


<NEXT>
Description: Int16 property not equal to numerical variable
QueryString: select e from SalaryEmployee e where e.SalaryInt16 <> ?
VariableValues: Int16:20; 
ExpectedExecutionPlan: 
Tables(
	0 = SQLTest.EmployeeDb.SalaryEmployee
)
Projection(
	0 = 
		ObjectThis(0)
)
FullTableScan(
	0
	ComparisonNumerical(
		NotEqual
		IntegerProperty(0, SalaryInt16)
		NumericalVariable(20)
	)
	Ascending
)

ExpectedResult: 
 ! Object ! 
 | 20 | 
 | 22 | 


<NEXT>
Description: Int16 property less than numerical variable
QueryString: select e from SalaryEmployee e where e.SalaryInt16 < ?
VariableValues: Int16:20; 
ExpectedExecutionPlan: 
Tables(
	0 = SQLTest.EmployeeDb.SalaryEmployee
)
Projection(
	0 = 
		ObjectThis(0)
)
FullTableScan(
	0
	ComparisonNumerical(
		LessThan
		IntegerProperty(0, SalaryInt16)
		NumericalVariable(20)
	)
	Ascending
)

ExpectedResult: 
 ! Object ! 
 | 20 | 


<NEXT>
Description: Int16 property less than or equal to numerical variable
QueryString: select e from SalaryEmployee e where e.SalaryInt16 <= ?
VariableValues: Int16:20; 
ExpectedExecutionPlan: 
Tables(
	0 = SQLTest.EmployeeDb.SalaryEmployee
)
Projection(
	0 = 
		ObjectThis(0)
)
FullTableScan(
	0
	ComparisonNumerical(
		LessThanOrEqual
		IntegerProperty(0, SalaryInt16)
		NumericalVariable(20)
	)
	Ascending
)

ExpectedResult: 
 ! Object ! 
 | 20 | 
 | 21 | 


<NEXT>
Description: Int16 property greater than numerical variable
QueryString: select e from SalaryEmployee e where e.SalaryInt16 > ?
VariableValues: Int16:20; 
ExpectedExecutionPlan: 
Tables(
	0 = SQLTest.EmployeeDb.SalaryEmployee
)
Projection(
	0 = 
		ObjectThis(0)
)
FullTableScan(
	0
	ComparisonNumerical(
		GreaterThan
		IntegerProperty(0, SalaryInt16)
		NumericalVariable(20)
	)
	Ascending
)

ExpectedResult: 
 ! Object ! 
 | 22 | 


<NEXT>
Description: Int16 property greater than or equal to numerical variable
QueryString: select e from SalaryEmployee e where e.SalaryInt16 >= ?
VariableValues: Int16:20; 
ExpectedExecutionPlan: 
Tables(
	0 = SQLTest.EmployeeDb.SalaryEmployee
)
Projection(
	0 = 
		ObjectThis(0)
)
FullTableScan(
	0
	ComparisonNumerical(
		GreaterThanOrEqual
		IntegerProperty(0, SalaryInt16)
		NumericalVariable(20)
	)
	Ascending
)

ExpectedResult: 
 ! Object ! 
 | 21 | 
 | 22 | 


<NEXT>
Description: Int16 property is null
QueryString: select e from SalaryEmployee e where e.SalaryInt16 is null
ExpectedExecutionPlan: 
Tables(
	0 = SQLTest.EmployeeDb.SalaryEmployee
)
Projection(
	0 = 
		ObjectThis(0)
)
IndexScan(
	auto
	0
	FirstName
	StringDynamicRange(
	)
	ComparisonNumerical(
		IS
		IntegerProperty(0, SalaryInt16)
		IntegerLiteral(<NULL>)
	)
	Ascending
)

ExpectedResult: 
 ! Object ! 


<NEXT>
Description: Int16 property is not null
QueryString: select e from SalaryEmployee e where e.SalaryInt16 is not null
ExpectedExecutionPlan: 
Tables(
	0 = SQLTest.EmployeeDb.SalaryEmployee
)
Projection(
	0 = 
		ObjectThis(0)
)
IndexScan(
	auto
	0
	FirstName
	StringDynamicRange(
	)
	ComparisonNumerical(
		ISNOT
		IntegerProperty(0, SalaryInt16)
		IntegerLiteral(<NULL>)
	)
	Ascending
)

ExpectedResult: 
 ! Object ! 
 | 20 | 
 | 21 | 
 | 22 | 


<NEXT>
Description: Nullable Int16 property equal to integer literal
QueryString: select e from SalaryEmployee e where e.NSalaryInt16 = 20
IncludesLiteral: True
ExpectedExecutionPlan: 
Tables(
	0 = SQLTest.EmployeeDb.SalaryEmployee
)
Projection(
	0 = 
		ObjectThis(0)
)
FullTableScan(
	0
	ComparisonInteger(
		Equal
		IntegerProperty(0, NSalaryInt16)
		IntegerLiteral(20)
	)
	Ascending
)

ExpectedResult: 
 ! Object ! 
 | 21 | 


<NEXT>
Description: Nullable Int16 property not equal to integer literal
QueryString: select e from SalaryEmployee e where e.NSalaryInt16 <> 20
IncludesLiteral: True
ExpectedExecutionPlan: 
Tables(
	0 = SQLTest.EmployeeDb.SalaryEmployee
)
Projection(
	0 = 
		ObjectThis(0)
)
FullTableScan(
	0
	ComparisonInteger(
		NotEqual
		IntegerProperty(0, NSalaryInt16)
		IntegerLiteral(20)
	)
	Ascending
)

ExpectedResult: 
 ! Object ! 
 | 22 | 


<NEXT>
Description: Nullable Int16 property less than integer literal
QueryString: select e from SalaryEmployee e where e.NSalaryInt16 < 20
IncludesLiteral: True
ExpectedExecutionPlan: 
Tables(
	0 = SQLTest.EmployeeDb.SalaryEmployee
)
Projection(
	0 = 
		ObjectThis(0)
)
FullTableScan(
	0
	ComparisonInteger(
		LessThan
		IntegerProperty(0, NSalaryInt16)
		IntegerLiteral(20)
	)
	Ascending
)

ExpectedResult: 
 ! Object ! 


<NEXT>
Description: Nullable Int16 property less than or equal to integer literal
QueryString: select e from SalaryEmployee e where e.NSalaryInt16 <= 20
IncludesLiteral: True
ExpectedExecutionPlan: 
Tables(
	0 = SQLTest.EmployeeDb.SalaryEmployee
)
Projection(
	0 = 
		ObjectThis(0)
)
FullTableScan(
	0
	ComparisonInteger(
		LessThanOrEqual
		IntegerProperty(0, NSalaryInt16)
		IntegerLiteral(20)
	)
	Ascending
)

ExpectedResult: 
 ! Object ! 
 | 21 | 


<NEXT>
Description: Nullable Int16 property greater than integer literal
QueryString: select e from SalaryEmployee e where e.NSalaryInt16 > 20
IncludesLiteral: True
ExpectedExecutionPlan: 
Tables(
	0 = SQLTest.EmployeeDb.SalaryEmployee
)
Projection(
	0 = 
		ObjectThis(0)
)
FullTableScan(
	0
	ComparisonInteger(
		GreaterThan
		IntegerProperty(0, NSalaryInt16)
		IntegerLiteral(20)
	)
	Ascending
)

ExpectedResult: 
 ! Object ! 
 | 22 | 


<NEXT>
Description: Nullable Int16 property greater than or equal to integer literal
QueryString: select e from SalaryEmployee e where e.NSalaryInt16 >= 20
IncludesLiteral: True
ExpectedExecutionPlan: 
Tables(
	0 = SQLTest.EmployeeDb.SalaryEmployee
)
Projection(
	0 = 
		ObjectThis(0)
)
FullTableScan(
	0
	ComparisonInteger(
		GreaterThanOrEqual
		IntegerProperty(0, NSalaryInt16)
		IntegerLiteral(20)
	)
	Ascending
)

ExpectedResult: 
 ! Object ! 
 | 21 | 
 | 22 | 


<NEXT>
Description: Nullable Int16 property equal to numerical variable
QueryString: select e from SalaryEmployee e where e.NSalaryInt16 = ?
VariableValues: Int16:20; 
ExpectedExecutionPlan: 
Tables(
	0 = SQLTest.EmployeeDb.SalaryEmployee
)
Projection(
	0 = 
		ObjectThis(0)
)
FullTableScan(
	0
	ComparisonNumerical(
		Equal
		IntegerProperty(0, NSalaryInt16)
		NumericalVariable(20)
	)
	Ascending
)

ExpectedResult: 
 ! Object ! 
 | 21 | 


<NEXT>
Description: Nullable Int16 property not equal to numerical variable
QueryString: select e from SalaryEmployee e where e.NSalaryInt16 <> ?
VariableValues: Int16:20; 
ExpectedExecutionPlan: 
Tables(
	0 = SQLTest.EmployeeDb.SalaryEmployee
)
Projection(
	0 = 
		ObjectThis(0)
)
FullTableScan(
	0
	ComparisonNumerical(
		NotEqual
		IntegerProperty(0, NSalaryInt16)
		NumericalVariable(20)
	)
	Ascending
)

ExpectedResult: 
 ! Object ! 
 | 22 | 


<NEXT>
Description: Nullable Int16 property less than numerical variable
QueryString: select e from SalaryEmployee e where e.NSalaryInt16 < ?
VariableValues: Int16:20; 
ExpectedExecutionPlan: 
Tables(
	0 = SQLTest.EmployeeDb.SalaryEmployee
)
Projection(
	0 = 
		ObjectThis(0)
)
FullTableScan(
	0
	ComparisonNumerical(
		LessThan
		IntegerProperty(0, NSalaryInt16)
		NumericalVariable(20)
	)
	Ascending
)

ExpectedResult: 
 ! Object ! 


<NEXT>
Description: Nullable Int16 property less than or equal to numerical variable
QueryString: select e from SalaryEmployee e where e.NSalaryInt16 <= ?
VariableValues: Int16:20; 
ExpectedExecutionPlan: 
Tables(
	0 = SQLTest.EmployeeDb.SalaryEmployee
)
Projection(
	0 = 
		ObjectThis(0)
)
FullTableScan(
	0
	ComparisonNumerical(
		LessThanOrEqual
		IntegerProperty(0, NSalaryInt16)
		NumericalVariable(20)
	)
	Ascending
)

ExpectedResult: 
 ! Object ! 
 | 21 | 


<NEXT>
Description: Nullable Int16 property greater than numerical variable
QueryString: select e from SalaryEmployee e where e.NSalaryInt16 > ?
VariableValues: Int16:20; 
ExpectedExecutionPlan: 
Tables(
	0 = SQLTest.EmployeeDb.SalaryEmployee
)
Projection(
	0 = 
		ObjectThis(0)
)
FullTableScan(
	0
	ComparisonNumerical(
		GreaterThan
		IntegerProperty(0, NSalaryInt16)
		NumericalVariable(20)
	)
	Ascending
)

ExpectedResult: 
 ! Object ! 
 | 22 | 


<NEXT>
Description: Nullable Int16 property greater than or equal to numerical variable
QueryString: select e from SalaryEmployee e where e.NSalaryInt16 >= ?
VariableValues: Int16:20; 
ExpectedExecutionPlan: 
Tables(
	0 = SQLTest.EmployeeDb.SalaryEmployee
)
Projection(
	0 = 
		ObjectThis(0)
)
FullTableScan(
	0
	ComparisonNumerical(
		GreaterThanOrEqual
		IntegerProperty(0, NSalaryInt16)
		NumericalVariable(20)
	)
	Ascending
)

ExpectedResult: 
 ! Object ! 
 | 21 | 
 | 22 | 


<NEXT>
Description: Nullable Int16 property is null
QueryString: select e from SalaryEmployee e where e.NSalaryInt16 is null
ExpectedExecutionPlan: 
Tables(
	0 = SQLTest.EmployeeDb.SalaryEmployee
)
Projection(
	0 = 
		ObjectThis(0)
)
IndexScan(
	auto
	0
	FirstName
	StringDynamicRange(
	)
	ComparisonNumerical(
		IS
		IntegerProperty(0, NSalaryInt16)
		IntegerLiteral(<NULL>)
	)
	Ascending
)

ExpectedResult: 
 ! Object ! 
 | 20 | 


<NEXT>
Description: Nullable Int16 property is not null
QueryString: select e from SalaryEmployee e where e.NSalaryInt16 is not null
ExpectedExecutionPlan: 
Tables(
	0 = SQLTest.EmployeeDb.SalaryEmployee
)
Projection(
	0 = 
		ObjectThis(0)
)
IndexScan(
	auto
	0
	FirstName
	StringDynamicRange(
	)
	ComparisonNumerical(
		ISNOT
		IntegerProperty(0, NSalaryInt16)
		IntegerLiteral(<NULL>)
	)
	Ascending
)

ExpectedResult: 
 ! Object ! 
 | 21 | 
 | 22 | 


<NEXT>
Description: Int32 property equal to integer literal
QueryString: select e from SalaryEmployee e where e.SalaryInt32 = 20
IncludesLiteral: True
ExpectedExecutionPlan: 
Tables(
	0 = SQLTest.EmployeeDb.SalaryEmployee
)
Projection(
	0 = 
		ObjectThis(0)
)
FullTableScan(
	0
	ComparisonInteger(
		Equal
		IntegerProperty(0, SalaryInt32)
		IntegerLiteral(20)
	)
	Ascending
)

ExpectedResult: 
 ! Object ! 
 | 21 | 


<NEXT>
Description: Int32 property not equal to integer literal
QueryString: select e from SalaryEmployee e where e.SalaryInt32 <> 20
IncludesLiteral: True
ExpectedExecutionPlan: 
Tables(
	0 = SQLTest.EmployeeDb.SalaryEmployee
)
Projection(
	0 = 
		ObjectThis(0)
)
FullTableScan(
	0
	ComparisonInteger(
		NotEqual
		IntegerProperty(0, SalaryInt32)
		IntegerLiteral(20)
	)
	Ascending
)

ExpectedResult: 
 ! Object ! 
 | 20 | 
 | 22 | 


<NEXT>
Description: Int32 property less than integer literal
QueryString: select e from SalaryEmployee e where e.SalaryInt32 < 20
IncludesLiteral: True
ExpectedExecutionPlan: 
Tables(
	0 = SQLTest.EmployeeDb.SalaryEmployee
)
Projection(
	0 = 
		ObjectThis(0)
)
FullTableScan(
	0
	ComparisonInteger(
		LessThan
		IntegerProperty(0, SalaryInt32)
		IntegerLiteral(20)
	)
	Ascending
)

ExpectedResult: 
 ! Object ! 
 | 20 | 


<NEXT>
Description: Int32 property less than or equal to integer literal
QueryString: select e from SalaryEmployee e where e.SalaryInt32 <= 20
IncludesLiteral: True
ExpectedExecutionPlan: 
Tables(
	0 = SQLTest.EmployeeDb.SalaryEmployee
)
Projection(
	0 = 
		ObjectThis(0)
)
FullTableScan(
	0
	ComparisonInteger(
		LessThanOrEqual
		IntegerProperty(0, SalaryInt32)
		IntegerLiteral(20)
	)
	Ascending
)

ExpectedResult: 
 ! Object ! 
 | 20 | 
 | 21 | 


<NEXT>
Description: Int32 property greater than integer literal
QueryString: select e from SalaryEmployee e where e.SalaryInt32 > 20
IncludesLiteral: True
ExpectedExecutionPlan: 
Tables(
	0 = SQLTest.EmployeeDb.SalaryEmployee
)
Projection(
	0 = 
		ObjectThis(0)
)
FullTableScan(
	0
	ComparisonInteger(
		GreaterThan
		IntegerProperty(0, SalaryInt32)
		IntegerLiteral(20)
	)
	Ascending
)

ExpectedResult: 
 ! Object ! 
 | 22 | 


<NEXT>
Description: Int32 property greater than or equal to integer literal
QueryString: select e from SalaryEmployee e where e.SalaryInt32 >= 20
IncludesLiteral: True
ExpectedExecutionPlan: 
Tables(
	0 = SQLTest.EmployeeDb.SalaryEmployee
)
Projection(
	0 = 
		ObjectThis(0)
)
FullTableScan(
	0
	ComparisonInteger(
		GreaterThanOrEqual
		IntegerProperty(0, SalaryInt32)
		IntegerLiteral(20)
	)
	Ascending
)

ExpectedResult: 
 ! Object ! 
 | 21 | 
 | 22 | 


<NEXT>
Description: Int32 property equal to numerical variable
QueryString: select e from SalaryEmployee e where e.SalaryInt32 = ?
VariableValues: Int32:20; 
ExpectedExecutionPlan: 
Tables(
	0 = SQLTest.EmployeeDb.SalaryEmployee
)
Projection(
	0 = 
		ObjectThis(0)
)
FullTableScan(
	0
	ComparisonNumerical(
		Equal
		IntegerProperty(0, SalaryInt32)
		NumericalVariable(20)
	)
	Ascending
)

ExpectedResult: 
 ! Object ! 
 | 21 | 


<NEXT>
Description: Int32 property not equal to numerical variable
QueryString: select e from SalaryEmployee e where e.SalaryInt32 <> ?
VariableValues: Int32:20; 
ExpectedExecutionPlan: 
Tables(
	0 = SQLTest.EmployeeDb.SalaryEmployee
)
Projection(
	0 = 
		ObjectThis(0)
)
FullTableScan(
	0
	ComparisonNumerical(
		NotEqual
		IntegerProperty(0, SalaryInt32)
		NumericalVariable(20)
	)
	Ascending
)

ExpectedResult: 
 ! Object ! 
 | 20 | 
 | 22 | 


<NEXT>
Description: Int32 property less than numerical variable
QueryString: select e from SalaryEmployee e where e.SalaryInt32 < ?
VariableValues: Int32:20; 
ExpectedExecutionPlan: 
Tables(
	0 = SQLTest.EmployeeDb.SalaryEmployee
)
Projection(
	0 = 
		ObjectThis(0)
)
FullTableScan(
	0
	ComparisonNumerical(
		LessThan
		IntegerProperty(0, SalaryInt32)
		NumericalVariable(20)
	)
	Ascending
)

ExpectedResult: 
 ! Object ! 
 | 20 | 


<NEXT>
Description: Int32 property less than or equal to numerical variable
QueryString: select e from SalaryEmployee e where e.SalaryInt32 <= ?
VariableValues: Int32:20; 
ExpectedExecutionPlan: 
Tables(
	0 = SQLTest.EmployeeDb.SalaryEmployee
)
Projection(
	0 = 
		ObjectThis(0)
)
FullTableScan(
	0
	ComparisonNumerical(
		LessThanOrEqual
		IntegerProperty(0, SalaryInt32)
		NumericalVariable(20)
	)
	Ascending
)

ExpectedResult: 
 ! Object ! 
 | 20 | 
 | 21 | 


<NEXT>
Description: Int32 property greater than numerical variable
QueryString: select e from SalaryEmployee e where e.SalaryInt32 > ?
VariableValues: Int32:20; 
ExpectedExecutionPlan: 
Tables(
	0 = SQLTest.EmployeeDb.SalaryEmployee
)
Projection(
	0 = 
		ObjectThis(0)
)
FullTableScan(
	0
	ComparisonNumerical(
		GreaterThan
		IntegerProperty(0, SalaryInt32)
		NumericalVariable(20)
	)
	Ascending
)

ExpectedResult: 
 ! Object ! 
 | 22 | 


<NEXT>
Description: Int32 property greater than or equal to numerical variable
QueryString: select e from SalaryEmployee e where e.SalaryInt32 >= ?
VariableValues: Int32:20; 
ExpectedExecutionPlan: 
Tables(
	0 = SQLTest.EmployeeDb.SalaryEmployee
)
Projection(
	0 = 
		ObjectThis(0)
)
FullTableScan(
	0
	ComparisonNumerical(
		GreaterThanOrEqual
		IntegerProperty(0, SalaryInt32)
		NumericalVariable(20)
	)
	Ascending
)

ExpectedResult: 
 ! Object ! 
 | 21 | 
 | 22 | 


<NEXT>
Description: Int32 property is null
QueryString: select e from SalaryEmployee e where e.SalaryInt32 is null
ExpectedExecutionPlan: 
Tables(
	0 = SQLTest.EmployeeDb.SalaryEmployee
)
Projection(
	0 = 
		ObjectThis(0)
)
IndexScan(
	auto
	0
	FirstName
	StringDynamicRange(
	)
	ComparisonNumerical(
		IS
		IntegerProperty(0, SalaryInt32)
		IntegerLiteral(<NULL>)
	)
	Ascending
)

ExpectedResult: 
 ! Object ! 


<NEXT>
Description: Int32 property is not null
QueryString: select e from SalaryEmployee e where e.SalaryInt32 is not null
ExpectedExecutionPlan: 
Tables(
	0 = SQLTest.EmployeeDb.SalaryEmployee
)
Projection(
	0 = 
		ObjectThis(0)
)
IndexScan(
	auto
	0
	FirstName
	StringDynamicRange(
	)
	ComparisonNumerical(
		ISNOT
		IntegerProperty(0, SalaryInt32)
		IntegerLiteral(<NULL>)
	)
	Ascending
)

ExpectedResult: 
 ! Object ! 
 | 20 | 
 | 21 | 
 | 22 | 


<NEXT>
Description: Nullable Int32 property equal to integer literal
QueryString: select e from SalaryEmployee e where e.NSalaryInt32 = 20
IncludesLiteral: True
ExpectedExecutionPlan: 
Tables(
	0 = SQLTest.EmployeeDb.SalaryEmployee
)
Projection(
	0 = 
		ObjectThis(0)
)
FullTableScan(
	0
	ComparisonInteger(
		Equal
		IntegerProperty(0, NSalaryInt32)
		IntegerLiteral(20)
	)
	Ascending
)

ExpectedResult: 
 ! Object ! 
 | 21 | 


<NEXT>
Description: Nullable Int32 property not equal to integer literal
QueryString: select e from SalaryEmployee e where e.NSalaryInt32 <> 20
IncludesLiteral: True
ExpectedExecutionPlan: 
Tables(
	0 = SQLTest.EmployeeDb.SalaryEmployee
)
Projection(
	0 = 
		ObjectThis(0)
)
FullTableScan(
	0
	ComparisonInteger(
		NotEqual
		IntegerProperty(0, NSalaryInt32)
		IntegerLiteral(20)
	)
	Ascending
)

ExpectedResult: 
 ! Object ! 
 | 22 | 


<NEXT>
Description: Nullable Int32 property less than integer literal
QueryString: select e from SalaryEmployee e where e.NSalaryInt32 < 20
IncludesLiteral: True
ExpectedExecutionPlan: 
Tables(
	0 = SQLTest.EmployeeDb.SalaryEmployee
)
Projection(
	0 = 
		ObjectThis(0)
)
FullTableScan(
	0
	ComparisonInteger(
		LessThan
		IntegerProperty(0, NSalaryInt32)
		IntegerLiteral(20)
	)
	Ascending
)

ExpectedResult: 
 ! Object ! 


<NEXT>
Description: Nullable Int32 property less than or equal to integer literal
QueryString: select e from SalaryEmployee e where e.NSalaryInt32 <= 20
IncludesLiteral: True
ExpectedExecutionPlan: 
Tables(
	0 = SQLTest.EmployeeDb.SalaryEmployee
)
Projection(
	0 = 
		ObjectThis(0)
)
FullTableScan(
	0
	ComparisonInteger(
		LessThanOrEqual
		IntegerProperty(0, NSalaryInt32)
		IntegerLiteral(20)
	)
	Ascending
)

ExpectedResult: 
 ! Object ! 
 | 21 | 


<NEXT>
Description: Nullable Int32 property greater than integer literal
QueryString: select e from SalaryEmployee e where e.NSalaryInt32 > 20
IncludesLiteral: True
ExpectedExecutionPlan: 
Tables(
	0 = SQLTest.EmployeeDb.SalaryEmployee
)
Projection(
	0 = 
		ObjectThis(0)
)
FullTableScan(
	0
	ComparisonInteger(
		GreaterThan
		IntegerProperty(0, NSalaryInt32)
		IntegerLiteral(20)
	)
	Ascending
)

ExpectedResult: 
 ! Object ! 
 | 22 | 


<NEXT>
Description: Nullable Int32 property greater than or equal to integer literal
QueryString: select e from SalaryEmployee e where e.NSalaryInt32 >= 20
IncludesLiteral: True
ExpectedExecutionPlan: 
Tables(
	0 = SQLTest.EmployeeDb.SalaryEmployee
)
Projection(
	0 = 
		ObjectThis(0)
)
FullTableScan(
	0
	ComparisonInteger(
		GreaterThanOrEqual
		IntegerProperty(0, NSalaryInt32)
		IntegerLiteral(20)
	)
	Ascending
)

ExpectedResult: 
 ! Object ! 
 | 21 | 
 | 22 | 


<NEXT>
Description: Nullable Int32 property equal to numerical variable
QueryString: select e from SalaryEmployee e where e.NSalaryInt32 = ?
VariableValues: Int32:20; 
ExpectedExecutionPlan: 
Tables(
	0 = SQLTest.EmployeeDb.SalaryEmployee
)
Projection(
	0 = 
		ObjectThis(0)
)
FullTableScan(
	0
	ComparisonNumerical(
		Equal
		IntegerProperty(0, NSalaryInt32)
		NumericalVariable(20)
	)
	Ascending
)

ExpectedResult: 
 ! Object ! 
 | 21 | 


<NEXT>
Description: Nullable Int32 property not equal to numerical variable
QueryString: select e from SalaryEmployee e where e.NSalaryInt32 <> ?
VariableValues: Int32:20; 
ExpectedExecutionPlan: 
Tables(
	0 = SQLTest.EmployeeDb.SalaryEmployee
)
Projection(
	0 = 
		ObjectThis(0)
)
FullTableScan(
	0
	ComparisonNumerical(
		NotEqual
		IntegerProperty(0, NSalaryInt32)
		NumericalVariable(20)
	)
	Ascending
)

ExpectedResult: 
 ! Object ! 
 | 22 | 


<NEXT>
Description: Nullable Int32 property less than numerical variable
QueryString: select e from SalaryEmployee e where e.NSalaryInt32 < ?
VariableValues: Int32:20; 
ExpectedExecutionPlan: 
Tables(
	0 = SQLTest.EmployeeDb.SalaryEmployee
)
Projection(
	0 = 
		ObjectThis(0)
)
FullTableScan(
	0
	ComparisonNumerical(
		LessThan
		IntegerProperty(0, NSalaryInt32)
		NumericalVariable(20)
	)
	Ascending
)

ExpectedResult: 
 ! Object ! 


<NEXT>
Description: Nullable Int32 property less than or equal to numerical variable
QueryString: select e from SalaryEmployee e where e.NSalaryInt32 <= ?
VariableValues: Int32:20; 
ExpectedExecutionPlan: 
Tables(
	0 = SQLTest.EmployeeDb.SalaryEmployee
)
Projection(
	0 = 
		ObjectThis(0)
)
FullTableScan(
	0
	ComparisonNumerical(
		LessThanOrEqual
		IntegerProperty(0, NSalaryInt32)
		NumericalVariable(20)
	)
	Ascending
)

ExpectedResult: 
 ! Object ! 
 | 21 | 


<NEXT>
Description: Nullable Int32 property greater than numerical variable
QueryString: select e from SalaryEmployee e where e.NSalaryInt32 > ?
VariableValues: Int32:20; 
ExpectedExecutionPlan: 
Tables(
	0 = SQLTest.EmployeeDb.SalaryEmployee
)
Projection(
	0 = 
		ObjectThis(0)
)
FullTableScan(
	0
	ComparisonNumerical(
		GreaterThan
		IntegerProperty(0, NSalaryInt32)
		NumericalVariable(20)
	)
	Ascending
)

ExpectedResult: 
 ! Object ! 
 | 22 | 


<NEXT>
Description: Nullable Int32 property greater than or equal to numerical variable
QueryString: select e from SalaryEmployee e where e.NSalaryInt32 >= ?
VariableValues: Int32:20; 
ExpectedExecutionPlan: 
Tables(
	0 = SQLTest.EmployeeDb.SalaryEmployee
)
Projection(
	0 = 
		ObjectThis(0)
)
FullTableScan(
	0
	ComparisonNumerical(
		GreaterThanOrEqual
		IntegerProperty(0, NSalaryInt32)
		NumericalVariable(20)
	)
	Ascending
)

ExpectedResult: 
 ! Object ! 
 | 21 | 
 | 22 | 


<NEXT>
Description: Nullable Int32 property is null
QueryString: select e from SalaryEmployee e where e.NSalaryInt32 is null
ExpectedExecutionPlan: 
Tables(
	0 = SQLTest.EmployeeDb.SalaryEmployee
)
Projection(
	0 = 
		ObjectThis(0)
)
IndexScan(
	auto
	0
	FirstName
	StringDynamicRange(
	)
	ComparisonNumerical(
		IS
		IntegerProperty(0, NSalaryInt32)
		IntegerLiteral(<NULL>)
	)
	Ascending
)

ExpectedResult: 
 ! Object ! 
 | 20 | 


<NEXT>
Description: Nullable Int32 property is not null
QueryString: select e from SalaryEmployee e where e.NSalaryInt32 is not null
ExpectedExecutionPlan: 
Tables(
	0 = SQLTest.EmployeeDb.SalaryEmployee
)
Projection(
	0 = 
		ObjectThis(0)
)
IndexScan(
	auto
	0
	FirstName
	StringDynamicRange(
	)
	ComparisonNumerical(
		ISNOT
		IntegerProperty(0, NSalaryInt32)
		IntegerLiteral(<NULL>)
	)
	Ascending
)

ExpectedResult: 
 ! Object ! 
 | 21 | 
 | 22 | 


<NEXT>
Description: Int64 property equal to integer literal
QueryString: select e from SalaryEmployee e where e.SalaryInt64 = 20
IncludesLiteral: True
ExpectedExecutionPlan: 
Tables(
	0 = SQLTest.EmployeeDb.SalaryEmployee
)
Projection(
	0 = 
		ObjectThis(0)
)
FullTableScan(
	0
	ComparisonInteger(
		Equal
		IntegerProperty(0, SalaryInt64)
		IntegerLiteral(20)
	)
	Ascending
)

ExpectedResult: 
 ! Object ! 
 | 21 | 


<NEXT>
Description: Int64 property not equal to integer literal
QueryString: select e from SalaryEmployee e where e.SalaryInt64 <> 20
IncludesLiteral: True
ExpectedExecutionPlan: 
Tables(
	0 = SQLTest.EmployeeDb.SalaryEmployee
)
Projection(
	0 = 
		ObjectThis(0)
)
FullTableScan(
	0
	ComparisonInteger(
		NotEqual
		IntegerProperty(0, SalaryInt64)
		IntegerLiteral(20)
	)
	Ascending
)

ExpectedResult: 
 ! Object ! 
 | 20 | 
 | 22 | 


<NEXT>
Description: Int64 property less than integer literal
QueryString: select e from SalaryEmployee e where e.SalaryInt64 < 20
IncludesLiteral: True
ExpectedExecutionPlan: 
Tables(
	0 = SQLTest.EmployeeDb.SalaryEmployee
)
Projection(
	0 = 
		ObjectThis(0)
)
FullTableScan(
	0
	ComparisonInteger(
		LessThan
		IntegerProperty(0, SalaryInt64)
		IntegerLiteral(20)
	)
	Ascending
)

ExpectedResult: 
 ! Object ! 
 | 20 | 


<NEXT>
Description: Int64 property less than or equal to integer literal
QueryString: select e from SalaryEmployee e where e.SalaryInt64 <= 20
IncludesLiteral: True
ExpectedExecutionPlan: 
Tables(
	0 = SQLTest.EmployeeDb.SalaryEmployee
)
Projection(
	0 = 
		ObjectThis(0)
)
FullTableScan(
	0
	ComparisonInteger(
		LessThanOrEqual
		IntegerProperty(0, SalaryInt64)
		IntegerLiteral(20)
	)
	Ascending
)

ExpectedResult: 
 ! Object ! 
 | 20 | 
 | 21 | 


<NEXT>
Description: Int64 property greater than integer literal
QueryString: select e from SalaryEmployee e where e.SalaryInt64 > 20
IncludesLiteral: True
ExpectedExecutionPlan: 
Tables(
	0 = SQLTest.EmployeeDb.SalaryEmployee
)
Projection(
	0 = 
		ObjectThis(0)
)
FullTableScan(
	0
	ComparisonInteger(
		GreaterThan
		IntegerProperty(0, SalaryInt64)
		IntegerLiteral(20)
	)
	Ascending
)

ExpectedResult: 
 ! Object ! 
 | 22 | 


<NEXT>
Description: Int64 property greater than or equal to integer literal
QueryString: select e from SalaryEmployee e where e.SalaryInt64 >= 20
IncludesLiteral: True
ExpectedExecutionPlan: 
Tables(
	0 = SQLTest.EmployeeDb.SalaryEmployee
)
Projection(
	0 = 
		ObjectThis(0)
)
FullTableScan(
	0
	ComparisonInteger(
		GreaterThanOrEqual
		IntegerProperty(0, SalaryInt64)
		IntegerLiteral(20)
	)
	Ascending
)

ExpectedResult: 
 ! Object ! 
 | 21 | 
 | 22 | 


<NEXT>
Description: Int64 property equal to numerical variable
QueryString: select e from SalaryEmployee e where e.SalaryInt64 = ?
VariableValues: Int64:20; 
ExpectedExecutionPlan: 
Tables(
	0 = SQLTest.EmployeeDb.SalaryEmployee
)
Projection(
	0 = 
		ObjectThis(0)
)
FullTableScan(
	0
	ComparisonNumerical(
		Equal
		IntegerProperty(0, SalaryInt64)
		NumericalVariable(20)
	)
	Ascending
)

ExpectedResult: 
 ! Object ! 
 | 21 | 


<NEXT>
Description: Int64 property not equal to numerical variable
QueryString: select e from SalaryEmployee e where e.SalaryInt64 <> ?
VariableValues: Int64:20; 
ExpectedExecutionPlan: 
Tables(
	0 = SQLTest.EmployeeDb.SalaryEmployee
)
Projection(
	0 = 
		ObjectThis(0)
)
FullTableScan(
	0
	ComparisonNumerical(
		NotEqual
		IntegerProperty(0, SalaryInt64)
		NumericalVariable(20)
	)
	Ascending
)

ExpectedResult: 
 ! Object ! 
 | 20 | 
 | 22 | 


<NEXT>
Description: Int64 property less than numerical variable
QueryString: select e from SalaryEmployee e where e.SalaryInt64 < ?
VariableValues: Int64:20; 
ExpectedExecutionPlan: 
Tables(
	0 = SQLTest.EmployeeDb.SalaryEmployee
)
Projection(
	0 = 
		ObjectThis(0)
)
FullTableScan(
	0
	ComparisonNumerical(
		LessThan
		IntegerProperty(0, SalaryInt64)
		NumericalVariable(20)
	)
	Ascending
)

ExpectedResult: 
 ! Object ! 
 | 20 | 


<NEXT>
Description: Int64 property less than or equal to numerical variable
QueryString: select e from SalaryEmployee e where e.SalaryInt64 <= ?
VariableValues: Int64:20; 
ExpectedExecutionPlan: 
Tables(
	0 = SQLTest.EmployeeDb.SalaryEmployee
)
Projection(
	0 = 
		ObjectThis(0)
)
FullTableScan(
	0
	ComparisonNumerical(
		LessThanOrEqual
		IntegerProperty(0, SalaryInt64)
		NumericalVariable(20)
	)
	Ascending
)

ExpectedResult: 
 ! Object ! 
 | 20 | 
 | 21 | 


<NEXT>
Description: Int64 property greater than numerical variable
QueryString: select e from SalaryEmployee e where e.SalaryInt64 > ?
VariableValues: Int64:20; 
ExpectedExecutionPlan: 
Tables(
	0 = SQLTest.EmployeeDb.SalaryEmployee
)
Projection(
	0 = 
		ObjectThis(0)
)
FullTableScan(
	0
	ComparisonNumerical(
		GreaterThan
		IntegerProperty(0, SalaryInt64)
		NumericalVariable(20)
	)
	Ascending
)

ExpectedResult: 
 ! Object ! 
 | 22 | 


<NEXT>
Description: Int64 property greater than or equal to numerical variable
QueryString: select e from SalaryEmployee e where e.SalaryInt64 >= ?
VariableValues: Int64:20; 
ExpectedExecutionPlan: 
Tables(
	0 = SQLTest.EmployeeDb.SalaryEmployee
)
Projection(
	0 = 
		ObjectThis(0)
)
FullTableScan(
	0
	ComparisonNumerical(
		GreaterThanOrEqual
		IntegerProperty(0, SalaryInt64)
		NumericalVariable(20)
	)
	Ascending
)

ExpectedResult: 
 ! Object ! 
 | 21 | 
 | 22 | 


<NEXT>
Description: Int64 property is null
QueryString: select e from SalaryEmployee e where e.SalaryInt64 is null
ExpectedExecutionPlan: 
Tables(
	0 = SQLTest.EmployeeDb.SalaryEmployee
)
Projection(
	0 = 
		ObjectThis(0)
)
IndexScan(
	auto
	0
	FirstName
	StringDynamicRange(
	)
	ComparisonNumerical(
		IS
		IntegerProperty(0, SalaryInt64)
		IntegerLiteral(<NULL>)
	)
	Ascending
)

ExpectedResult: 
 ! Object ! 


<NEXT>
Description: Int64 property is not null
QueryString: select e from SalaryEmployee e where e.SalaryInt64 is not null
ExpectedExecutionPlan: 
Tables(
	0 = SQLTest.EmployeeDb.SalaryEmployee
)
Projection(
	0 = 
		ObjectThis(0)
)
IndexScan(
	auto
	0
	FirstName
	StringDynamicRange(
	)
	ComparisonNumerical(
		ISNOT
		IntegerProperty(0, SalaryInt64)
		IntegerLiteral(<NULL>)
	)
	Ascending
)

ExpectedResult: 
 ! Object ! 
 | 20 | 
 | 21 | 
 | 22 | 


<NEXT>
Description: Nullable Int64 property equal to integer literal
QueryString: select e from SalaryEmployee e where e.NSalaryInt64 = 20
IncludesLiteral: True
ExpectedExecutionPlan: 
Tables(
	0 = SQLTest.EmployeeDb.SalaryEmployee
)
Projection(
	0 = 
		ObjectThis(0)
)
FullTableScan(
	0
	ComparisonInteger(
		Equal
		IntegerProperty(0, NSalaryInt64)
		IntegerLiteral(20)
	)
	Ascending
)

ExpectedResult: 
 ! Object ! 
 | 21 | 


<NEXT>
Description: Nullable Int64 property not equal to integer literal
QueryString: select e from SalaryEmployee e where e.NSalaryInt64 <> 20
IncludesLiteral: True
ExpectedExecutionPlan: 
Tables(
	0 = SQLTest.EmployeeDb.SalaryEmployee
)
Projection(
	0 = 
		ObjectThis(0)
)
FullTableScan(
	0
	ComparisonInteger(
		NotEqual
		IntegerProperty(0, NSalaryInt64)
		IntegerLiteral(20)
	)
	Ascending
)

ExpectedResult: 
 ! Object ! 
 | 22 | 


<NEXT>
Description: Nullable Int64 property less than integer literal
QueryString: select e from SalaryEmployee e where e.NSalaryInt64 < 20
IncludesLiteral: True
ExpectedExecutionPlan: 
Tables(
	0 = SQLTest.EmployeeDb.SalaryEmployee
)
Projection(
	0 = 
		ObjectThis(0)
)
FullTableScan(
	0
	ComparisonInteger(
		LessThan
		IntegerProperty(0, NSalaryInt64)
		IntegerLiteral(20)
	)
	Ascending
)

ExpectedResult: 
 ! Object ! 


<NEXT>
Description: Nullable Int64 property less than or equal to integer literal
QueryString: select e from SalaryEmployee e where e.NSalaryInt64 <= 20
IncludesLiteral: True
ExpectedExecutionPlan: 
Tables(
	0 = SQLTest.EmployeeDb.SalaryEmployee
)
Projection(
	0 = 
		ObjectThis(0)
)
FullTableScan(
	0
	ComparisonInteger(
		LessThanOrEqual
		IntegerProperty(0, NSalaryInt64)
		IntegerLiteral(20)
	)
	Ascending
)

ExpectedResult: 
 ! Object ! 
 | 21 | 


<NEXT>
Description: Nullable Int64 property greater than integer literal
QueryString: select e from SalaryEmployee e where e.NSalaryInt64 > 20
IncludesLiteral: True
ExpectedExecutionPlan: 
Tables(
	0 = SQLTest.EmployeeDb.SalaryEmployee
)
Projection(
	0 = 
		ObjectThis(0)
)
FullTableScan(
	0
	ComparisonInteger(
		GreaterThan
		IntegerProperty(0, NSalaryInt64)
		IntegerLiteral(20)
	)
	Ascending
)

ExpectedResult: 
 ! Object ! 
 | 22 | 


<NEXT>
Description: Nullable Int64 property greater than or equal to integer literal
QueryString: select e from SalaryEmployee e where e.NSalaryInt64 >= 20
IncludesLiteral: True
ExpectedExecutionPlan: 
Tables(
	0 = SQLTest.EmployeeDb.SalaryEmployee
)
Projection(
	0 = 
		ObjectThis(0)
)
FullTableScan(
	0
	ComparisonInteger(
		GreaterThanOrEqual
		IntegerProperty(0, NSalaryInt64)
		IntegerLiteral(20)
	)
	Ascending
)

ExpectedResult: 
 ! Object ! 
 | 21 | 
 | 22 | 


<NEXT>
Description: Nullable Int64 property equal to numerical variable
QueryString: select e from SalaryEmployee e where e.NSalaryInt64 = ?
VariableValues: Int64:20; 
ExpectedExecutionPlan: 
Tables(
	0 = SQLTest.EmployeeDb.SalaryEmployee
)
Projection(
	0 = 
		ObjectThis(0)
)
FullTableScan(
	0
	ComparisonNumerical(
		Equal
		IntegerProperty(0, NSalaryInt64)
		NumericalVariable(20)
	)
	Ascending
)

ExpectedResult: 
 ! Object ! 
 | 21 | 


<NEXT>
Description: Nullable Int64 property not equal to numerical variable
QueryString: select e from SalaryEmployee e where e.NSalaryInt64 <> ?
VariableValues: Int64:20; 
ExpectedExecutionPlan: 
Tables(
	0 = SQLTest.EmployeeDb.SalaryEmployee
)
Projection(
	0 = 
		ObjectThis(0)
)
FullTableScan(
	0
	ComparisonNumerical(
		NotEqual
		IntegerProperty(0, NSalaryInt64)
		NumericalVariable(20)
	)
	Ascending
)

ExpectedResult: 
 ! Object ! 
 | 22 | 


<NEXT>
Description: Nullable Int64 property less than numerical variable
QueryString: select e from SalaryEmployee e where e.NSalaryInt64 < ?
VariableValues: Int64:20; 
ExpectedExecutionPlan: 
Tables(
	0 = SQLTest.EmployeeDb.SalaryEmployee
)
Projection(
	0 = 
		ObjectThis(0)
)
FullTableScan(
	0
	ComparisonNumerical(
		LessThan
		IntegerProperty(0, NSalaryInt64)
		NumericalVariable(20)
	)
	Ascending
)

ExpectedResult: 
 ! Object ! 


<NEXT>
Description: Nullable Int64 property less than or equal to numerical variable
QueryString: select e from SalaryEmployee e where e.NSalaryInt64 <= ?
VariableValues: Int64:20; 
ExpectedExecutionPlan: 
Tables(
	0 = SQLTest.EmployeeDb.SalaryEmployee
)
Projection(
	0 = 
		ObjectThis(0)
)
FullTableScan(
	0
	ComparisonNumerical(
		LessThanOrEqual
		IntegerProperty(0, NSalaryInt64)
		NumericalVariable(20)
	)
	Ascending
)

ExpectedResult: 
 ! Object ! 
 | 21 | 


<NEXT>
Description: Nullable Int64 property greater than numerical variable
QueryString: select e from SalaryEmployee e where e.NSalaryInt64 > ?
VariableValues: Int64:20; 
ExpectedExecutionPlan: 
Tables(
	0 = SQLTest.EmployeeDb.SalaryEmployee
)
Projection(
	0 = 
		ObjectThis(0)
)
FullTableScan(
	0
	ComparisonNumerical(
		GreaterThan
		IntegerProperty(0, NSalaryInt64)
		NumericalVariable(20)
	)
	Ascending
)

ExpectedResult: 
 ! Object ! 
 | 22 | 


<NEXT>
Description: Nullable Int64 property greater than or equal to numerical variable
QueryString: select e from SalaryEmployee e where e.NSalaryInt64 >= ?
VariableValues: Int64:20; 
ExpectedExecutionPlan: 
Tables(
	0 = SQLTest.EmployeeDb.SalaryEmployee
)
Projection(
	0 = 
		ObjectThis(0)
)
FullTableScan(
	0
	ComparisonNumerical(
		GreaterThanOrEqual
		IntegerProperty(0, NSalaryInt64)
		NumericalVariable(20)
	)
	Ascending
)

ExpectedResult: 
 ! Object ! 
 | 21 | 
 | 22 | 


<NEXT>
Description: Nullable Int64 property is null
QueryString: select e from SalaryEmployee e where e.NSalaryInt64 is null
ExpectedExecutionPlan: 
Tables(
	0 = SQLTest.EmployeeDb.SalaryEmployee
)
Projection(
	0 = 
		ObjectThis(0)
)
IndexScan(
	auto
	0
	FirstName
	StringDynamicRange(
	)
	ComparisonNumerical(
		IS
		IntegerProperty(0, NSalaryInt64)
		IntegerLiteral(<NULL>)
	)
	Ascending
)

ExpectedResult: 
 ! Object ! 
 | 20 | 


<NEXT>
Description: Nullable Int64 property is not null
QueryString: select e from SalaryEmployee e where e.NSalaryInt64 is not null
ExpectedExecutionPlan: 
Tables(
	0 = SQLTest.EmployeeDb.SalaryEmployee
)
Projection(
	0 = 
		ObjectThis(0)
)
IndexScan(
	auto
	0
	FirstName
	StringDynamicRange(
	)
	ComparisonNumerical(
		ISNOT
		IntegerProperty(0, NSalaryInt64)
		IntegerLiteral(<NULL>)
	)
	Ascending
)

ExpectedResult: 
 ! Object ! 
 | 21 | 
 | 22 | 


<NEXT>
Description: Object property is null
QueryString: select e from SalaryEmployee e where e.Manager is null
ExpectedExceptionMessage: 
ExpectedExecutionPlan: 
Tables(
	0 = SQLTest.EmployeeDb.SalaryEmployee
)
Projection(
	0 = 
		ObjectThis(0)
)
IndexScan(
	auto
	0
	FirstName
	StringDynamicRange(
	)
	ComparisonObject(
		IS
		ObjectProperty(0, Manager)
		ObjectLiteral(<NULL>)
	)
	Ascending
)

ExpectedResult: 
 ! Object ! 
 | 20 | 


<NEXT>
Description: Object property is not null
QueryString: select e from SalaryEmployee e where e.Manager is not null
ExpectedExecutionPlan: 
Tables(
	0 = SQLTest.EmployeeDb.SalaryEmployee
)
Projection(
	0 = 
		ObjectThis(0)
)
IndexScan(
	auto
	0
	FirstName
	StringDynamicRange(
	)
	ComparisonObject(
		ISNOT
		ObjectProperty(0, Manager)
		ObjectLiteral(<NULL>)
	)
	Ascending
)

ExpectedResult: 
 ! Object ! 
 | 21 | 
 | 22 | 


<NEXT>
Description: SByte property equal to integer literal
QueryString: select e from SalaryEmployee e where e.SalarySByte = 20
IncludesLiteral: True
ExpectedExecutionPlan: 
Tables(
	0 = SQLTest.EmployeeDb.SalaryEmployee
)
Projection(
	0 = 
		ObjectThis(0)
)
FullTableScan(
	0
	ComparisonInteger(
		Equal
		IntegerProperty(0, SalarySByte)
		IntegerLiteral(20)
	)
	Ascending
)

ExpectedResult: 
 ! Object ! 
 | 21 | 


<NEXT>
Description: SByte property not equal to integer literal
QueryString: select e from SalaryEmployee e where e.SalarySByte <> 20
IncludesLiteral: True
ExpectedExecutionPlan: 
Tables(
	0 = SQLTest.EmployeeDb.SalaryEmployee
)
Projection(
	0 = 
		ObjectThis(0)
)
FullTableScan(
	0
	ComparisonInteger(
		NotEqual
		IntegerProperty(0, SalarySByte)
		IntegerLiteral(20)
	)
	Ascending
)

ExpectedResult: 
 ! Object ! 
 | 20 | 
 | 22 | 


<NEXT>
Description: SByte property less than integer literal
QueryString: select e from SalaryEmployee e where e.SalarySByte < 20
IncludesLiteral: True
ExpectedExecutionPlan: 
Tables(
	0 = SQLTest.EmployeeDb.SalaryEmployee
)
Projection(
	0 = 
		ObjectThis(0)
)
FullTableScan(
	0
	ComparisonInteger(
		LessThan
		IntegerProperty(0, SalarySByte)
		IntegerLiteral(20)
	)
	Ascending
)

ExpectedResult: 
 ! Object ! 
 | 20 | 


<NEXT>
Description: SByte property less than or equal to integer literal
QueryString: select e from SalaryEmployee e where e.SalarySByte <= 20
IncludesLiteral: True
ExpectedExecutionPlan: 
Tables(
	0 = SQLTest.EmployeeDb.SalaryEmployee
)
Projection(
	0 = 
		ObjectThis(0)
)
FullTableScan(
	0
	ComparisonInteger(
		LessThanOrEqual
		IntegerProperty(0, SalarySByte)
		IntegerLiteral(20)
	)
	Ascending
)

ExpectedResult: 
 ! Object ! 
 | 20 | 
 | 21 | 


<NEXT>
Description: SByte property greater than integer literal
QueryString: select e from SalaryEmployee e where e.SalarySByte > 20
IncludesLiteral: True
ExpectedExecutionPlan: 
Tables(
	0 = SQLTest.EmployeeDb.SalaryEmployee
)
Projection(
	0 = 
		ObjectThis(0)
)
FullTableScan(
	0
	ComparisonInteger(
		GreaterThan
		IntegerProperty(0, SalarySByte)
		IntegerLiteral(20)
	)
	Ascending
)

ExpectedResult: 
 ! Object ! 
 | 22 | 


<NEXT>
Description: SByte property greater than or equal to integer literal
QueryString: select e from SalaryEmployee e where e.SalarySByte >= 20
IncludesLiteral: True
ExpectedExecutionPlan: 
Tables(
	0 = SQLTest.EmployeeDb.SalaryEmployee
)
Projection(
	0 = 
		ObjectThis(0)
)
FullTableScan(
	0
	ComparisonInteger(
		GreaterThanOrEqual
		IntegerProperty(0, SalarySByte)
		IntegerLiteral(20)
	)
	Ascending
)

ExpectedResult: 
 ! Object ! 
 | 21 | 
 | 22 | 


<NEXT>
Description: SByte property equal to numerical variable
QueryString: select e from SalaryEmployee e where e.SalarySByte = ?
VariableValues: SByte:20; 
ExpectedExecutionPlan: 
Tables(
	0 = SQLTest.EmployeeDb.SalaryEmployee
)
Projection(
	0 = 
		ObjectThis(0)
)
FullTableScan(
	0
	ComparisonNumerical(
		Equal
		IntegerProperty(0, SalarySByte)
		NumericalVariable(20)
	)
	Ascending
)

ExpectedResult: 
 ! Object ! 
 | 21 | 


<NEXT>
Description: SByte property not equal to numerical variable
QueryString: select e from SalaryEmployee e where e.SalarySByte <> ?
VariableValues: SByte:20; 
ExpectedExecutionPlan: 
Tables(
	0 = SQLTest.EmployeeDb.SalaryEmployee
)
Projection(
	0 = 
		ObjectThis(0)
)
FullTableScan(
	0
	ComparisonNumerical(
		NotEqual
		IntegerProperty(0, SalarySByte)
		NumericalVariable(20)
	)
	Ascending
)

ExpectedResult: 
 ! Object ! 
 | 20 | 
 | 22 | 


<NEXT>
Description: SByte property less than numerical variable
QueryString: select e from SalaryEmployee e where e.SalarySByte < ?
VariableValues: SByte:20; 
ExpectedExecutionPlan: 
Tables(
	0 = SQLTest.EmployeeDb.SalaryEmployee
)
Projection(
	0 = 
		ObjectThis(0)
)
FullTableScan(
	0
	ComparisonNumerical(
		LessThan
		IntegerProperty(0, SalarySByte)
		NumericalVariable(20)
	)
	Ascending
)

ExpectedResult: 
 ! Object ! 
 | 20 | 


<NEXT>
Description: SByte property less than or equal to numerical variable
QueryString: select e from SalaryEmployee e where e.SalarySByte <= ?
VariableValues: SByte:20; 
ExpectedExecutionPlan: 
Tables(
	0 = SQLTest.EmployeeDb.SalaryEmployee
)
Projection(
	0 = 
		ObjectThis(0)
)
FullTableScan(
	0
	ComparisonNumerical(
		LessThanOrEqual
		IntegerProperty(0, SalarySByte)
		NumericalVariable(20)
	)
	Ascending
)

ExpectedResult: 
 ! Object ! 
 | 20 | 
 | 21 | 


<NEXT>
Description: SByte property greater than numerical variable
QueryString: select e from SalaryEmployee e where e.SalarySByte > ?
VariableValues: SByte:20; 
ExpectedExecutionPlan: 
Tables(
	0 = SQLTest.EmployeeDb.SalaryEmployee
)
Projection(
	0 = 
		ObjectThis(0)
)
FullTableScan(
	0
	ComparisonNumerical(
		GreaterThan
		IntegerProperty(0, SalarySByte)
		NumericalVariable(20)
	)
	Ascending
)

ExpectedResult: 
 ! Object ! 
 | 22 | 


<NEXT>
Description: SByte property greater than or equal to numerical variable
QueryString: select e from SalaryEmployee e where e.SalarySByte >= ?
VariableValues: SByte:20; 
ExpectedExecutionPlan: 
Tables(
	0 = SQLTest.EmployeeDb.SalaryEmployee
)
Projection(
	0 = 
		ObjectThis(0)
)
FullTableScan(
	0
	ComparisonNumerical(
		GreaterThanOrEqual
		IntegerProperty(0, SalarySByte)
		NumericalVariable(20)
	)
	Ascending
)

ExpectedResult: 
 ! Object ! 
 | 21 | 
 | 22 | 


<NEXT>
Description: SByte property is null
QueryString: select e from SalaryEmployee e where e.SalarySByte is null
ExpectedExecutionPlan: 
Tables(
	0 = SQLTest.EmployeeDb.SalaryEmployee
)
Projection(
	0 = 
		ObjectThis(0)
)
IndexScan(
	auto
	0
	FirstName
	StringDynamicRange(
	)
	ComparisonNumerical(
		IS
		IntegerProperty(0, SalarySByte)
		IntegerLiteral(<NULL>)
	)
	Ascending
)

ExpectedResult: 
 ! Object ! 


<NEXT>
Description: SByte property is not null
QueryString: select e from SalaryEmployee e where e.SalarySByte is not null
ExpectedExecutionPlan: 
Tables(
	0 = SQLTest.EmployeeDb.SalaryEmployee
)
Projection(
	0 = 
		ObjectThis(0)
)
IndexScan(
	auto
	0
	FirstName
	StringDynamicRange(
	)
	ComparisonNumerical(
		ISNOT
		IntegerProperty(0, SalarySByte)
		IntegerLiteral(<NULL>)
	)
	Ascending
)

ExpectedResult: 
 ! Object ! 
 | 20 | 
 | 21 | 
 | 22 | 


<NEXT>
Description: Nullable SByte property equal to integer literal
QueryString: select e from SalaryEmployee e where e.NSalarySByte = 20
IncludesLiteral: True
ExpectedExecutionPlan: 
Tables(
	0 = SQLTest.EmployeeDb.SalaryEmployee
)
Projection(
	0 = 
		ObjectThis(0)
)
FullTableScan(
	0
	ComparisonInteger(
		Equal
		IntegerProperty(0, NSalarySByte)
		IntegerLiteral(20)
	)
	Ascending
)

ExpectedResult: 
 ! Object ! 
 | 21 | 


<NEXT>
Description: Nullable SByte property not equal to integer literal
QueryString: select e from SalaryEmployee e where e.NSalarySByte <> 20
IncludesLiteral: True
ExpectedExecutionPlan: 
Tables(
	0 = SQLTest.EmployeeDb.SalaryEmployee
)
Projection(
	0 = 
		ObjectThis(0)
)
FullTableScan(
	0
	ComparisonInteger(
		NotEqual
		IntegerProperty(0, NSalarySByte)
		IntegerLiteral(20)
	)
	Ascending
)

ExpectedResult: 
 ! Object ! 
 | 22 | 


<NEXT>
Description: Nullable SByte property less than integer literal
QueryString: select e from SalaryEmployee e where e.NSalarySByte < 20
IncludesLiteral: True
ExpectedExecutionPlan: 
Tables(
	0 = SQLTest.EmployeeDb.SalaryEmployee
)
Projection(
	0 = 
		ObjectThis(0)
)
FullTableScan(
	0
	ComparisonInteger(
		LessThan
		IntegerProperty(0, NSalarySByte)
		IntegerLiteral(20)
	)
	Ascending
)

ExpectedResult: 
 ! Object ! 


<NEXT>
Description: Nullable SByte property less than or equal to integer literal
QueryString: select e from SalaryEmployee e where e.NSalarySByte <= 20
IncludesLiteral: True
ExpectedExecutionPlan: 
Tables(
	0 = SQLTest.EmployeeDb.SalaryEmployee
)
Projection(
	0 = 
		ObjectThis(0)
)
FullTableScan(
	0
	ComparisonInteger(
		LessThanOrEqual
		IntegerProperty(0, NSalarySByte)
		IntegerLiteral(20)
	)
	Ascending
)

ExpectedResult: 
 ! Object ! 
 | 21 | 


<NEXT>
Description: Nullable SByte property greater than integer literal
QueryString: select e from SalaryEmployee e where e.NSalarySByte > 20
IncludesLiteral: True
ExpectedExecutionPlan: 
Tables(
	0 = SQLTest.EmployeeDb.SalaryEmployee
)
Projection(
	0 = 
		ObjectThis(0)
)
FullTableScan(
	0
	ComparisonInteger(
		GreaterThan
		IntegerProperty(0, NSalarySByte)
		IntegerLiteral(20)
	)
	Ascending
)

ExpectedResult: 
 ! Object ! 
 | 22 | 


<NEXT>
Description: Nullable SByte property greater than or equal to integer literal
QueryString: select e from SalaryEmployee e where e.NSalarySByte >= 20
IncludesLiteral: True
ExpectedExecutionPlan: 
Tables(
	0 = SQLTest.EmployeeDb.SalaryEmployee
)
Projection(
	0 = 
		ObjectThis(0)
)
FullTableScan(
	0
	ComparisonInteger(
		GreaterThanOrEqual
		IntegerProperty(0, NSalarySByte)
		IntegerLiteral(20)
	)
	Ascending
)

ExpectedResult: 
 ! Object ! 
 | 21 | 
 | 22 | 


<NEXT>
Description: Nullable SByte property equal to numerical variable
QueryString: select e from SalaryEmployee e where e.NSalarySByte = ?
VariableValues: SByte:20; 
ExpectedExecutionPlan: 
Tables(
	0 = SQLTest.EmployeeDb.SalaryEmployee
)
Projection(
	0 = 
		ObjectThis(0)
)
FullTableScan(
	0
	ComparisonNumerical(
		Equal
		IntegerProperty(0, NSalarySByte)
		NumericalVariable(20)
	)
	Ascending
)

ExpectedResult: 
 ! Object ! 
 | 21 | 


<NEXT>
Description: Nullable SByte property not equal to numerical variable
QueryString: select e from SalaryEmployee e where e.NSalarySByte <> ?
VariableValues: SByte:20; 
ExpectedExecutionPlan: 
Tables(
	0 = SQLTest.EmployeeDb.SalaryEmployee
)
Projection(
	0 = 
		ObjectThis(0)
)
FullTableScan(
	0
	ComparisonNumerical(
		NotEqual
		IntegerProperty(0, NSalarySByte)
		NumericalVariable(20)
	)
	Ascending
)

ExpectedResult: 
 ! Object ! 
 | 22 | 


<NEXT>
Description: Nullable SByte property less than numerical variable
QueryString: select e from SalaryEmployee e where e.NSalarySByte < ?
VariableValues: SByte:20; 
ExpectedExecutionPlan: 
Tables(
	0 = SQLTest.EmployeeDb.SalaryEmployee
)
Projection(
	0 = 
		ObjectThis(0)
)
FullTableScan(
	0
	ComparisonNumerical(
		LessThan
		IntegerProperty(0, NSalarySByte)
		NumericalVariable(20)
	)
	Ascending
)

ExpectedResult: 
 ! Object ! 


<NEXT>
Description: Nullable SByte property less than or equal to numerical variable
QueryString: select e from SalaryEmployee e where e.NSalarySByte <= ?
VariableValues: SByte:20; 
ExpectedExecutionPlan: 
Tables(
	0 = SQLTest.EmployeeDb.SalaryEmployee
)
Projection(
	0 = 
		ObjectThis(0)
)
FullTableScan(
	0
	ComparisonNumerical(
		LessThanOrEqual
		IntegerProperty(0, NSalarySByte)
		NumericalVariable(20)
	)
	Ascending
)

ExpectedResult: 
 ! Object ! 
 | 21 | 


<NEXT>
Description: Nullable SByte property greater than numerical variable
QueryString: select e from SalaryEmployee e where e.NSalarySByte > ?
VariableValues: SByte:20; 
ExpectedExecutionPlan: 
Tables(
	0 = SQLTest.EmployeeDb.SalaryEmployee
)
Projection(
	0 = 
		ObjectThis(0)
)
FullTableScan(
	0
	ComparisonNumerical(
		GreaterThan
		IntegerProperty(0, NSalarySByte)
		NumericalVariable(20)
	)
	Ascending
)

ExpectedResult: 
 ! Object ! 
 | 22 | 


<NEXT>
Description: Nullable SByte property greater than or equal to numerical variable
QueryString: select e from SalaryEmployee e where e.NSalarySByte >= ?
VariableValues: SByte:20; 
ExpectedExecutionPlan: 
Tables(
	0 = SQLTest.EmployeeDb.SalaryEmployee
)
Projection(
	0 = 
		ObjectThis(0)
)
FullTableScan(
	0
	ComparisonNumerical(
		GreaterThanOrEqual
		IntegerProperty(0, NSalarySByte)
		NumericalVariable(20)
	)
	Ascending
)

ExpectedResult: 
 ! Object ! 
 | 21 | 
 | 22 | 


<NEXT>
Description: Nullable SByte property is null
QueryString: select e from SalaryEmployee e where e.NSalarySByte is null
ExpectedExecutionPlan: 
Tables(
	0 = SQLTest.EmployeeDb.SalaryEmployee
)
Projection(
	0 = 
		ObjectThis(0)
)
IndexScan(
	auto
	0
	FirstName
	StringDynamicRange(
	)
	ComparisonNumerical(
		IS
		IntegerProperty(0, NSalarySByte)
		IntegerLiteral(<NULL>)
	)
	Ascending
)

ExpectedResult: 
 ! Object ! 
 | 20 | 


<NEXT>
Description: Nullable SByte property is not null
QueryString: select e from SalaryEmployee e where e.NSalarySByte is not null
ExpectedExecutionPlan: 
Tables(
	0 = SQLTest.EmployeeDb.SalaryEmployee
)
Projection(
	0 = 
		ObjectThis(0)
)
IndexScan(
	auto
	0
	FirstName
	StringDynamicRange(
	)
	ComparisonNumerical(
		ISNOT
		IntegerProperty(0, NSalarySByte)
		IntegerLiteral(<NULL>)
	)
	Ascending
)

ExpectedResult: 
 ! Object ! 
 | 21 | 
 | 22 | 


<NEXT>
Description: Single property equal to Double literal
QueryString: select e from SalaryEmployee e where e.SalarySingle = 2.0e1
IncludesLiteral: True
ExpectedExecutionPlan: 
Tables(
	0 = SQLTest.EmployeeDb.SalaryEmployee
)
Projection(
	0 = 
		ObjectThis(0)
)
FullTableScan(
	0
	ComparisonDouble(
		Equal
		DoubleProperty(0, SalarySingle)
		DoubleLiteral(20)
	)
	Ascending
)

ExpectedResult: 
 ! Object ! 
 | 21 | 


<NEXT>
Description: Single property not equal to Double literal
QueryString: select e from SalaryEmployee e where e.SalarySingle <> 2.0e1
IncludesLiteral: True
ExpectedExecutionPlan: 
Tables(
	0 = SQLTest.EmployeeDb.SalaryEmployee
)
Projection(
	0 = 
		ObjectThis(0)
)
FullTableScan(
	0
	ComparisonDouble(
		NotEqual
		DoubleProperty(0, SalarySingle)
		DoubleLiteral(20)
	)
	Ascending
)

ExpectedResult: 
 ! Object ! 
 | 20 | 
 | 22 | 


<NEXT>
Description: Single property less than Double literal
QueryString: select e from SalaryEmployee e where e.SalarySingle < 2.0e1
IncludesLiteral: True
ExpectedExecutionPlan: 
Tables(
	0 = SQLTest.EmployeeDb.SalaryEmployee
)
Projection(
	0 = 
		ObjectThis(0)
)
FullTableScan(
	0
	ComparisonDouble(
		LessThan
		DoubleProperty(0, SalarySingle)
		DoubleLiteral(20)
	)
	Ascending
)

ExpectedResult: 
 ! Object ! 
 | 20 | 


<NEXT>
Description: Single property less than or equal to Double literal
QueryString: select e from SalaryEmployee e where e.SalarySingle <= 2.0e1
IncludesLiteral: True
ExpectedExecutionPlan: 
Tables(
	0 = SQLTest.EmployeeDb.SalaryEmployee
)
Projection(
	0 = 
		ObjectThis(0)
)
FullTableScan(
	0
	ComparisonDouble(
		LessThanOrEqual
		DoubleProperty(0, SalarySingle)
		DoubleLiteral(20)
	)
	Ascending
)

ExpectedResult: 
 ! Object ! 
 | 20 | 
 | 21 | 


<NEXT>
Description: Single property greater than Double literal
QueryString: select e from SalaryEmployee e where e.SalarySingle > 2.0e1
IncludesLiteral: True
ExpectedExecutionPlan: 
Tables(
	0 = SQLTest.EmployeeDb.SalaryEmployee
)
Projection(
	0 = 
		ObjectThis(0)
)
FullTableScan(
	0
	ComparisonDouble(
		GreaterThan
		DoubleProperty(0, SalarySingle)
		DoubleLiteral(20)
	)
	Ascending
)

ExpectedResult: 
 ! Object ! 
 | 22 | 


<NEXT>
Description: Single property greater than or equal to Double literal
QueryString: select e from SalaryEmployee e where e.SalarySingle >= 2.0e1
IncludesLiteral: True
ExpectedExecutionPlan: 
Tables(
	0 = SQLTest.EmployeeDb.SalaryEmployee
)
Projection(
	0 = 
		ObjectThis(0)
)
FullTableScan(
	0
	ComparisonDouble(
		GreaterThanOrEqual
		DoubleProperty(0, SalarySingle)
		DoubleLiteral(20)
	)
	Ascending
)

ExpectedResult: 
 ! Object ! 
 | 21 | 
 | 22 | 


<NEXT>
Description: Single property equal to numerical variable
QueryString: select e from SalaryEmployee e where e.SalarySingle = ?
VariableValues: Single:2.0e1; 
ExpectedExecutionPlan: 
Tables(
	0 = SQLTest.EmployeeDb.SalaryEmployee
)
Projection(
	0 = 
		ObjectThis(0)
)
FullTableScan(
	0
	ComparisonNumerical(
		Equal
		DoubleProperty(0, SalarySingle)
		NumericalVariable(20)
	)
	Ascending
)

ExpectedResult: 
 ! Object ! 
 | 21 | 


<NEXT>
Description: Single property not equal to numerical variable
QueryString: select e from SalaryEmployee e where e.SalarySingle <> ?
VariableValues: Single:2.0e1; 
ExpectedExecutionPlan: 
Tables(
	0 = SQLTest.EmployeeDb.SalaryEmployee
)
Projection(
	0 = 
		ObjectThis(0)
)
FullTableScan(
	0
	ComparisonNumerical(
		NotEqual
		DoubleProperty(0, SalarySingle)
		NumericalVariable(20)
	)
	Ascending
)

ExpectedResult: 
 ! Object ! 
 | 20 | 
 | 22 | 


<NEXT>
Description: Single property less than numerical variable
QueryString: select e from SalaryEmployee e where e.SalarySingle < ?
VariableValues: Single:2.0e1; 
ExpectedExecutionPlan: 
Tables(
	0 = SQLTest.EmployeeDb.SalaryEmployee
)
Projection(
	0 = 
		ObjectThis(0)
)
FullTableScan(
	0
	ComparisonNumerical(
		LessThan
		DoubleProperty(0, SalarySingle)
		NumericalVariable(20)
	)
	Ascending
)

ExpectedResult: 
 ! Object ! 
 | 20 | 


<NEXT>
Description: Single property less than or equal to numerical variable
QueryString: select e from SalaryEmployee e where e.SalarySingle <= ?
VariableValues: Single:2.0e1; 
ExpectedExecutionPlan: 
Tables(
	0 = SQLTest.EmployeeDb.SalaryEmployee
)
Projection(
	0 = 
		ObjectThis(0)
)
FullTableScan(
	0
	ComparisonNumerical(
		LessThanOrEqual
		DoubleProperty(0, SalarySingle)
		NumericalVariable(20)
	)
	Ascending
)

ExpectedResult: 
 ! Object ! 
 | 20 | 
 | 21 | 


<NEXT>
Description: Single property greater than numerical variable
QueryString: select e from SalaryEmployee e where e.SalarySingle > ?
VariableValues: Single:2.0e1; 
ExpectedExecutionPlan: 
Tables(
	0 = SQLTest.EmployeeDb.SalaryEmployee
)
Projection(
	0 = 
		ObjectThis(0)
)
FullTableScan(
	0
	ComparisonNumerical(
		GreaterThan
		DoubleProperty(0, SalarySingle)
		NumericalVariable(20)
	)
	Ascending
)

ExpectedResult: 
 ! Object ! 
 | 22 | 


<NEXT>
Description: Single property greater than or equal to numerical variable
QueryString: select e from SalaryEmployee e where e.SalarySingle >= ?
VariableValues: Single:2.0e1; 
ExpectedExecutionPlan: 
Tables(
	0 = SQLTest.EmployeeDb.SalaryEmployee
)
Projection(
	0 = 
		ObjectThis(0)
)
FullTableScan(
	0
	ComparisonNumerical(
		GreaterThanOrEqual
		DoubleProperty(0, SalarySingle)
		NumericalVariable(20)
	)
	Ascending
)

ExpectedResult: 
 ! Object ! 
 | 21 | 
 | 22 | 


<NEXT>
Description: Single property is null
QueryString: select e from SalaryEmployee e where e.SalarySingle is null
ExpectedExecutionPlan: 
Tables(
	0 = SQLTest.EmployeeDb.SalaryEmployee
)
Projection(
	0 = 
		ObjectThis(0)
)
IndexScan(
	auto
	0
	FirstName
	StringDynamicRange(
	)
	ComparisonNumerical(
		IS
		DoubleProperty(0, SalarySingle)
		IntegerLiteral(<NULL>)
	)
	Ascending
)

ExpectedResult: 
 ! Object ! 


<NEXT>
Description: Single property is not null
QueryString: select e from SalaryEmployee e where e.SalarySingle is not null
ExpectedExecutionPlan: 
Tables(
	0 = SQLTest.EmployeeDb.SalaryEmployee
)
Projection(
	0 = 
		ObjectThis(0)
)
IndexScan(
	auto
	0
	FirstName
	StringDynamicRange(
	)
	ComparisonNumerical(
		ISNOT
		DoubleProperty(0, SalarySingle)
		IntegerLiteral(<NULL>)
	)
	Ascending
)

ExpectedResult: 
 ! Object ! 
 | 20 | 
 | 21 | 
 | 22 | 


<NEXT>
Description: Nullable Single property equal to Double literal
QueryString: select e from SalaryEmployee e where e.NSalarySingle = 2.0e1
IncludesLiteral: True
ExpectedExecutionPlan: 
Tables(
	0 = SQLTest.EmployeeDb.SalaryEmployee
)
Projection(
	0 = 
		ObjectThis(0)
)
FullTableScan(
	0
	ComparisonDouble(
		Equal
		DoubleProperty(0, NSalarySingle)
		DoubleLiteral(20)
	)
	Ascending
)

ExpectedResult: 
 ! Object ! 
 | 21 | 


<NEXT>
Description: Nullable Single property not equal to Double literal
QueryString: select e from SalaryEmployee e where e.NSalarySingle <> 2.0e1
IncludesLiteral: True
ExpectedExecutionPlan: 
Tables(
	0 = SQLTest.EmployeeDb.SalaryEmployee
)
Projection(
	0 = 
		ObjectThis(0)
)
FullTableScan(
	0
	ComparisonDouble(
		NotEqual
		DoubleProperty(0, NSalarySingle)
		DoubleLiteral(20)
	)
	Ascending
)

ExpectedResult: 
 ! Object ! 
 | 22 | 


<NEXT>
Description: Nullable Single property less than Double literal
QueryString: select e from SalaryEmployee e where e.NSalarySingle < 2.0e1
IncludesLiteral: True
ExpectedExecutionPlan: 
Tables(
	0 = SQLTest.EmployeeDb.SalaryEmployee
)
Projection(
	0 = 
		ObjectThis(0)
)
FullTableScan(
	0
	ComparisonDouble(
		LessThan
		DoubleProperty(0, NSalarySingle)
		DoubleLiteral(20)
	)
	Ascending
)

ExpectedResult: 
 ! Object ! 


<NEXT>
Description: Nullable Single property less than or equal to Double literal
QueryString: select e from SalaryEmployee e where e.NSalarySingle <= 2.0e1
IncludesLiteral: True
ExpectedExecutionPlan: 
Tables(
	0 = SQLTest.EmployeeDb.SalaryEmployee
)
Projection(
	0 = 
		ObjectThis(0)
)
FullTableScan(
	0
	ComparisonDouble(
		LessThanOrEqual
		DoubleProperty(0, NSalarySingle)
		DoubleLiteral(20)
	)
	Ascending
)

ExpectedResult: 
 ! Object ! 
 | 21 | 


<NEXT>
Description: Nullable Single property greater than Double literal
QueryString: select e from SalaryEmployee e where e.NSalarySingle > 2.0e1
IncludesLiteral: True
ExpectedExecutionPlan: 
Tables(
	0 = SQLTest.EmployeeDb.SalaryEmployee
)
Projection(
	0 = 
		ObjectThis(0)
)
FullTableScan(
	0
	ComparisonDouble(
		GreaterThan
		DoubleProperty(0, NSalarySingle)
		DoubleLiteral(20)
	)
	Ascending
)

ExpectedResult: 
 ! Object ! 
 | 22 | 


<NEXT>
Description: Nullable Single property greater than or equal to Double literal
QueryString: select e from SalaryEmployee e where e.NSalarySingle >= 2.0e1
IncludesLiteral: True
ExpectedExecutionPlan: 
Tables(
	0 = SQLTest.EmployeeDb.SalaryEmployee
)
Projection(
	0 = 
		ObjectThis(0)
)
FullTableScan(
	0
	ComparisonDouble(
		GreaterThanOrEqual
		DoubleProperty(0, NSalarySingle)
		DoubleLiteral(20)
	)
	Ascending
)

ExpectedResult: 
 ! Object ! 
 | 21 | 
 | 22 | 


<NEXT>
Description: Nullable Single property equal to numerical variable
QueryString: select e from SalaryEmployee e where e.NSalarySingle = ?
VariableValues: Single:2.0e1; 
ExpectedExecutionPlan: 
Tables(
	0 = SQLTest.EmployeeDb.SalaryEmployee
)
Projection(
	0 = 
		ObjectThis(0)
)
FullTableScan(
	0
	ComparisonNumerical(
		Equal
		DoubleProperty(0, NSalarySingle)
		NumericalVariable(20)
	)
	Ascending
)

ExpectedResult: 
 ! Object ! 
 | 21 | 


<NEXT>
Description: Nullable Single property not equal to numerical variable
QueryString: select e from SalaryEmployee e where e.NSalarySingle <> ?
VariableValues: Single:2.0e1; 
ExpectedExecutionPlan: 
Tables(
	0 = SQLTest.EmployeeDb.SalaryEmployee
)
Projection(
	0 = 
		ObjectThis(0)
)
FullTableScan(
	0
	ComparisonNumerical(
		NotEqual
		DoubleProperty(0, NSalarySingle)
		NumericalVariable(20)
	)
	Ascending
)

ExpectedResult: 
 ! Object ! 
 | 22 | 


<NEXT>
Description: Nullable Single property less than numerical variable
QueryString: select e from SalaryEmployee e where e.NSalarySingle < ?
VariableValues: Single:2.0e1; 
ExpectedExecutionPlan: 
Tables(
	0 = SQLTest.EmployeeDb.SalaryEmployee
)
Projection(
	0 = 
		ObjectThis(0)
)
FullTableScan(
	0
	ComparisonNumerical(
		LessThan
		DoubleProperty(0, NSalarySingle)
		NumericalVariable(20)
	)
	Ascending
)

ExpectedResult: 
 ! Object ! 


<NEXT>
Description: Nullable Single property less than or equal to numerical variable
QueryString: select e from SalaryEmployee e where e.NSalarySingle <= ?
VariableValues: Single:2.0e1; 
ExpectedExecutionPlan: 
Tables(
	0 = SQLTest.EmployeeDb.SalaryEmployee
)
Projection(
	0 = 
		ObjectThis(0)
)
FullTableScan(
	0
	ComparisonNumerical(
		LessThanOrEqual
		DoubleProperty(0, NSalarySingle)
		NumericalVariable(20)
	)
	Ascending
)

ExpectedResult: 
 ! Object ! 
 | 21 | 


<NEXT>
Description: Nullable Single property greater than numerical variable
QueryString: select e from SalaryEmployee e where e.NSalarySingle > ?
VariableValues: Single:2.0e1; 
ExpectedExecutionPlan: 
Tables(
	0 = SQLTest.EmployeeDb.SalaryEmployee
)
Projection(
	0 = 
		ObjectThis(0)
)
FullTableScan(
	0
	ComparisonNumerical(
		GreaterThan
		DoubleProperty(0, NSalarySingle)
		NumericalVariable(20)
	)
	Ascending
)

ExpectedResult: 
 ! Object ! 
 | 22 | 


<NEXT>
Description: Nullable Single property greater than or equal to numerical variable
QueryString: select e from SalaryEmployee e where e.NSalarySingle >= ?
VariableValues: Single:2.0e1; 
ExpectedExecutionPlan: 
Tables(
	0 = SQLTest.EmployeeDb.SalaryEmployee
)
Projection(
	0 = 
		ObjectThis(0)
)
FullTableScan(
	0
	ComparisonNumerical(
		GreaterThanOrEqual
		DoubleProperty(0, NSalarySingle)
		NumericalVariable(20)
	)
	Ascending
)

ExpectedResult: 
 ! Object ! 
 | 21 | 
 | 22 | 


<NEXT>
Description: Nullable Single property is null
QueryString: select e from SalaryEmployee e where e.NSalarySingle is null
ExpectedExecutionPlan: 
Tables(
	0 = SQLTest.EmployeeDb.SalaryEmployee
)
Projection(
	0 = 
		ObjectThis(0)
)
IndexScan(
	auto
	0
	FirstName
	StringDynamicRange(
	)
	ComparisonNumerical(
		IS
		DoubleProperty(0, NSalarySingle)
		IntegerLiteral(<NULL>)
	)
	Ascending
)

ExpectedResult: 
 ! Object ! 
 | 20 | 


<NEXT>
Description: Nullable Single property is not null
QueryString: select e from SalaryEmployee e where e.NSalarySingle is not null
ExpectedExecutionPlan: 
Tables(
	0 = SQLTest.EmployeeDb.SalaryEmployee
)
Projection(
	0 = 
		ObjectThis(0)
)
IndexScan(
	auto
	0
	FirstName
	StringDynamicRange(
	)
	ComparisonNumerical(
		ISNOT
		DoubleProperty(0, NSalarySingle)
		IntegerLiteral(<NULL>)
	)
	Ascending
)

ExpectedResult: 
 ! Object ! 
 | 21 | 
 | 22 | 


<NEXT>
Description: String property equal to String literal
QueryString: select e from SalaryEmployee e where e.LastName = 'Moiseenko'
IncludesLiteral: True
ExpectedExecutionPlan: 
Tables(
	0 = SQLTest.EmployeeDb.SalaryEmployee
)
Projection(
	0 = 
		ObjectThis(0)
)
FullTableScan(
	0
	ComparisonString(
		Equal
		StringProperty(0, LastName)
		StringLiteral(Moiseenko)
	)
	Ascending
)

ExpectedResult: 
 ! Object ! 
 | 20 | 


<NEXT>
Description: String property not equal to String literal
QueryString: select e from SalaryEmployee e where e.LastName <> 'Moiseenko'
IncludesLiteral: True
ExpectedExecutionPlan: 
Tables(
	0 = SQLTest.EmployeeDb.SalaryEmployee
)
Projection(
	0 = 
		ObjectThis(0)
)
FullTableScan(
	0
	ComparisonString(
		NotEqual
		StringProperty(0, LastName)
		StringLiteral(Moiseenko)
	)
	Ascending
)

ExpectedResult: 
 ! Object ! 
 | 22 | 


<NEXT>
Description: String property greater than String literal
QueryString: select e from SalaryEmployee e where e.LastName > 'Moiseenko'
IncludesLiteral: True
ExpectedExecutionPlan: 
Tables(
	0 = SQLTest.EmployeeDb.SalaryEmployee
)
Projection(
	0 = 
		ObjectThis(0)
)
FullTableScan(
	0
	ComparisonString(
		GreaterThan
		StringProperty(0, LastName)
		StringLiteral(Moiseenko)
	)
	Ascending
)

ExpectedResult: 
 ! Object ! 
 | 22 | 


<NEXT>
Description: String property greater than or equal to String literal
QueryString: select e from SalaryEmployee e where e.LastName >= 'Moiseenko'
IncludesLiteral: True
ExpectedExecutionPlan: 
Tables(
	0 = SQLTest.EmployeeDb.SalaryEmployee
)
Projection(
	0 = 
		ObjectThis(0)
)
FullTableScan(
	0
	ComparisonString(
		GreaterThanOrEqual
		StringProperty(0, LastName)
		StringLiteral(Moiseenko)
	)
	Ascending
)

ExpectedResult: 
 ! Object ! 
 | 20 | 
 | 22 | 


<NEXT>
Description: String property less than String literal
QueryString: select e from SalaryEmployee e where e.LastName < 'Moiseenko'
IncludesLiteral: True
ExpectedExecutionPlan: 
Tables(
	0 = SQLTest.EmployeeDb.SalaryEmployee
)
Projection(
	0 = 
		ObjectThis(0)
)
FullTableScan(
	0
	ComparisonString(
		LessThan
		StringProperty(0, LastName)
		StringLiteral(Moiseenko)
	)
	Ascending
)

ExpectedResult: 
 ! Object ! 


<NEXT>
Description: String property less than or equal to String literal
QueryString: select e from SalaryEmployee e where e.LastName <= 'Moiseenko'
IncludesLiteral: True
ExpectedExecutionPlan: 
Tables(
	0 = SQLTest.EmployeeDb.SalaryEmployee
)
Projection(
	0 = 
		ObjectThis(0)
)
FullTableScan(
	0
	ComparisonString(
		LessThanOrEqual
		StringProperty(0, LastName)
		StringLiteral(Moiseenko)
	)
	Ascending
)

ExpectedResult: 
 ! Object ! 
 | 20 | 


<NEXT>
Description: String property equal to String variable
QueryString: select e from SalaryEmployee e where e.LastName = ?
VariableValues: String:Moiseenko; 
ExpectedExecutionPlan: 
Tables(
	0 = SQLTest.EmployeeDb.SalaryEmployee
)
Projection(
	0 = 
		ObjectThis(0)
)
FullTableScan(
	0
	ComparisonString(
		Equal
		StringProperty(0, LastName)
		StringVariable(Moiseenko)
	)
	Ascending
)

ExpectedResult: 
 ! Object ! 
 | 20 | 


<NEXT>
Description: String property not equal to String variable
QueryString: select e from SalaryEmployee e where e.LastName <> ?
VariableValues: String:Moiseenko; 
ExpectedExecutionPlan: 
Tables(
	0 = SQLTest.EmployeeDb.SalaryEmployee
)
Projection(
	0 = 
		ObjectThis(0)
)
FullTableScan(
	0
	ComparisonString(
		NotEqual
		StringProperty(0, LastName)
		StringVariable(Moiseenko)
	)
	Ascending
)

ExpectedResult: 
 ! Object ! 
 | 22 | 


<NEXT>
Description: String property greater than String variable
QueryString: select e from SalaryEmployee e where e.LastName > ?
VariableValues: String:Moiseenko; 
ExpectedExecutionPlan: 
Tables(
	0 = SQLTest.EmployeeDb.SalaryEmployee
)
Projection(
	0 = 
		ObjectThis(0)
)
FullTableScan(
	0
	ComparisonString(
		GreaterThan
		StringProperty(0, LastName)
		StringVariable(Moiseenko)
	)
	Ascending
)

ExpectedResult: 
 ! Object ! 
 | 22 | 


<NEXT>
Description: String property greater than or equal to String variable
QueryString: select e from SalaryEmployee e where e.LastName >= ?
VariableValues: String:Moiseenko; 
ExpectedExecutionPlan: 
Tables(
	0 = SQLTest.EmployeeDb.SalaryEmployee
)
Projection(
	0 = 
		ObjectThis(0)
)
FullTableScan(
	0
	ComparisonString(
		GreaterThanOrEqual
		StringProperty(0, LastName)
		StringVariable(Moiseenko)
	)
	Ascending
)

ExpectedResult: 
 ! Object ! 
 | 20 | 
 | 22 | 


<NEXT>
Description: String property less than String variable
QueryString: select e from SalaryEmployee e where e.LastName < ?
VariableValues: String:Moiseenko; 
ExpectedExecutionPlan: 
Tables(
	0 = SQLTest.EmployeeDb.SalaryEmployee
)
Projection(
	0 = 
		ObjectThis(0)
)
FullTableScan(
	0
	ComparisonString(
		LessThan
		StringProperty(0, LastName)
		StringVariable(Moiseenko)
	)
	Ascending
)

ExpectedResult: 
 ! Object ! 


<NEXT>
Description: String property less than or equal to String variable
QueryString: select e from SalaryEmployee e where e.LastName <= ?
VariableValues: String:Moiseenko; 
ExpectedExecutionPlan: 
Tables(
	0 = SQLTest.EmployeeDb.SalaryEmployee
)
Projection(
	0 = 
		ObjectThis(0)
)
FullTableScan(
	0
	ComparisonString(
		LessThanOrEqual
		StringProperty(0, LastName)
		StringVariable(Moiseenko)
	)
	Ascending
)

ExpectedResult: 
 ! Object ! 
 | 20 | 


<NEXT>
Description: String property is null
QueryString: select e from SalaryEmployee e where e.LastName is null
ExpectedExecutionPlan: 
Tables(
	0 = SQLTest.EmployeeDb.SalaryEmployee
)
Projection(
	0 = 
		ObjectThis(0)
)
IndexScan(
	auto
	0
	FirstName
	StringDynamicRange(
	)
	ComparisonString(
		IS
		StringProperty(0, LastName)
		StringLiteral(<NULL>)
	)
	Ascending
)

ExpectedResult: 
 ! Object ! 
 | 21 | 


<NEXT>
Description: String property is not null
QueryString: select e from SalaryEmployee e where e.LastName is not null
ExpectedExecutionPlan: 
Tables(
	0 = SQLTest.EmployeeDb.SalaryEmployee
)
Projection(
	0 = 
		ObjectThis(0)
)
IndexScan(
	auto
	0
	FirstName
	StringDynamicRange(
	)
	ComparisonString(
		ISNOT
		StringProperty(0, LastName)
		StringLiteral(<NULL>)
	)
	Ascending
)

ExpectedResult: 
 ! Object ! 
 | 20 | 
 | 22 | 


<NEXT>
Description: UInt16 property equal to integer literal
QueryString: select e from SalaryEmployee e where e.SalaryUInt16 = 20
IncludesLiteral: True
ExpectedExecutionPlan: 
Tables(
	0 = SQLTest.EmployeeDb.SalaryEmployee
)
Projection(
	0 = 
		ObjectThis(0)
)
FullTableScan(
	0
	ComparisonDecimal(
		Equal
		UIntegerProperty(0, SalaryUInt16)
		IntegerLiteral(20)
	)
	Ascending
)

ExpectedResult: 
 ! Object ! 
 | 21 | 


<NEXT>
Description: UInt16 property not equal to integer literal
QueryString: select e from SalaryEmployee e where e.SalaryUInt16 <> 20
IncludesLiteral: True
ExpectedExecutionPlan: 
Tables(
	0 = SQLTest.EmployeeDb.SalaryEmployee
)
Projection(
	0 = 
		ObjectThis(0)
)
FullTableScan(
	0
	ComparisonDecimal(
		NotEqual
		UIntegerProperty(0, SalaryUInt16)
		IntegerLiteral(20)
	)
	Ascending
)

ExpectedResult: 
 ! Object ! 
 | 20 | 
 | 22 | 


<NEXT>
Description: UInt16 property less than integer literal
QueryString: select e from SalaryEmployee e where e.SalaryUInt16 < 20
IncludesLiteral: True
ExpectedExecutionPlan: 
Tables(
	0 = SQLTest.EmployeeDb.SalaryEmployee
)
Projection(
	0 = 
		ObjectThis(0)
)
FullTableScan(
	0
	ComparisonDecimal(
		LessThan
		UIntegerProperty(0, SalaryUInt16)
		IntegerLiteral(20)
	)
	Ascending
)

ExpectedResult: 
 ! Object ! 
 | 20 | 


<NEXT>
Description: UInt16 property less than or equal to integer literal
QueryString: select e from SalaryEmployee e where e.SalaryUInt16 <= 20
IncludesLiteral: True
ExpectedExecutionPlan: 
Tables(
	0 = SQLTest.EmployeeDb.SalaryEmployee
)
Projection(
	0 = 
		ObjectThis(0)
)
FullTableScan(
	0
	ComparisonDecimal(
		LessThanOrEqual
		UIntegerProperty(0, SalaryUInt16)
		IntegerLiteral(20)
	)
	Ascending
)

ExpectedResult: 
 ! Object ! 
 | 20 | 
 | 21 | 


<NEXT>
Description: UInt16 property greater than integer literal
QueryString: select e from SalaryEmployee e where e.SalaryUInt16 > 20
IncludesLiteral: True
ExpectedExecutionPlan: 
Tables(
	0 = SQLTest.EmployeeDb.SalaryEmployee
)
Projection(
	0 = 
		ObjectThis(0)
)
FullTableScan(
	0
	ComparisonDecimal(
		GreaterThan
		UIntegerProperty(0, SalaryUInt16)
		IntegerLiteral(20)
	)
	Ascending
)

ExpectedResult: 
 ! Object ! 
 | 22 | 


<NEXT>
Description: UInt16 property greater than or equal to integer literal
QueryString: select e from SalaryEmployee e where e.SalaryUInt16 >= 20
IncludesLiteral: True
ExpectedExecutionPlan: 
Tables(
	0 = SQLTest.EmployeeDb.SalaryEmployee
)
Projection(
	0 = 
		ObjectThis(0)
)
FullTableScan(
	0
	ComparisonDecimal(
		GreaterThanOrEqual
		UIntegerProperty(0, SalaryUInt16)
		IntegerLiteral(20)
	)
	Ascending
)

ExpectedResult: 
 ! Object ! 
 | 21 | 
 | 22 | 


<NEXT>
Description: UInt16 property equal to numerical variable
QueryString: select e from SalaryEmployee e where e.SalaryUInt16 = ?
VariableValues: UInt16:20; 
ExpectedExecutionPlan: 
Tables(
	0 = SQLTest.EmployeeDb.SalaryEmployee
)
Projection(
	0 = 
		ObjectThis(0)
)
FullTableScan(
	0
	ComparisonNumerical(
		Equal
		UIntegerProperty(0, SalaryUInt16)
		NumericalVariable(20)
	)
	Ascending
)

ExpectedResult: 
 ! Object ! 
 | 21 | 


<NEXT>
Description: UInt16 property not equal to numerical variable
QueryString: select e from SalaryEmployee e where e.SalaryUInt16 <> ?
VariableValues: UInt16:20; 
ExpectedExecutionPlan: 
Tables(
	0 = SQLTest.EmployeeDb.SalaryEmployee
)
Projection(
	0 = 
		ObjectThis(0)
)
FullTableScan(
	0
	ComparisonNumerical(
		NotEqual
		UIntegerProperty(0, SalaryUInt16)
		NumericalVariable(20)
	)
	Ascending
)

ExpectedResult: 
 ! Object ! 
 | 20 | 
 | 22 | 


<NEXT>
Description: UInt16 property less than numerical variable
QueryString: select e from SalaryEmployee e where e.SalaryUInt16 < ?
VariableValues: UInt16:20; 
ExpectedExecutionPlan: 
Tables(
	0 = SQLTest.EmployeeDb.SalaryEmployee
)
Projection(
	0 = 
		ObjectThis(0)
)
FullTableScan(
	0
	ComparisonNumerical(
		LessThan
		UIntegerProperty(0, SalaryUInt16)
		NumericalVariable(20)
	)
	Ascending
)

ExpectedResult: 
 ! Object ! 
 | 20 | 


<NEXT>
Description: UInt16 property less than or equal to numerical variable
QueryString: select e from SalaryEmployee e where e.SalaryUInt16 <= ?
VariableValues: UInt16:20; 
ExpectedExecutionPlan: 
Tables(
	0 = SQLTest.EmployeeDb.SalaryEmployee
)
Projection(
	0 = 
		ObjectThis(0)
)
FullTableScan(
	0
	ComparisonNumerical(
		LessThanOrEqual
		UIntegerProperty(0, SalaryUInt16)
		NumericalVariable(20)
	)
	Ascending
)

ExpectedResult: 
 ! Object ! 
 | 20 | 
 | 21 | 


<NEXT>
Description: UInt16 property greater than numerical variable
QueryString: select e from SalaryEmployee e where e.SalaryUInt16 > ?
VariableValues: UInt16:20; 
ExpectedExecutionPlan: 
Tables(
	0 = SQLTest.EmployeeDb.SalaryEmployee
)
Projection(
	0 = 
		ObjectThis(0)
)
FullTableScan(
	0
	ComparisonNumerical(
		GreaterThan
		UIntegerProperty(0, SalaryUInt16)
		NumericalVariable(20)
	)
	Ascending
)

ExpectedResult: 
 ! Object ! 
 | 22 | 


<NEXT>
Description: UInt16 property greater than or equal to numerical variable
QueryString: select e from SalaryEmployee e where e.SalaryUInt16 >= ?
VariableValues: UInt16:20; 
ExpectedExecutionPlan: 
Tables(
	0 = SQLTest.EmployeeDb.SalaryEmployee
)
Projection(
	0 = 
		ObjectThis(0)
)
FullTableScan(
	0
	ComparisonNumerical(
		GreaterThanOrEqual
		UIntegerProperty(0, SalaryUInt16)
		NumericalVariable(20)
	)
	Ascending
)

ExpectedResult: 
 ! Object ! 
 | 21 | 
 | 22 | 


<NEXT>
Description: UInt16 property is null
QueryString: select e from SalaryEmployee e where e.SalaryUInt16 is null
ExpectedExecutionPlan: 
Tables(
	0 = SQLTest.EmployeeDb.SalaryEmployee
)
Projection(
	0 = 
		ObjectThis(0)
)
IndexScan(
	auto
	0
	FirstName
	StringDynamicRange(
	)
	ComparisonNumerical(
		IS
		UIntegerProperty(0, SalaryUInt16)
		IntegerLiteral(<NULL>)
	)
	Ascending
)

ExpectedResult: 
 ! Object ! 


<NEXT>
Description: UInt16 property is not null
QueryString: select e from SalaryEmployee e where e.SalaryUInt16 is not null
ExpectedExecutionPlan: 
Tables(
	0 = SQLTest.EmployeeDb.SalaryEmployee
)
Projection(
	0 = 
		ObjectThis(0)
)
IndexScan(
	auto
	0
	FirstName
	StringDynamicRange(
	)
	ComparisonNumerical(
		ISNOT
		UIntegerProperty(0, SalaryUInt16)
		IntegerLiteral(<NULL>)
	)
	Ascending
)

ExpectedResult: 
 ! Object ! 
 | 20 | 
 | 21 | 
 | 22 | 


<NEXT>
Description: Nullable UInt16 equal to integer literal
QueryString: select e from SalaryEmployee e where e.NSalaryUInt16 = 20
IncludesLiteral: True
ExpectedExecutionPlan: 
Tables(
	0 = SQLTest.EmployeeDb.SalaryEmployee
)
Projection(
	0 = 
		ObjectThis(0)
)
FullTableScan(
	0
	ComparisonDecimal(
		Equal
		UIntegerProperty(0, NSalaryUInt16)
		IntegerLiteral(20)
	)
	Ascending
)

ExpectedResult: 
 ! Object ! 
 | 21 | 


<NEXT>
Description: Nullable UInt16 not equal to integer literal
QueryString: select e from SalaryEmployee e where e.NSalaryUInt16 <> 20
IncludesLiteral: True
ExpectedExecutionPlan: 
Tables(
	0 = SQLTest.EmployeeDb.SalaryEmployee
)
Projection(
	0 = 
		ObjectThis(0)
)
FullTableScan(
	0
	ComparisonDecimal(
		NotEqual
		UIntegerProperty(0, NSalaryUInt16)
		IntegerLiteral(20)
	)
	Ascending
)

ExpectedResult: 
 ! Object ! 
 | 22 | 


<NEXT>
Description: Nullable UInt16 less than integer literal
QueryString: select e from SalaryEmployee e where e.NSalaryUInt16 < 20
IncludesLiteral: True
ExpectedExecutionPlan: 
Tables(
	0 = SQLTest.EmployeeDb.SalaryEmployee
)
Projection(
	0 = 
		ObjectThis(0)
)
FullTableScan(
	0
	ComparisonDecimal(
		LessThan
		UIntegerProperty(0, NSalaryUInt16)
		IntegerLiteral(20)
	)
	Ascending
)

ExpectedResult: 
 ! Object ! 


<NEXT>
Description: Nullable UInt16 less than or equal to integer literal
QueryString: select e from SalaryEmployee e where e.NSalaryUInt16 <= 20
IncludesLiteral: True
ExpectedExecutionPlan: 
Tables(
	0 = SQLTest.EmployeeDb.SalaryEmployee
)
Projection(
	0 = 
		ObjectThis(0)
)
FullTableScan(
	0
	ComparisonDecimal(
		LessThanOrEqual
		UIntegerProperty(0, NSalaryUInt16)
		IntegerLiteral(20)
	)
	Ascending
)

ExpectedResult: 
 ! Object ! 
 | 21 | 


<NEXT>
Description: Nullable UInt16 greater than integer literal
QueryString: select e from SalaryEmployee e where e.NSalaryUInt16 > 20
IncludesLiteral: True
ExpectedExecutionPlan: 
Tables(
	0 = SQLTest.EmployeeDb.SalaryEmployee
)
Projection(
	0 = 
		ObjectThis(0)
)
FullTableScan(
	0
	ComparisonDecimal(
		GreaterThan
		UIntegerProperty(0, NSalaryUInt16)
		IntegerLiteral(20)
	)
	Ascending
)

ExpectedResult: 
 ! Object ! 
 | 22 | 


<NEXT>
Description: Nullable UInt16 greater than or equal to integer literal
QueryString: select e from SalaryEmployee e where e.NSalaryUInt16 >= 20
IncludesLiteral: True
ExpectedExecutionPlan: 
Tables(
	0 = SQLTest.EmployeeDb.SalaryEmployee
)
Projection(
	0 = 
		ObjectThis(0)
)
FullTableScan(
	0
	ComparisonDecimal(
		GreaterThanOrEqual
		UIntegerProperty(0, NSalaryUInt16)
		IntegerLiteral(20)
	)
	Ascending
)

ExpectedResult: 
 ! Object ! 
 | 21 | 
 | 22 | 


<NEXT>
Description: Nullable UInt16 equal to numerical variable
QueryString: select e from SalaryEmployee e where e.NSalaryUInt16 = ?
VariableValues: UInt16:20; 
ExpectedExecutionPlan: 
Tables(
	0 = SQLTest.EmployeeDb.SalaryEmployee
)
Projection(
	0 = 
		ObjectThis(0)
)
FullTableScan(
	0
	ComparisonNumerical(
		Equal
		UIntegerProperty(0, NSalaryUInt16)
		NumericalVariable(20)
	)
	Ascending
)

ExpectedResult: 
 ! Object ! 
 | 21 | 


<NEXT>
Description: Nullable UInt16 not equal to numerical variable
QueryString: select e from SalaryEmployee e where e.NSalaryUInt16 <> ?
VariableValues: UInt16:20; 
ExpectedExecutionPlan: 
Tables(
	0 = SQLTest.EmployeeDb.SalaryEmployee
)
Projection(
	0 = 
		ObjectThis(0)
)
FullTableScan(
	0
	ComparisonNumerical(
		NotEqual
		UIntegerProperty(0, NSalaryUInt16)
		NumericalVariable(20)
	)
	Ascending
)

ExpectedResult: 
 ! Object ! 
 | 22 | 


<NEXT>
Description: Nullable UInt16 less than numerical variable
QueryString: select e from SalaryEmployee e where e.NSalaryUInt16 < ?
VariableValues: UInt16:20; 
ExpectedExecutionPlan: 
Tables(
	0 = SQLTest.EmployeeDb.SalaryEmployee
)
Projection(
	0 = 
		ObjectThis(0)
)
FullTableScan(
	0
	ComparisonNumerical(
		LessThan
		UIntegerProperty(0, NSalaryUInt16)
		NumericalVariable(20)
	)
	Ascending
)

ExpectedResult: 
 ! Object ! 


<NEXT>
Description: Nullable UInt16 less than or equal to numerical variable
QueryString: select e from SalaryEmployee e where e.NSalaryUInt16 <= ?
VariableValues: UInt16:20; 
ExpectedExecutionPlan: 
Tables(
	0 = SQLTest.EmployeeDb.SalaryEmployee
)
Projection(
	0 = 
		ObjectThis(0)
)
FullTableScan(
	0
	ComparisonNumerical(
		LessThanOrEqual
		UIntegerProperty(0, NSalaryUInt16)
		NumericalVariable(20)
	)
	Ascending
)

ExpectedResult: 
 ! Object ! 
 | 21 | 


<NEXT>
Description: Nullable UInt16 greater than numerical variable
QueryString: select e from SalaryEmployee e where e.NSalaryUInt16 > ?
VariableValues: UInt16:20; 
ExpectedExecutionPlan: 
Tables(
	0 = SQLTest.EmployeeDb.SalaryEmployee
)
Projection(
	0 = 
		ObjectThis(0)
)
FullTableScan(
	0
	ComparisonNumerical(
		GreaterThan
		UIntegerProperty(0, NSalaryUInt16)
		NumericalVariable(20)
	)
	Ascending
)

ExpectedResult: 
 ! Object ! 
 | 22 | 


<NEXT>
Description: Nullable UInt16 greater than or equal to numerical variable
QueryString: select e from SalaryEmployee e where e.NSalaryUInt16 >= ?
VariableValues: UInt16:20; 
ExpectedExecutionPlan: 
Tables(
	0 = SQLTest.EmployeeDb.SalaryEmployee
)
Projection(
	0 = 
		ObjectThis(0)
)
FullTableScan(
	0
	ComparisonNumerical(
		GreaterThanOrEqual
		UIntegerProperty(0, NSalaryUInt16)
		NumericalVariable(20)
	)
	Ascending
)

ExpectedResult: 
 ! Object ! 
 | 21 | 
 | 22 | 


<NEXT>
Description: Nullable UInt16 is null
QueryString: select e from SalaryEmployee e where e.NSalaryUInt16 is null
ExpectedExecutionPlan: 
Tables(
	0 = SQLTest.EmployeeDb.SalaryEmployee
)
Projection(
	0 = 
		ObjectThis(0)
)
IndexScan(
	auto
	0
	FirstName
	StringDynamicRange(
	)
	ComparisonNumerical(
		IS
		UIntegerProperty(0, NSalaryUInt16)
		IntegerLiteral(<NULL>)
	)
	Ascending
)

ExpectedResult: 
 ! Object ! 
 | 20 | 


<NEXT>
Description: Nullable UInt16 is not null
QueryString: select e from SalaryEmployee e where e.NSalaryUInt16 is not null
ExpectedExecutionPlan: 
Tables(
	0 = SQLTest.EmployeeDb.SalaryEmployee
)
Projection(
	0 = 
		ObjectThis(0)
)
IndexScan(
	auto
	0
	FirstName
	StringDynamicRange(
	)
	ComparisonNumerical(
		ISNOT
		UIntegerProperty(0, NSalaryUInt16)
		IntegerLiteral(<NULL>)
	)
	Ascending
)

ExpectedResult: 
 ! Object ! 
 | 21 | 
 | 22 | 


<NEXT>
Description: UInt32 property equal to integer literal
QueryString: select e from SalaryEmployee e where e.SalaryUInt32 = 20
IncludesLiteral: True
ExpectedExecutionPlan: 
Tables(
	0 = SQLTest.EmployeeDb.SalaryEmployee
)
Projection(
	0 = 
		ObjectThis(0)
)
FullTableScan(
	0
	ComparisonDecimal(
		Equal
		UIntegerProperty(0, SalaryUInt32)
		IntegerLiteral(20)
	)
	Ascending
)

ExpectedResult: 
 ! Object ! 
 | 21 | 


<NEXT>
Description: UInt32 property not equal to integer literal
QueryString: select e from SalaryEmployee e where e.SalaryUInt32 <> 20
IncludesLiteral: True
ExpectedExecutionPlan: 
Tables(
	0 = SQLTest.EmployeeDb.SalaryEmployee
)
Projection(
	0 = 
		ObjectThis(0)
)
FullTableScan(
	0
	ComparisonDecimal(
		NotEqual
		UIntegerProperty(0, SalaryUInt32)
		IntegerLiteral(20)
	)
	Ascending
)

ExpectedResult: 
 ! Object ! 
 | 20 | 
 | 22 | 


<NEXT>
Description: UInt32 property less than integer literal
QueryString: select e from SalaryEmployee e where e.SalaryUInt32 < 20
IncludesLiteral: True
ExpectedExecutionPlan: 
Tables(
	0 = SQLTest.EmployeeDb.SalaryEmployee
)
Projection(
	0 = 
		ObjectThis(0)
)
FullTableScan(
	0
	ComparisonDecimal(
		LessThan
		UIntegerProperty(0, SalaryUInt32)
		IntegerLiteral(20)
	)
	Ascending
)

ExpectedResult: 
 ! Object ! 
 | 20 | 


<NEXT>
Description: UInt32 property less than or equal to integer literal
QueryString: select e from SalaryEmployee e where e.SalaryUInt32 <= 20
IncludesLiteral: True
ExpectedExecutionPlan: 
Tables(
	0 = SQLTest.EmployeeDb.SalaryEmployee
)
Projection(
	0 = 
		ObjectThis(0)
)
FullTableScan(
	0
	ComparisonDecimal(
		LessThanOrEqual
		UIntegerProperty(0, SalaryUInt32)
		IntegerLiteral(20)
	)
	Ascending
)

ExpectedResult: 
 ! Object ! 
 | 20 | 
 | 21 | 


<NEXT>
Description: UInt32 property greater than integer literal
QueryString: select e from SalaryEmployee e where e.SalaryUInt32 > 20
IncludesLiteral: True
ExpectedExecutionPlan: 
Tables(
	0 = SQLTest.EmployeeDb.SalaryEmployee
)
Projection(
	0 = 
		ObjectThis(0)
)
FullTableScan(
	0
	ComparisonDecimal(
		GreaterThan
		UIntegerProperty(0, SalaryUInt32)
		IntegerLiteral(20)
	)
	Ascending
)

ExpectedResult: 
 ! Object ! 
 | 22 | 


<NEXT>
Description: UInt32 property greater than or equal to integer literal
QueryString: select e from SalaryEmployee e where e.SalaryUInt32 >= 20
IncludesLiteral: True
ExpectedExecutionPlan: 
Tables(
	0 = SQLTest.EmployeeDb.SalaryEmployee
)
Projection(
	0 = 
		ObjectThis(0)
)
FullTableScan(
	0
	ComparisonDecimal(
		GreaterThanOrEqual
		UIntegerProperty(0, SalaryUInt32)
		IntegerLiteral(20)
	)
	Ascending
)

ExpectedResult: 
 ! Object ! 
 | 21 | 
 | 22 | 


<NEXT>
Description: UInt32 property equal to numerical variable
QueryString: select e from SalaryEmployee e where e.SalaryUInt32 = ?
VariableValues: UInt32:20; 
ExpectedExecutionPlan: 
Tables(
	0 = SQLTest.EmployeeDb.SalaryEmployee
)
Projection(
	0 = 
		ObjectThis(0)
)
FullTableScan(
	0
	ComparisonNumerical(
		Equal
		UIntegerProperty(0, SalaryUInt32)
		NumericalVariable(20)
	)
	Ascending
)

ExpectedResult: 
 ! Object ! 
 | 21 | 


<NEXT>
Description: UInt32 property not equal to numerical variable
QueryString: select e from SalaryEmployee e where e.SalaryUInt32 <> ?
VariableValues: UInt32:20; 
ExpectedExecutionPlan: 
Tables(
	0 = SQLTest.EmployeeDb.SalaryEmployee
)
Projection(
	0 = 
		ObjectThis(0)
)
FullTableScan(
	0
	ComparisonNumerical(
		NotEqual
		UIntegerProperty(0, SalaryUInt32)
		NumericalVariable(20)
	)
	Ascending
)

ExpectedResult: 
 ! Object ! 
 | 20 | 
 | 22 | 


<NEXT>
Description: UInt32 property less than numerical variable
QueryString: select e from SalaryEmployee e where e.SalaryUInt32 < ?
VariableValues: UInt32:20; 
ExpectedExecutionPlan: 
Tables(
	0 = SQLTest.EmployeeDb.SalaryEmployee
)
Projection(
	0 = 
		ObjectThis(0)
)
FullTableScan(
	0
	ComparisonNumerical(
		LessThan
		UIntegerProperty(0, SalaryUInt32)
		NumericalVariable(20)
	)
	Ascending
)

ExpectedResult: 
 ! Object ! 
 | 20 | 


<NEXT>
Description: UInt32 property less than or equal to numerical variable
QueryString: select e from SalaryEmployee e where e.SalaryUInt32 <= ?
VariableValues: UInt32:20; 
ExpectedExecutionPlan: 
Tables(
	0 = SQLTest.EmployeeDb.SalaryEmployee
)
Projection(
	0 = 
		ObjectThis(0)
)
FullTableScan(
	0
	ComparisonNumerical(
		LessThanOrEqual
		UIntegerProperty(0, SalaryUInt32)
		NumericalVariable(20)
	)
	Ascending
)

ExpectedResult: 
 ! Object ! 
 | 20 | 
 | 21 | 


<NEXT>
Description: UInt32 property greater than numerical variable
QueryString: select e from SalaryEmployee e where e.SalaryUInt32 > ?
VariableValues: UInt32:20; 
ExpectedExecutionPlan: 
Tables(
	0 = SQLTest.EmployeeDb.SalaryEmployee
)
Projection(
	0 = 
		ObjectThis(0)
)
FullTableScan(
	0
	ComparisonNumerical(
		GreaterThan
		UIntegerProperty(0, SalaryUInt32)
		NumericalVariable(20)
	)
	Ascending
)

ExpectedResult: 
 ! Object ! 
 | 22 | 


<NEXT>
Description: UInt32 property greater than or equal to numerical variable
QueryString: select e from SalaryEmployee e where e.SalaryUInt32 >= ?
VariableValues: UInt32:20; 
ExpectedExecutionPlan: 
Tables(
	0 = SQLTest.EmployeeDb.SalaryEmployee
)
Projection(
	0 = 
		ObjectThis(0)
)
FullTableScan(
	0
	ComparisonNumerical(
		GreaterThanOrEqual
		UIntegerProperty(0, SalaryUInt32)
		NumericalVariable(20)
	)
	Ascending
)

ExpectedResult: 
 ! Object ! 
 | 21 | 
 | 22 | 


<NEXT>
Description: UInt32 property is null
QueryString: select e from SalaryEmployee e where e.SalaryUInt32 is null
ExpectedExecutionPlan: 
Tables(
	0 = SQLTest.EmployeeDb.SalaryEmployee
)
Projection(
	0 = 
		ObjectThis(0)
)
IndexScan(
	auto
	0
	FirstName
	StringDynamicRange(
	)
	ComparisonNumerical(
		IS
		UIntegerProperty(0, SalaryUInt32)
		IntegerLiteral(<NULL>)
	)
	Ascending
)

ExpectedResult: 
 ! Object ! 


<NEXT>
Description: UInt32 property is not null
QueryString: select e from SalaryEmployee e where e.SalaryUInt32 is not null
ExpectedExecutionPlan: 
Tables(
	0 = SQLTest.EmployeeDb.SalaryEmployee
)
Projection(
	0 = 
		ObjectThis(0)
)
IndexScan(
	auto
	0
	FirstName
	StringDynamicRange(
	)
	ComparisonNumerical(
		ISNOT
		UIntegerProperty(0, SalaryUInt32)
		IntegerLiteral(<NULL>)
	)
	Ascending
)

ExpectedResult: 
 ! Object ! 
 | 20 | 
 | 21 | 
 | 22 | 


<NEXT>
Description: Nullable UInt32 equal to integer literal
QueryString: select e from SalaryEmployee e where e.NSalaryUInt32 = 20
IncludesLiteral: True
ExpectedExecutionPlan: 
Tables(
	0 = SQLTest.EmployeeDb.SalaryEmployee
)
Projection(
	0 = 
		ObjectThis(0)
)
FullTableScan(
	0
	ComparisonDecimal(
		Equal
		UIntegerProperty(0, NSalaryUInt32)
		IntegerLiteral(20)
	)
	Ascending
)

ExpectedResult: 
 ! Object ! 
 | 21 | 


<NEXT>
Description: Nullable UInt32 not equal to integer literal
QueryString: select e from SalaryEmployee e where e.NSalaryUInt32 <> 20
IncludesLiteral: True
ExpectedExecutionPlan: 
Tables(
	0 = SQLTest.EmployeeDb.SalaryEmployee
)
Projection(
	0 = 
		ObjectThis(0)
)
FullTableScan(
	0
	ComparisonDecimal(
		NotEqual
		UIntegerProperty(0, NSalaryUInt32)
		IntegerLiteral(20)
	)
	Ascending
)

ExpectedResult: 
 ! Object ! 
 | 22 | 


<NEXT>
Description: Nullable UInt32 less than integer literal
QueryString: select e from SalaryEmployee e where e.NSalaryUInt32 < 20
IncludesLiteral: True
ExpectedExecutionPlan: 
Tables(
	0 = SQLTest.EmployeeDb.SalaryEmployee
)
Projection(
	0 = 
		ObjectThis(0)
)
FullTableScan(
	0
	ComparisonDecimal(
		LessThan
		UIntegerProperty(0, NSalaryUInt32)
		IntegerLiteral(20)
	)
	Ascending
)

ExpectedResult: 
 ! Object ! 


<NEXT>
Description: Nullable UInt32 less than or equal to integer literal
QueryString: select e from SalaryEmployee e where e.NSalaryUInt32 <= 20
IncludesLiteral: True
ExpectedExecutionPlan: 
Tables(
	0 = SQLTest.EmployeeDb.SalaryEmployee
)
Projection(
	0 = 
		ObjectThis(0)
)
FullTableScan(
	0
	ComparisonDecimal(
		LessThanOrEqual
		UIntegerProperty(0, NSalaryUInt32)
		IntegerLiteral(20)
	)
	Ascending
)

ExpectedResult: 
 ! Object ! 
 | 21 | 


<NEXT>
Description: Nullable UInt32 greater than integer literal
QueryString: select e from SalaryEmployee e where e.NSalaryUInt32 > 20
IncludesLiteral: True
ExpectedExecutionPlan: 
Tables(
	0 = SQLTest.EmployeeDb.SalaryEmployee
)
Projection(
	0 = 
		ObjectThis(0)
)
FullTableScan(
	0
	ComparisonDecimal(
		GreaterThan
		UIntegerProperty(0, NSalaryUInt32)
		IntegerLiteral(20)
	)
	Ascending
)

ExpectedResult: 
 ! Object ! 
 | 22 | 


<NEXT>
Description: Nullable UInt32 greater than or equal to integer literal
QueryString: select e from SalaryEmployee e where e.NSalaryUInt32 >= 20
IncludesLiteral: True
ExpectedExecutionPlan: 
Tables(
	0 = SQLTest.EmployeeDb.SalaryEmployee
)
Projection(
	0 = 
		ObjectThis(0)
)
FullTableScan(
	0
	ComparisonDecimal(
		GreaterThanOrEqual
		UIntegerProperty(0, NSalaryUInt32)
		IntegerLiteral(20)
	)
	Ascending
)

ExpectedResult: 
 ! Object ! 
 | 21 | 
 | 22 | 


<NEXT>
Description: Nullable UInt32 equal to numerical variable
QueryString: select e from SalaryEmployee e where e.NSalaryUInt32 = ?
VariableValues: UInt32:20; 
ExpectedExecutionPlan: 
Tables(
	0 = SQLTest.EmployeeDb.SalaryEmployee
)
Projection(
	0 = 
		ObjectThis(0)
)
FullTableScan(
	0
	ComparisonNumerical(
		Equal
		UIntegerProperty(0, NSalaryUInt32)
		NumericalVariable(20)
	)
	Ascending
)

ExpectedResult: 
 ! Object ! 
 | 21 | 


<NEXT>
Description: Nullable UInt32 not equal to numerical variable
QueryString: select e from SalaryEmployee e where e.NSalaryUInt32 <> ?
VariableValues: UInt32:20; 
ExpectedExecutionPlan: 
Tables(
	0 = SQLTest.EmployeeDb.SalaryEmployee
)
Projection(
	0 = 
		ObjectThis(0)
)
FullTableScan(
	0
	ComparisonNumerical(
		NotEqual
		UIntegerProperty(0, NSalaryUInt32)
		NumericalVariable(20)
	)
	Ascending
)

ExpectedResult: 
 ! Object ! 
 | 22 | 


<NEXT>
Description: Nullable UInt32 less than numerical variable
QueryString: select e from SalaryEmployee e where e.NSalaryUInt32 < ?
VariableValues: UInt32:20; 
ExpectedExecutionPlan: 
Tables(
	0 = SQLTest.EmployeeDb.SalaryEmployee
)
Projection(
	0 = 
		ObjectThis(0)
)
FullTableScan(
	0
	ComparisonNumerical(
		LessThan
		UIntegerProperty(0, NSalaryUInt32)
		NumericalVariable(20)
	)
	Ascending
)

ExpectedResult: 
 ! Object ! 


<NEXT>
Description: Nullable UInt32 less than or equal to numerical variable
QueryString: select e from SalaryEmployee e where e.NSalaryUInt32 <= ?
VariableValues: UInt32:20; 
ExpectedExecutionPlan: 
Tables(
	0 = SQLTest.EmployeeDb.SalaryEmployee
)
Projection(
	0 = 
		ObjectThis(0)
)
FullTableScan(
	0
	ComparisonNumerical(
		LessThanOrEqual
		UIntegerProperty(0, NSalaryUInt32)
		NumericalVariable(20)
	)
	Ascending
)

ExpectedResult: 
 ! Object ! 
 | 21 | 


<NEXT>
Description: Nullable UInt32 greater than numerical variable
QueryString: select e from SalaryEmployee e where e.NSalaryUInt32 > ?
VariableValues: UInt32:20; 
ExpectedExecutionPlan: 
Tables(
	0 = SQLTest.EmployeeDb.SalaryEmployee
)
Projection(
	0 = 
		ObjectThis(0)
)
FullTableScan(
	0
	ComparisonNumerical(
		GreaterThan
		UIntegerProperty(0, NSalaryUInt32)
		NumericalVariable(20)
	)
	Ascending
)

ExpectedResult: 
 ! Object ! 
 | 22 | 


<NEXT>
Description: Nullable UInt32 greater than or equal to numerical variable
QueryString: select e from SalaryEmployee e where e.NSalaryUInt32 >= ?
VariableValues: UInt32:20; 
ExpectedExecutionPlan: 
Tables(
	0 = SQLTest.EmployeeDb.SalaryEmployee
)
Projection(
	0 = 
		ObjectThis(0)
)
FullTableScan(
	0
	ComparisonNumerical(
		GreaterThanOrEqual
		UIntegerProperty(0, NSalaryUInt32)
		NumericalVariable(20)
	)
	Ascending
)

ExpectedResult: 
 ! Object ! 
 | 21 | 
 | 22 | 


<NEXT>
Description: Nullable UInt32 is null
QueryString: select e from SalaryEmployee e where e.NSalaryUInt32 is null
ExpectedExecutionPlan: 
Tables(
	0 = SQLTest.EmployeeDb.SalaryEmployee
)
Projection(
	0 = 
		ObjectThis(0)
)
IndexScan(
	auto
	0
	FirstName
	StringDynamicRange(
	)
	ComparisonNumerical(
		IS
		UIntegerProperty(0, NSalaryUInt32)
		IntegerLiteral(<NULL>)
	)
	Ascending
)

ExpectedResult: 
 ! Object ! 
 | 20 | 


<NEXT>
Description: Nullable UInt32 is not null
QueryString: select e from SalaryEmployee e where e.NSalaryUInt32 is not null
ExpectedExecutionPlan: 
Tables(
	0 = SQLTest.EmployeeDb.SalaryEmployee
)
Projection(
	0 = 
		ObjectThis(0)
)
IndexScan(
	auto
	0
	FirstName
	StringDynamicRange(
	)
	ComparisonNumerical(
		ISNOT
		UIntegerProperty(0, NSalaryUInt32)
		IntegerLiteral(<NULL>)
	)
	Ascending
)

ExpectedResult: 
 ! Object ! 
 | 21 | 
 | 22 | 


<NEXT>
Description: UInt64 equal to integer literal
QueryString: select e from SalaryEmployee e where e.SalaryUInt64 = 20
IncludesLiteral: True
ExpectedExecutionPlan: 
Tables(
	0 = SQLTest.EmployeeDb.SalaryEmployee
)
Projection(
	0 = 
		ObjectThis(0)
)
FullTableScan(
	0
	ComparisonDecimal(
		Equal
		UIntegerProperty(0, SalaryUInt64)
		IntegerLiteral(20)
	)
	Ascending
)

ExpectedResult: 
 ! Object ! 
 | 21 | 


<NEXT>
Description: UInt64 not equal to integer literal
QueryString: select e from SalaryEmployee e where e.SalaryUInt64 <> 20
IncludesLiteral: True
ExpectedExecutionPlan: 
Tables(
	0 = SQLTest.EmployeeDb.SalaryEmployee
)
Projection(
	0 = 
		ObjectThis(0)
)
FullTableScan(
	0
	ComparisonDecimal(
		NotEqual
		UIntegerProperty(0, SalaryUInt64)
		IntegerLiteral(20)
	)
	Ascending
)

ExpectedResult: 
 ! Object ! 
 | 20 | 
 | 22 | 


<NEXT>
Description: UInt64 less than integer literal
QueryString: select e from SalaryEmployee e where e.SalaryUInt64 < 20
IncludesLiteral: True
ExpectedExecutionPlan: 
Tables(
	0 = SQLTest.EmployeeDb.SalaryEmployee
)
Projection(
	0 = 
		ObjectThis(0)
)
FullTableScan(
	0
	ComparisonDecimal(
		LessThan
		UIntegerProperty(0, SalaryUInt64)
		IntegerLiteral(20)
	)
	Ascending
)

ExpectedResult: 
 ! Object ! 
 | 20 | 


<NEXT>
Description: UInt64 less than or equal to integer literal
QueryString: select e from SalaryEmployee e where e.SalaryUInt64 <= 20
IncludesLiteral: True
ExpectedExecutionPlan: 
Tables(
	0 = SQLTest.EmployeeDb.SalaryEmployee
)
Projection(
	0 = 
		ObjectThis(0)
)
FullTableScan(
	0
	ComparisonDecimal(
		LessThanOrEqual
		UIntegerProperty(0, SalaryUInt64)
		IntegerLiteral(20)
	)
	Ascending
)

ExpectedResult: 
 ! Object ! 
 | 20 | 
 | 21 | 


<NEXT>
Description: UInt64 greater than integer literal
QueryString: select e from SalaryEmployee e where e.SalaryUInt64 > 20
IncludesLiteral: True
ExpectedExecutionPlan: 
Tables(
	0 = SQLTest.EmployeeDb.SalaryEmployee
)
Projection(
	0 = 
		ObjectThis(0)
)
FullTableScan(
	0
	ComparisonDecimal(
		GreaterThan
		UIntegerProperty(0, SalaryUInt64)
		IntegerLiteral(20)
	)
	Ascending
)

ExpectedResult: 
 ! Object ! 
 | 22 | 


<NEXT>
Description: UInt64 greater than or equal to integer literal
QueryString: select e from SalaryEmployee e where e.SalaryUInt64 >= 20
IncludesLiteral: True
ExpectedExecutionPlan: 
Tables(
	0 = SQLTest.EmployeeDb.SalaryEmployee
)
Projection(
	0 = 
		ObjectThis(0)
)
FullTableScan(
	0
	ComparisonDecimal(
		GreaterThanOrEqual
		UIntegerProperty(0, SalaryUInt64)
		IntegerLiteral(20)
	)
	Ascending
)

ExpectedResult: 
 ! Object ! 
 | 21 | 
 | 22 | 


<NEXT>
Description: UInt64 equal to numerical variable
QueryString: select e from SalaryEmployee e where e.SalaryUInt64 = ?
VariableValues: UInt64:20; 
ExpectedExecutionPlan: 
Tables(
	0 = SQLTest.EmployeeDb.SalaryEmployee
)
Projection(
	0 = 
		ObjectThis(0)
)
FullTableScan(
	0
	ComparisonNumerical(
		Equal
		UIntegerProperty(0, SalaryUInt64)
		NumericalVariable(20)
	)
	Ascending
)

ExpectedResult: 
 ! Object ! 
 | 21 | 


<NEXT>
Description: UInt64 not equal to numerical variable
QueryString: select e from SalaryEmployee e where e.SalaryUInt64 <> ?
VariableValues: UInt64:20; 
ExpectedExecutionPlan: 
Tables(
	0 = SQLTest.EmployeeDb.SalaryEmployee
)
Projection(
	0 = 
		ObjectThis(0)
)
FullTableScan(
	0
	ComparisonNumerical(
		NotEqual
		UIntegerProperty(0, SalaryUInt64)
		NumericalVariable(20)
	)
	Ascending
)

ExpectedResult: 
 ! Object ! 
 | 20 | 
 | 22 | 


<NEXT>
Description: UInt64 less than numerical variable
QueryString: select e from SalaryEmployee e where e.SalaryUInt64 < ?
VariableValues: UInt64:20; 
ExpectedExecutionPlan: 
Tables(
	0 = SQLTest.EmployeeDb.SalaryEmployee
)
Projection(
	0 = 
		ObjectThis(0)
)
FullTableScan(
	0
	ComparisonNumerical(
		LessThan
		UIntegerProperty(0, SalaryUInt64)
		NumericalVariable(20)
	)
	Ascending
)

ExpectedResult: 
 ! Object ! 
 | 20 | 


<NEXT>
Description: UInt64 less than or equal to numerical variable
QueryString: select e from SalaryEmployee e where e.SalaryUInt64 <= ?
VariableValues: UInt64:20; 
ExpectedExecutionPlan: 
Tables(
	0 = SQLTest.EmployeeDb.SalaryEmployee
)
Projection(
	0 = 
		ObjectThis(0)
)
FullTableScan(
	0
	ComparisonNumerical(
		LessThanOrEqual
		UIntegerProperty(0, SalaryUInt64)
		NumericalVariable(20)
	)
	Ascending
)

ExpectedResult: 
 ! Object ! 
 | 20 | 
 | 21 | 


<NEXT>
Description: UInt64 greater than numerical variable
QueryString: select e from SalaryEmployee e where e.SalaryUInt64 > ?
VariableValues: UInt64:20; 
ExpectedExecutionPlan: 
Tables(
	0 = SQLTest.EmployeeDb.SalaryEmployee
)
Projection(
	0 = 
		ObjectThis(0)
)
FullTableScan(
	0
	ComparisonNumerical(
		GreaterThan
		UIntegerProperty(0, SalaryUInt64)
		NumericalVariable(20)
	)
	Ascending
)

ExpectedResult: 
 ! Object ! 
 | 22 | 


<NEXT>
Description: UInt64 greater than or equal to numerical variable
QueryString: select e from SalaryEmployee e where e.SalaryUInt64 >= ?
VariableValues: UInt64:20; 
ExpectedExecutionPlan: 
Tables(
	0 = SQLTest.EmployeeDb.SalaryEmployee
)
Projection(
	0 = 
		ObjectThis(0)
)
FullTableScan(
	0
	ComparisonNumerical(
		GreaterThanOrEqual
		UIntegerProperty(0, SalaryUInt64)
		NumericalVariable(20)
	)
	Ascending
)

ExpectedResult: 
 ! Object ! 
 | 21 | 
 | 22 | 


<NEXT>
Description: UInt64 is null
QueryString: select e from SalaryEmployee e where e.SalaryUInt64 is null
ExpectedExecutionPlan: 
Tables(
	0 = SQLTest.EmployeeDb.SalaryEmployee
)
Projection(
	0 = 
		ObjectThis(0)
)
IndexScan(
	auto
	0
	FirstName
	StringDynamicRange(
	)
	ComparisonNumerical(
		IS
		UIntegerProperty(0, SalaryUInt64)
		IntegerLiteral(<NULL>)
	)
	Ascending
)

ExpectedResult: 
 ! Object ! 


<NEXT>
Description: UInt64 is not null
QueryString: select e from SalaryEmployee e where e.SalaryUInt64 is not null
ExpectedExecutionPlan: 
Tables(
	0 = SQLTest.EmployeeDb.SalaryEmployee
)
Projection(
	0 = 
		ObjectThis(0)
)
IndexScan(
	auto
	0
	FirstName
	StringDynamicRange(
	)
	ComparisonNumerical(
		ISNOT
		UIntegerProperty(0, SalaryUInt64)
		IntegerLiteral(<NULL>)
	)
	Ascending
)

ExpectedResult: 
 ! Object ! 
 | 20 | 
 | 21 | 
 | 22 | 


<NEXT>
Description: Nullable UInt64 equal to integer literal
QueryString: select e from SalaryEmployee e where e.NSalaryUInt64 = 20
IncludesLiteral: True
ExpectedExecutionPlan: 
Tables(
	0 = SQLTest.EmployeeDb.SalaryEmployee
)
Projection(
	0 = 
		ObjectThis(0)
)
FullTableScan(
	0
	ComparisonDecimal(
		Equal
		UIntegerProperty(0, NSalaryUInt64)
		IntegerLiteral(20)
	)
	Ascending
)

ExpectedResult: 
 ! Object ! 
 | 21 | 


<NEXT>
Description: Nullable UInt64 not equal to integer literal
QueryString: select e from SalaryEmployee e where e.NSalaryUInt64 <> 20
IncludesLiteral: True
ExpectedExecutionPlan: 
Tables(
	0 = SQLTest.EmployeeDb.SalaryEmployee
)
Projection(
	0 = 
		ObjectThis(0)
)
FullTableScan(
	0
	ComparisonDecimal(
		NotEqual
		UIntegerProperty(0, NSalaryUInt64)
		IntegerLiteral(20)
	)
	Ascending
)

ExpectedResult: 
 ! Object ! 
 | 22 | 


<NEXT>
Description: Nullable UInt64 less than integer literal
QueryString: select e from SalaryEmployee e where e.NSalaryUInt64 < 20
IncludesLiteral: True
ExpectedExecutionPlan: 
Tables(
	0 = SQLTest.EmployeeDb.SalaryEmployee
)
Projection(
	0 = 
		ObjectThis(0)
)
FullTableScan(
	0
	ComparisonDecimal(
		LessThan
		UIntegerProperty(0, NSalaryUInt64)
		IntegerLiteral(20)
	)
	Ascending
)

ExpectedResult: 
 ! Object ! 


<NEXT>
Description: Nullable UInt64 less than or equal to integer literal
QueryString: select e from SalaryEmployee e where e.NSalaryUInt64 <= 20
IncludesLiteral: True
ExpectedExecutionPlan: 
Tables(
	0 = SQLTest.EmployeeDb.SalaryEmployee
)
Projection(
	0 = 
		ObjectThis(0)
)
FullTableScan(
	0
	ComparisonDecimal(
		LessThanOrEqual
		UIntegerProperty(0, NSalaryUInt64)
		IntegerLiteral(20)
	)
	Ascending
)

ExpectedResult: 
 ! Object ! 
 | 21 | 


<NEXT>
Description: Nullable UInt64 greater than integer literal
QueryString: select e from SalaryEmployee e where e.NSalaryUInt64 > 20
IncludesLiteral: True
ExpectedExecutionPlan: 
Tables(
	0 = SQLTest.EmployeeDb.SalaryEmployee
)
Projection(
	0 = 
		ObjectThis(0)
)
FullTableScan(
	0
	ComparisonDecimal(
		GreaterThan
		UIntegerProperty(0, NSalaryUInt64)
		IntegerLiteral(20)
	)
	Ascending
)

ExpectedResult: 
 ! Object ! 
 | 22 | 


<NEXT>
Description: Nullable UInt64 greater than or equal to integer literal
QueryString: select e from SalaryEmployee e where e.NSalaryUInt64 >= 20
IncludesLiteral: True
ExpectedExecutionPlan: 
Tables(
	0 = SQLTest.EmployeeDb.SalaryEmployee
)
Projection(
	0 = 
		ObjectThis(0)
)
FullTableScan(
	0
	ComparisonDecimal(
		GreaterThanOrEqual
		UIntegerProperty(0, NSalaryUInt64)
		IntegerLiteral(20)
	)
	Ascending
)

ExpectedResult: 
 ! Object ! 
 | 21 | 
 | 22 | 


<NEXT>
Description: Nullable UInt64 equal to numerical variable
QueryString: select e from SalaryEmployee e where e.NSalaryUInt64 = ?
VariableValues: UInt64:20; 
ExpectedExecutionPlan: 
Tables(
	0 = SQLTest.EmployeeDb.SalaryEmployee
)
Projection(
	0 = 
		ObjectThis(0)
)
FullTableScan(
	0
	ComparisonNumerical(
		Equal
		UIntegerProperty(0, NSalaryUInt64)
		NumericalVariable(20)
	)
	Ascending
)

ExpectedResult: 
 ! Object ! 
 | 21 | 


<NEXT>
Description: Nullable UInt64 not equal to numerical variable
QueryString: select e from SalaryEmployee e where e.NSalaryUInt64 <> ?
VariableValues: UInt64:20; 
ExpectedExecutionPlan: 
Tables(
	0 = SQLTest.EmployeeDb.SalaryEmployee
)
Projection(
	0 = 
		ObjectThis(0)
)
FullTableScan(
	0
	ComparisonNumerical(
		NotEqual
		UIntegerProperty(0, NSalaryUInt64)
		NumericalVariable(20)
	)
	Ascending
)

ExpectedResult: 
 ! Object ! 
 | 22 | 


<NEXT>
Description: Nullable UInt64 less than numerical variable
QueryString: select e from SalaryEmployee e where e.NSalaryUInt64 < ?
VariableValues: UInt64:20; 
ExpectedExecutionPlan: 
Tables(
	0 = SQLTest.EmployeeDb.SalaryEmployee
)
Projection(
	0 = 
		ObjectThis(0)
)
FullTableScan(
	0
	ComparisonNumerical(
		LessThan
		UIntegerProperty(0, NSalaryUInt64)
		NumericalVariable(20)
	)
	Ascending
)

ExpectedResult: 
 ! Object ! 


<NEXT>
Description: Nullable UInt64 less than or equal to numerical variable
QueryString: select e from SalaryEmployee e where e.NSalaryUInt64 <= ?
VariableValues: UInt64:20; 
ExpectedExecutionPlan: 
Tables(
	0 = SQLTest.EmployeeDb.SalaryEmployee
)
Projection(
	0 = 
		ObjectThis(0)
)
FullTableScan(
	0
	ComparisonNumerical(
		LessThanOrEqual
		UIntegerProperty(0, NSalaryUInt64)
		NumericalVariable(20)
	)
	Ascending
)

ExpectedResult: 
 ! Object ! 
 | 21 | 


<NEXT>
Description: Nullable UInt64 greater than numerical variable
QueryString: select e from SalaryEmployee e where e.NSalaryUInt64 > ?
VariableValues: UInt64:20; 
ExpectedExecutionPlan: 
Tables(
	0 = SQLTest.EmployeeDb.SalaryEmployee
)
Projection(
	0 = 
		ObjectThis(0)
)
FullTableScan(
	0
	ComparisonNumerical(
		GreaterThan
		UIntegerProperty(0, NSalaryUInt64)
		NumericalVariable(20)
	)
	Ascending
)

ExpectedResult: 
 ! Object ! 
 | 22 | 


<NEXT>
Description: Nullable UInt64 greater than or equal to numerical variable
QueryString: select e from SalaryEmployee e where e.NSalaryUInt64 >= ?
VariableValues: UInt64:20; 
ExpectedExecutionPlan: 
Tables(
	0 = SQLTest.EmployeeDb.SalaryEmployee
)
Projection(
	0 = 
		ObjectThis(0)
)
FullTableScan(
	0
	ComparisonNumerical(
		GreaterThanOrEqual
		UIntegerProperty(0, NSalaryUInt64)
		NumericalVariable(20)
	)
	Ascending
)

ExpectedResult: 
 ! Object ! 
 | 21 | 
 | 22 | 


<NEXT>
Description: Nullable UInt64 is null
QueryString: select e from SalaryEmployee e where e.NSalaryUInt64 is null
ExpectedExecutionPlan: 
Tables(
	0 = SQLTest.EmployeeDb.SalaryEmployee
)
Projection(
	0 = 
		ObjectThis(0)
)
IndexScan(
	auto
	0
	FirstName
	StringDynamicRange(
	)
	ComparisonNumerical(
		IS
		UIntegerProperty(0, NSalaryUInt64)
		IntegerLiteral(<NULL>)
	)
	Ascending
)

ExpectedResult: 
 ! Object ! 
 | 20 | 


<NEXT>
Description: Nullable UInt64 is not null
QueryString: select e from SalaryEmployee e where e.NSalaryUInt64 is not null
ExpectedExecutionPlan: 
Tables(
	0 = SQLTest.EmployeeDb.SalaryEmployee
)
Projection(
	0 = 
		ObjectThis(0)
)
IndexScan(
	auto
	0
	FirstName
	StringDynamicRange(
	)
	ComparisonNumerical(
		ISNOT
		UIntegerProperty(0, NSalaryUInt64)
		IntegerLiteral(<NULL>)
	)
	Ascending
)

ExpectedResult: 
 ! Object ! 
 | 21 | 
 | 22 | 


<NEXT>
Description: Enum property equal to integer literal
QueryString: select l from Location l where l.Type = 1
IncludesLiteral: True
ExpectedExecutionPlan: 
Tables(
	0 = SQLTest.EmployeeDb.Location
)
Projection(
	0 = 
		ObjectThis(0)
)
FullTableScan(
	0
	ComparisonInteger(
		Equal
		IntegerProperty(0, Type)
		IntegerLiteral(1)
	)
	Ascending
)

ExpectedResult: 
 ! Object ! 
 | 1 | 


<NEXT>
Description: Enum property equal to integer literal
QueryString: select l from Location l where l.Type <> 1
IncludesLiteral: True
ExpectedExecutionPlan: 
Tables(
	0 = SQLTest.EmployeeDb.Location
)
Projection(
	0 = 
		ObjectThis(0)
)
FullTableScan(
	0
	ComparisonInteger(
		NotEqual
		IntegerProperty(0, Type)
		IntegerLiteral(1)
	)
	Ascending
)

ExpectedResult: 
 ! Object ! 
 | 2 | 
 | 3 | 
 | 4 | 
 | 5 | 
 | 6 | 


<NEXT>
Description: Enum property less than integer literal
QueryString: select l from Location l where l.Type < 1
IncludesLiteral: True
ExpectedExecutionPlan: 
Tables(
	0 = SQLTest.EmployeeDb.Location
)
Projection(
	0 = 
		ObjectThis(0)
)
FullTableScan(
	0
	ComparisonInteger(
		LessThan
		IntegerProperty(0, Type)
		IntegerLiteral(1)
	)
	Ascending
)

ExpectedResult: 
 ! Object ! 


<NEXT>
Description: Enum property less than or equal to integer literal
QueryString: select l from Location l where l.Type <= 1
IncludesLiteral: True
ExpectedExecutionPlan: 
Tables(
	0 = SQLTest.EmployeeDb.Location
)
Projection(
	0 = 
		ObjectThis(0)
)
FullTableScan(
	0
	ComparisonInteger(
		LessThanOrEqual
		IntegerProperty(0, Type)
		IntegerLiteral(1)
	)
	Ascending
)

ExpectedResult: 
 ! Object ! 
 | 1 | 


<NEXT>
Description: Enum property greater than integer literal
QueryString: select l from Location l where l.Type > 1
IncludesLiteral: True
ExpectedExecutionPlan: 
Tables(
	0 = SQLTest.EmployeeDb.Location
)
Projection(
	0 = 
		ObjectThis(0)
)
FullTableScan(
	0
	ComparisonInteger(
		GreaterThan
		IntegerProperty(0, Type)
		IntegerLiteral(1)
	)
	Ascending
)

ExpectedResult: 
 ! Object ! 
 | 2 | 
 | 3 | 
 | 4 | 
 | 5 | 
 | 6 | 


<NEXT>
Description: Enum property greater than or equal to integer literal
QueryString: select l from Location l where l.Type >= 1
IncludesLiteral: True
ExpectedExecutionPlan: 
Tables(
	0 = SQLTest.EmployeeDb.Location
)
Projection(
	0 = 
		ObjectThis(0)
)
FullTableScan(
	0
	ComparisonInteger(
		GreaterThanOrEqual
		IntegerProperty(0, Type)
		IntegerLiteral(1)
	)
	Ascending
)

ExpectedResult: 
 ! Object ! 
 | 1 | 
 | 2 | 
 | 3 | 
 | 4 | 
 | 5 | 
 | 6 | 


<NEXT>
Description: Enum property equal to numerical variable
QueryString: select l from Location l where l.Type = ?
VariableValues: Int32:1; 
ExpectedExecutionPlan: 
Tables(
	0 = SQLTest.EmployeeDb.Location
)
Projection(
	0 = 
		ObjectThis(0)
)
FullTableScan(
	0
	ComparisonNumerical(
		Equal
		IntegerProperty(0, Type)
		NumericalVariable(1)
	)
	Ascending
)

ExpectedResult: 
 ! Object ! 
 | 1 | 


<NEXT>
Description: Enum property not equal to numerical variable
QueryString: select l from Location l where l.Type <> ?
VariableValues: Int32:1; 
ExpectedExecutionPlan: 
Tables(
	0 = SQLTest.EmployeeDb.Location
)
Projection(
	0 = 
		ObjectThis(0)
)
FullTableScan(
	0
	ComparisonNumerical(
		NotEqual
		IntegerProperty(0, Type)
		NumericalVariable(1)
	)
	Ascending
)

ExpectedResult: 
 ! Object ! 
 | 2 | 
 | 3 | 
 | 4 | 
 | 5 | 
 | 6 | 


<NEXT>
Description: Enum property less than numerical variable
QueryString: select l from Location l where l.Type < ?
VariableValues: Int32:1; 
ExpectedExecutionPlan: 
Tables(
	0 = SQLTest.EmployeeDb.Location
)
Projection(
	0 = 
		ObjectThis(0)
)
FullTableScan(
	0
	ComparisonNumerical(
		LessThan
		IntegerProperty(0, Type)
		NumericalVariable(1)
	)
	Ascending
)

ExpectedResult: 
 ! Object ! 


<NEXT>
Description: Enum property less than or equal to numerical variable
QueryString: select l from Location l where l.Type <= ?
VariableValues: Int32:1; 
ExpectedExecutionPlan: 
Tables(
	0 = SQLTest.EmployeeDb.Location
)
Projection(
	0 = 
		ObjectThis(0)
)
FullTableScan(
	0
	ComparisonNumerical(
		LessThanOrEqual
		IntegerProperty(0, Type)
		NumericalVariable(1)
	)
	Ascending
)

ExpectedResult: 
 ! Object ! 
 | 1 | 


<NEXT>
Description: Enum property greater than numerical variable
QueryString: select l from Location l where l.Type > ?
VariableValues: Int32:1; 
ExpectedExecutionPlan: 
Tables(
	0 = SQLTest.EmployeeDb.Location
)
Projection(
	0 = 
		ObjectThis(0)
)
FullTableScan(
	0
	ComparisonNumerical(
		GreaterThan
		IntegerProperty(0, Type)
		NumericalVariable(1)
	)
	Ascending
)

ExpectedResult: 
 ! Object ! 
 | 2 | 
 | 3 | 
 | 4 | 
 | 5 | 
 | 6 | 


<NEXT>
Description: Enum property greater than or equal to numerical variable
QueryString: select l from Location l where l.Type >= ?
VariableValues: Int32:1; 
ExpectedExecutionPlan: 
Tables(
	0 = SQLTest.EmployeeDb.Location
)
Projection(
	0 = 
		ObjectThis(0)
)
FullTableScan(
	0
	ComparisonNumerical(
		GreaterThanOrEqual
		IntegerProperty(0, Type)
		NumericalVariable(1)
	)
	Ascending
)

ExpectedResult: 
 ! Object ! 
 | 1 | 
 | 2 | 
 | 3 | 
 | 4 | 
 | 5 | 
 | 6 | 


<NEXT>
Description: Enum property is null
QueryString: select l from Location l where l.Type is null
ExpectedExecutionPlan: 
Tables(
	0 = SQLTest.EmployeeDb.Location
)
Projection(
	0 = 
		ObjectThis(0)
)
IndexScan(
	auto
	0
	Name
	StringDynamicRange(
	)
	ComparisonNumerical(
		IS
		IntegerProperty(0, Type)
		IntegerLiteral(<NULL>)
	)
	Ascending
)

ExpectedResult: 
 ! Object ! 


<NEXT>
Description: Enum property is not null
QueryString: select l from Location l where l.Type is not null
ExpectedExecutionPlan: 
Tables(
	0 = SQLTest.EmployeeDb.Location
)
Projection(
	0 = 
		ObjectThis(0)
)
IndexScan(
	auto
	0
	Name
	StringDynamicRange(
	)
	ComparisonNumerical(
		ISNOT
		IntegerProperty(0, Type)
		IntegerLiteral(<NULL>)
	)
	Ascending
)

ExpectedResult: 
 ! Object ! 
 | 1 | 
 | 2 | 
 | 3 | 
 | 4 | 
 | 5 | 
 | 6 | 


<NEXT>
Description: Nullable Enum property equal to integer literal
QueryString: select l from Location l where l.NType = 1
IncludesLiteral: True
ExpectedExecutionPlan: 
Tables(
	0 = SQLTest.EmployeeDb.Location
)
Projection(
	0 = 
		ObjectThis(0)
)
FullTableScan(
	0
	ComparisonInteger(
		Equal
		IntegerProperty(0, NType)
		IntegerLiteral(1)
	)
	Ascending
)

ExpectedResult: 
 ! Object ! 
 | 1 | 


<NEXT>
Description: Nullable Enum property equal to integer literal
QueryString: select l from Location l where l.NType <> 1
IncludesLiteral: True
ExpectedExecutionPlan: 
Tables(
	0 = SQLTest.EmployeeDb.Location
)
Projection(
	0 = 
		ObjectThis(0)
)
FullTableScan(
	0
	ComparisonInteger(
		NotEqual
		IntegerProperty(0, NType)
		IntegerLiteral(1)
	)
	Ascending
)

ExpectedResult: 
 ! Object ! 
 | 2 | 
 | 3 | 
 | 4 | 
 | 5 | 
 | 6 | 


<NEXT>
Description: Nullable Enum property less than integer literal
QueryString: select l from Location l where l.NType < 1
IncludesLiteral: True
ExpectedExecutionPlan: 
Tables(
	0 = SQLTest.EmployeeDb.Location
)
Projection(
	0 = 
		ObjectThis(0)
)
FullTableScan(
	0
	ComparisonInteger(
		LessThan
		IntegerProperty(0, NType)
		IntegerLiteral(1)
	)
	Ascending
)

ExpectedResult: 
 ! Object ! 


<NEXT>
Description: Nullable Enum property less than or equal to integer literal
QueryString: select l from Location l where l.NType <= 1
IncludesLiteral: True
ExpectedExecutionPlan: 
Tables(
	0 = SQLTest.EmployeeDb.Location
)
Projection(
	0 = 
		ObjectThis(0)
)
FullTableScan(
	0
	ComparisonInteger(
		LessThanOrEqual
		IntegerProperty(0, NType)
		IntegerLiteral(1)
	)
	Ascending
)

ExpectedResult: 
 ! Object ! 
 | 1 | 


<NEXT>
Description: Nullable Enum property greater than integer literal
QueryString: select l from Location l where l.NType > 1
IncludesLiteral: True
ExpectedExecutionPlan: 
Tables(
	0 = SQLTest.EmployeeDb.Location
)
Projection(
	0 = 
		ObjectThis(0)
)
FullTableScan(
	0
	ComparisonInteger(
		GreaterThan
		IntegerProperty(0, NType)
		IntegerLiteral(1)
	)
	Ascending
)

ExpectedResult: 
 ! Object ! 
 | 2 | 
 | 3 | 
 | 4 | 
 | 5 | 
 | 6 | 


<NEXT>
Description: Nullable Enum property greater than or equal to integer literal
QueryString: select l from Location l where l.NType >= 1
IncludesLiteral: True
ExpectedExecutionPlan: 
Tables(
	0 = SQLTest.EmployeeDb.Location
)
Projection(
	0 = 
		ObjectThis(0)
)
FullTableScan(
	0
	ComparisonInteger(
		GreaterThanOrEqual
		IntegerProperty(0, NType)
		IntegerLiteral(1)
	)
	Ascending
)

ExpectedResult: 
 ! Object ! 
 | 1 | 
 | 2 | 
 | 3 | 
 | 4 | 
 | 5 | 
 | 6 | 


<NEXT>
Description: Nullable Enum property equal to numerical variable
QueryString: select l from Location l where l.NType = ?
VariableValues: Int32:1; 
ExpectedExecutionPlan: 
Tables(
	0 = SQLTest.EmployeeDb.Location
)
Projection(
	0 = 
		ObjectThis(0)
)
FullTableScan(
	0
	ComparisonNumerical(
		Equal
		IntegerProperty(0, NType)
		NumericalVariable(1)
	)
	Ascending
)

ExpectedResult: 
 ! Object ! 
 | 1 | 


<NEXT>
Description: Nullable Enum property equal to numerical variable
QueryString: select l from Location l where l.NType <> ?
VariableValues: Int32:1; 
ExpectedExecutionPlan: 
Tables(
	0 = SQLTest.EmployeeDb.Location
)
Projection(
	0 = 
		ObjectThis(0)
)
FullTableScan(
	0
	ComparisonNumerical(
		NotEqual
		IntegerProperty(0, NType)
		NumericalVariable(1)
	)
	Ascending
)

ExpectedResult: 
 ! Object ! 
 | 2 | 
 | 3 | 
 | 4 | 
 | 5 | 
 | 6 | 


<NEXT>
Description: Nullable Enum property less than numerical variable
QueryString: select l from Location l where l.NType < ?
VariableValues: Int32:1; 
ExpectedExecutionPlan: 
Tables(
	0 = SQLTest.EmployeeDb.Location
)
Projection(
	0 = 
		ObjectThis(0)
)
FullTableScan(
	0
	ComparisonNumerical(
		LessThan
		IntegerProperty(0, NType)
		NumericalVariable(1)
	)
	Ascending
)

ExpectedResult: 
 ! Object ! 


<NEXT>
Description: Nullable Enum property less than or equal to numerical variable
QueryString: select l from Location l where l.NType <= ?
VariableValues: Int32:1; 
ExpectedExecutionPlan: 
Tables(
	0 = SQLTest.EmployeeDb.Location
)
Projection(
	0 = 
		ObjectThis(0)
)
FullTableScan(
	0
	ComparisonNumerical(
		LessThanOrEqual
		IntegerProperty(0, NType)
		NumericalVariable(1)
	)
	Ascending
)

ExpectedResult: 
 ! Object ! 
 | 1 | 


<NEXT>
Description: Nullable Enum property greater than numerical variable
QueryString: select l from Location l where l.NType > ?
VariableValues: Int32:1; 
ExpectedExecutionPlan: 
Tables(
	0 = SQLTest.EmployeeDb.Location
)
Projection(
	0 = 
		ObjectThis(0)
)
FullTableScan(
	0
	ComparisonNumerical(
		GreaterThan
		IntegerProperty(0, NType)
		NumericalVariable(1)
	)
	Ascending
)

ExpectedResult: 
 ! Object ! 
 | 2 | 
 | 3 | 
 | 4 | 
 | 5 | 
 | 6 | 


<NEXT>
Description: Nullable Enum property greater than or equal to numerical variable
QueryString: select l from Location l where l.NType >= ?
VariableValues: Int32:1; 
ExpectedExecutionPlan: 
Tables(
	0 = SQLTest.EmployeeDb.Location
)
Projection(
	0 = 
		ObjectThis(0)
)
FullTableScan(
	0
	ComparisonNumerical(
		GreaterThanOrEqual
		IntegerProperty(0, NType)
		NumericalVariable(1)
	)
	Ascending
)

ExpectedResult: 
 ! Object ! 
 | 1 | 
 | 2 | 
 | 3 | 
 | 4 | 
 | 5 | 
 | 6 | 


<NEXT>
Description: Nullable Enum property is null
QueryString: select l from Location l where l.NType is null
ExpectedExecutionPlan: 
Tables(
	0 = SQLTest.EmployeeDb.Location
)
Projection(
	0 = 
		ObjectThis(0)
)
IndexScan(
	auto
	0
	Name
	StringDynamicRange(
	)
	ComparisonNumerical(
		IS
		IntegerProperty(0, NType)
		IntegerLiteral(<NULL>)
	)
	Ascending
)

ExpectedResult: 
 ! Object ! 


<NEXT>
Description: Nullable Enum property is not null
QueryString: select l from Location l where l.NType is not null
ExpectedExecutionPlan: 
Tables(
	0 = SQLTest.EmployeeDb.Location
)
Projection(
	0 = 
		ObjectThis(0)
)
IndexScan(
	auto
	0
	Name
	StringDynamicRange(
	)
	ComparisonNumerical(
		ISNOT
		IntegerProperty(0, NType)
		IntegerLiteral(<NULL>)
	)
	Ascending
)

ExpectedResult: 
 ! Object ! 
 | 1 | 
 | 2 | 
 | 3 | 
 | 4 | 
 | 5 | 
 | 6 | 


<NEXT>
Description: Order by Boolean ascending
QueryString: select e.FirstName, e.Commission from SalaryEmployee e order by e.Commission asc
SingleObjectProjection: False
ShouldBeReordered: False
ExpectedExecutionPlan: 
Tables(
	0 = SQLTest.EmployeeDb.SalaryEmployee
)
Projection(
	0 = 
		StringProperty(0, FirstName)
	1 = 
		BooleanProperty(0, Commission)
)
Sort(
	IndexScan(
		auto
		0
		FirstName
		StringDynamicRange(
		)
		LogicalValue(TRUE)
		Ascending
	)
	BooleanComparer(
		BooleanProperty(0, Commission)
		Ascending
	)
)

ExpectedResult: 
 ! 0:String ! 1:Boolean ! 
 | Alexey | False | 
 | Petros | False | 
 | Andreas | True | 


<NEXT>
Description: Order by Byte ascending
QueryString: select e.FirstName, e.SalaryByte from SalaryEmployee e order by e.SalaryByte asc
SingleObjectProjection: False
ShouldBeReordered: False
ExpectedExceptionMessage: 
ExpectedExecutionPlan: 
Tables(
	0 = SQLTest.EmployeeDb.SalaryEmployee
)
Projection(
	0 = 
		StringProperty(0, FirstName)
	1 = 
		UIntegerProperty(0, SalaryByte)
)
Sort(
	IndexScan(
		auto
		0
		FirstName
		StringDynamicRange(
		)
		LogicalValue(TRUE)
		Ascending
	)
	UIntegerComparer(
		UIntegerProperty(0, SalaryByte)
		Ascending
	)
)

ExpectedResult: 
 ! 0:String ! 1:Byte ! 
 | Alexey | 10 | 
 | Petros | 20 | 
 | Andreas | 30 | 


<NEXT>
Description: Order by DateTime ascending
QueryString: select e.FirstName, e.HireDate from SalaryEmployee e order by e.HireDate asc
SingleObjectProjection: False
ShouldBeReordered: False
ExpectedExecutionPlan: 
Tables(
	0 = SQLTest.EmployeeDb.SalaryEmployee
)
Projection(
	0 = 
		StringProperty(0, FirstName)
	1 = 
		DateTimeProperty(0, HireDate)
)
Sort(
	IndexScan(
		auto
		0
		FirstName
		StringDynamicRange(
		)
		LogicalValue(TRUE)
		Ascending
	)
	DateTimeComparer(
		DateTimeProperty(0, HireDate)
		Ascending
	)
)

ExpectedResult: 
 ! 0:String ! 1:DateTime ! 
 | Alexey | 2010-09-01 00:00:00Z | 
 | Petros | 2010-10-01 00:00:00Z | 
 | Andreas | 2010-12-13 00:00:00Z | 


<NEXT>
Description: Order by Decimal ascending
QueryString: select e.FirstName, e.SalaryDecimal from SalaryEmployee e order by e.SalaryDecimal asc
SingleObjectProjection: False
ShouldBeReordered: False
ExpectedExecutionPlan: 
Tables(
	0 = SQLTest.EmployeeDb.SalaryEmployee
)
Projection(
	0 = 
		StringProperty(0, FirstName)
	1 = 
		DecimalProperty(0, SalaryDecimal)
)
Sort(
	IndexScan(
		auto
		0
		FirstName
		StringDynamicRange(
		)
		LogicalValue(TRUE)
		Ascending
	)
	DecimalComparer(
		DecimalProperty(0, SalaryDecimal)
		Ascending
	)
)

ExpectedResult: 
 ! 0:String ! 1:Decimal ! 
 | Alexey | 10 | 
 | Petros | 20 | 
 | Andreas | 30 | 


<NEXT>
Description: Order by Double ascending
QueryString: select e.FirstName, e.SalaryDouble from SalaryEmployee e order by e.SalaryDouble asc
SingleObjectProjection: False
ShouldBeReordered: False
ExpectedExecutionPlan: 
Tables(
	0 = SQLTest.EmployeeDb.SalaryEmployee
)
Projection(
	0 = 
		StringProperty(0, FirstName)
	1 = 
		DoubleProperty(0, SalaryDouble)
)
Sort(
	IndexScan(
		auto
		0
		FirstName
		StringDynamicRange(
		)
		LogicalValue(TRUE)
		Ascending
	)
	DoubleComparer(
		DoubleProperty(0, SalaryDouble)
		Ascending
	)
)

ExpectedResult: 
 ! 0:String ! 1:Double ! 
 | Alexey | 10 | 
 | Petros | 20 | 
 | Andreas | 30 | 


<NEXT>
Description: Order by Int16 ascending
QueryString: select e.FirstName, e.SalaryInt16 from SalaryEmployee e order by e.SalaryInt16 asc
SingleObjectProjection: False
ShouldBeReordered: False
ExpectedExecutionPlan: 
Tables(
	0 = SQLTest.EmployeeDb.SalaryEmployee
)
Projection(
	0 = 
		StringProperty(0, FirstName)
	1 = 
		IntegerProperty(0, SalaryInt16)
)
Sort(
	IndexScan(
		auto
		0
		FirstName
		StringDynamicRange(
		)
		LogicalValue(TRUE)
		Ascending
	)
	IntegerComparer(
		IntegerProperty(0, SalaryInt16)
		Ascending
	)
)

ExpectedResult: 
 ! 0:String ! 1:Int16 ! 
 | Alexey | 10 | 
 | Petros | 20 | 
 | Andreas | 30 | 


<NEXT>
Description: Order by Int32 ascending
QueryString: select e.FirstName, e.SalaryInt32 from SalaryEmployee e order by e.SalaryInt32 asc
SingleObjectProjection: False
ShouldBeReordered: False
ExpectedExecutionPlan: 
Tables(
	0 = SQLTest.EmployeeDb.SalaryEmployee
)
Projection(
	0 = 
		StringProperty(0, FirstName)
	1 = 
		IntegerProperty(0, SalaryInt32)
)
Sort(
	IndexScan(
		auto
		0
		FirstName
		StringDynamicRange(
		)
		LogicalValue(TRUE)
		Ascending
	)
	IntegerComparer(
		IntegerProperty(0, SalaryInt32)
		Ascending
	)
)

ExpectedResult: 
 ! 0:String ! 1:Int32 ! 
 | Alexey | 10 | 
 | Petros | 20 | 
 | Andreas | 30 | 


<NEXT>
Description: Order by Int64 ascending
QueryString: select e.FirstName, e.SalaryInt64 from SalaryEmployee e order by e.SalaryInt64 asc
SingleObjectProjection: False
ShouldBeReordered: False
ExpectedExecutionPlan: 
Tables(
	0 = SQLTest.EmployeeDb.SalaryEmployee
)
Projection(
	0 = 
		StringProperty(0, FirstName)
	1 = 
		IntegerProperty(0, SalaryInt64)
)
Sort(
	IndexScan(
		auto
		0
		FirstName
		StringDynamicRange(
		)
		LogicalValue(TRUE)
		Ascending
	)
	IntegerComparer(
		IntegerProperty(0, SalaryInt64)
		Ascending
	)
)

ExpectedResult: 
 ! 0:String ! 1:Int64 ! 
 | Alexey | 10 | 
 | Petros | 20 | 
 | Andreas | 30 | 


<NEXT>
Description: Order by Object ascending
QueryString: select e.FirstName, e.Manager from SalaryEmployee e order by e.Manager asc
SingleObjectProjection: False
ShouldBeReordered: False
ExpectedExecutionPlan: 
Tables(
	0 = SQLTest.EmployeeDb.SalaryEmployee
)
Projection(
	0 = 
		StringProperty(0, FirstName)
	1 = 
		ObjectProperty(0, Manager)
)
Sort(
	IndexScan(
		auto
		0
		FirstName
		StringDynamicRange(
		)
		LogicalValue(TRUE)
		Ascending
	)
	ObjectComparer(
		ObjectProperty(0, Manager)
		Ascending
	)
)

ExpectedResult: 
 ! 0:String ! 1:Object ! 
 | Alexey | <NULL> | 
 | Petros | 14 | 
 | Andreas | 15 | 


<NEXT>
Description: Order by SByte ascending
QueryString: select e.FirstName, e.SalarySByte from SalaryEmployee e order by e.SalarySByte asc
SingleObjectProjection: False
ShouldBeReordered: False
ExpectedExecutionPlan: 
Tables(
	0 = SQLTest.EmployeeDb.SalaryEmployee
)
Projection(
	0 = 
		StringProperty(0, FirstName)
	1 = 
		IntegerProperty(0, SalarySByte)
)
Sort(
	IndexScan(
		auto
		0
		FirstName
		StringDynamicRange(
		)
		LogicalValue(TRUE)
		Ascending
	)
	IntegerComparer(
		IntegerProperty(0, SalarySByte)
		Ascending
	)
)

ExpectedResult: 
 ! 0:String ! 1:SByte ! 
 | Alexey | 10 | 
 | Petros | 20 | 
 | Andreas | 30 | 


<NEXT>
Description: Order by Single ascending
QueryString: select e.FirstName, e.SalarySingle from SalaryEmployee e order by e.SalarySingle asc
SingleObjectProjection: False
ShouldBeReordered: False
ExpectedExecutionPlan: 
Tables(
	0 = SQLTest.EmployeeDb.SalaryEmployee
)
Projection(
	0 = 
		StringProperty(0, FirstName)
	1 = 
		DoubleProperty(0, SalarySingle)
)
Sort(
	IndexScan(
		auto
		0
		FirstName
		StringDynamicRange(
		)
		LogicalValue(TRUE)
		Ascending
	)
	DoubleComparer(
		DoubleProperty(0, SalarySingle)
		Ascending
	)
)

ExpectedResult: 
 ! 0:String ! 1:Single ! 
 | Alexey | 10 | 
 | Petros | 20 | 
 | Andreas | 30 | 


<NEXT>
Description: Order by String ascending
QueryString: select e.FirstName, e.LastName from SalaryEmployee e order by e.LastName asc
SingleObjectProjection: False
ShouldBeReordered: False
ExpectedExecutionPlan: 
Tables(
	0 = SQLTest.EmployeeDb.SalaryEmployee
)
Projection(
	0 = 
		StringProperty(0, FirstName)
	1 = 
		StringProperty(0, LastName)
)
Sort(
	IndexScan(
		auto
		0
		FirstName
		StringDynamicRange(
		)
		LogicalValue(TRUE)
		Ascending
	)
	StringComparer(
		StringProperty(0, LastName)
		Ascending
	)
)

ExpectedResult: 
 ! 0:String ! 1:String ! 
 | Petros | <NULL> | 
 | Alexey | Moiseenko | 
 | Andreas | Thyrhaug | 


<NEXT>
Description: Order by UInt16 ascending
QueryString: select e.FirstName, e.SalaryUInt16 from SalaryEmployee e order by e.SalaryUInt16 asc
SingleObjectProjection: False
ShouldBeReordered: False
ExpectedExecutionPlan: 
Tables(
	0 = SQLTest.EmployeeDb.SalaryEmployee
)
Projection(
	0 = 
		StringProperty(0, FirstName)
	1 = 
		UIntegerProperty(0, SalaryUInt16)
)
Sort(
	IndexScan(
		auto
		0
		FirstName
		StringDynamicRange(
		)
		LogicalValue(TRUE)
		Ascending
	)
	UIntegerComparer(
		UIntegerProperty(0, SalaryUInt16)
		Ascending
	)
)

ExpectedResult: 
 ! 0:String ! 1:UInt16 ! 
 | Alexey | 10 | 
 | Petros | 20 | 
 | Andreas | 30 | 


<NEXT>
Description: Order by UInt32 ascending
QueryString: select e.FirstName, e.SalaryUInt32 from SalaryEmployee e order by e.SalaryUInt32 asc
SingleObjectProjection: False
ShouldBeReordered: False
ExpectedExecutionPlan: 
Tables(
	0 = SQLTest.EmployeeDb.SalaryEmployee
)
Projection(
	0 = 
		StringProperty(0, FirstName)
	1 = 
		UIntegerProperty(0, SalaryUInt32)
)
Sort(
	IndexScan(
		auto
		0
		FirstName
		StringDynamicRange(
		)
		LogicalValue(TRUE)
		Ascending
	)
	UIntegerComparer(
		UIntegerProperty(0, SalaryUInt32)
		Ascending
	)
)

ExpectedResult: 
 ! 0:String ! 1:UInt32 ! 
 | Alexey | 10 | 
 | Petros | 20 | 
 | Andreas | 30 | 


<NEXT>
Description: Order by UInt64 ascending
QueryString: select e.FirstName, e.SalaryUInt64 from SalaryEmployee e order by e.SalaryUInt64 asc
SingleObjectProjection: False
ShouldBeReordered: False
ExpectedExecutionPlan: 
Tables(
	0 = SQLTest.EmployeeDb.SalaryEmployee
)
Projection(
	0 = 
		StringProperty(0, FirstName)
	1 = 
		UIntegerProperty(0, SalaryUInt64)
)
Sort(
	IndexScan(
		auto
		0
		FirstName
		StringDynamicRange(
		)
		LogicalValue(TRUE)
		Ascending
	)
	UIntegerComparer(
		UIntegerProperty(0, SalaryUInt64)
		Ascending
	)
)

ExpectedResult: 
 ! 0:String ! 1:UInt64 ! 
 | Alexey | 10 | 
 | Petros | 20 | 
 | Andreas | 30 | 


<NEXT>
Description: Order by Boolean descending
QueryString: select e.FirstName, e.Commission from SalaryEmployee e order by e.Commission desc
SingleObjectProjection: False
ShouldBeReordered: False
ExpectedExecutionPlan: 
Tables(
	0 = SQLTest.EmployeeDb.SalaryEmployee
)
Projection(
	0 = 
		StringProperty(0, FirstName)
	1 = 
		BooleanProperty(0, Commission)
)
Sort(
	IndexScan(
		auto
		0
		FirstName
		StringDynamicRange(
		)
		LogicalValue(TRUE)
		Ascending
	)
	BooleanComparer(
		BooleanProperty(0, Commission)
		Descending
	)
)

ExpectedResult: 
 ! 0:String ! 1:Boolean ! 
 | Andreas | True | 
 | Alexey | False | 
 | Petros | False | 


<NEXT>
Description: Order by Byte descending
QueryString: select e.FirstName, e.SalaryByte from SalaryEmployee e order by e.SalaryByte desc
SingleObjectProjection: False
ShouldBeReordered: False
ExpectedExecutionPlan: 
Tables(
	0 = SQLTest.EmployeeDb.SalaryEmployee
)
Projection(
	0 = 
		StringProperty(0, FirstName)
	1 = 
		UIntegerProperty(0, SalaryByte)
)
Sort(
	IndexScan(
		auto
		0
		FirstName
		StringDynamicRange(
		)
		LogicalValue(TRUE)
		Ascending
	)
	UIntegerComparer(
		UIntegerProperty(0, SalaryByte)
		Descending
	)
)

ExpectedResult: 
 ! 0:String ! 1:Byte ! 
 | Andreas | 30 | 
 | Petros | 20 | 
 | Alexey | 10 | 


<NEXT>
Description: Order by DateTime descending
QueryString: select e.FirstName, e.HireDate from SalaryEmployee e order by e.HireDate desc
SingleObjectProjection: False
ShouldBeReordered: False
ExpectedExecutionPlan: 
Tables(
	0 = SQLTest.EmployeeDb.SalaryEmployee
)
Projection(
	0 = 
		StringProperty(0, FirstName)
	1 = 
		DateTimeProperty(0, HireDate)
)
Sort(
	IndexScan(
		auto
		0
		FirstName
		StringDynamicRange(
		)
		LogicalValue(TRUE)
		Ascending
	)
	DateTimeComparer(
		DateTimeProperty(0, HireDate)
		Descending
	)
)

ExpectedResult: 
 ! 0:String ! 1:DateTime ! 
 | Andreas | 2010-12-13 00:00:00Z | 
 | Petros | 2010-10-01 00:00:00Z | 
 | Alexey | 2010-09-01 00:00:00Z | 


<NEXT>
Description: Order by Decimal descending
QueryString: select e.FirstName, e.SalaryDecimal from SalaryEmployee e order by e.SalaryDecimal desc
SingleObjectProjection: False
ShouldBeReordered: False
ExpectedExecutionPlan: 
Tables(
	0 = SQLTest.EmployeeDb.SalaryEmployee
)
Projection(
	0 = 
		StringProperty(0, FirstName)
	1 = 
		DecimalProperty(0, SalaryDecimal)
)
Sort(
	IndexScan(
		auto
		0
		FirstName
		StringDynamicRange(
		)
		LogicalValue(TRUE)
		Ascending
	)
	DecimalComparer(
		DecimalProperty(0, SalaryDecimal)
		Descending
	)
)

ExpectedResult: 
 ! 0:String ! 1:Decimal ! 
 | Andreas | 30 | 
 | Petros | 20 | 
 | Alexey | 10 | 


<NEXT>
Description: Order by Double descending
QueryString: select e.FirstName, e.SalaryDouble from SalaryEmployee e order by e.SalaryDouble desc
SingleObjectProjection: False
ShouldBeReordered: False
ExpectedExecutionPlan: 
Tables(
	0 = SQLTest.EmployeeDb.SalaryEmployee
)
Projection(
	0 = 
		StringProperty(0, FirstName)
	1 = 
		DoubleProperty(0, SalaryDouble)
)
Sort(
	IndexScan(
		auto
		0
		FirstName
		StringDynamicRange(
		)
		LogicalValue(TRUE)
		Ascending
	)
	DoubleComparer(
		DoubleProperty(0, SalaryDouble)
		Descending
	)
)

ExpectedResult: 
 ! 0:String ! 1:Double ! 
 | Andreas | 30 | 
 | Petros | 20 | 
 | Alexey | 10 | 


<NEXT>
Description: Order by Int16 descending
QueryString: select e.FirstName, e.SalaryInt16 from SalaryEmployee e order by e.SalaryInt16 desc
SingleObjectProjection: False
ShouldBeReordered: False
ExpectedExecutionPlan: 
Tables(
	0 = SQLTest.EmployeeDb.SalaryEmployee
)
Projection(
	0 = 
		StringProperty(0, FirstName)
	1 = 
		IntegerProperty(0, SalaryInt16)
)
Sort(
	IndexScan(
		auto
		0
		FirstName
		StringDynamicRange(
		)
		LogicalValue(TRUE)
		Ascending
	)
	IntegerComparer(
		IntegerProperty(0, SalaryInt16)
		Descending
	)
)

ExpectedResult: 
 ! 0:String ! 1:Int16 ! 
 | Andreas | 30 | 
 | Petros | 20 | 
 | Alexey | 10 | 


<NEXT>
Description: Order by Int32 descending
QueryString: select e.FirstName, e.SalaryInt32 from SalaryEmployee e order by e.SalaryInt32 desc
SingleObjectProjection: False
ShouldBeReordered: False
ExpectedExecutionPlan: 
Tables(
	0 = SQLTest.EmployeeDb.SalaryEmployee
)
Projection(
	0 = 
		StringProperty(0, FirstName)
	1 = 
		IntegerProperty(0, SalaryInt32)
)
Sort(
	IndexScan(
		auto
		0
		FirstName
		StringDynamicRange(
		)
		LogicalValue(TRUE)
		Ascending
	)
	IntegerComparer(
		IntegerProperty(0, SalaryInt32)
		Descending
	)
)

ExpectedResult: 
 ! 0:String ! 1:Int32 ! 
 | Andreas | 30 | 
 | Petros | 20 | 
 | Alexey | 10 | 


<NEXT>
Description: Order by Int64 descending
QueryString: select e.FirstName, e.SalaryInt64 from SalaryEmployee e order by e.SalaryInt64 desc
SingleObjectProjection: False
ShouldBeReordered: False
ExpectedExecutionPlan: 
Tables(
	0 = SQLTest.EmployeeDb.SalaryEmployee
)
Projection(
	0 = 
		StringProperty(0, FirstName)
	1 = 
		IntegerProperty(0, SalaryInt64)
)
Sort(
	IndexScan(
		auto
		0
		FirstName
		StringDynamicRange(
		)
		LogicalValue(TRUE)
		Ascending
	)
	IntegerComparer(
		IntegerProperty(0, SalaryInt64)
		Descending
	)
)

ExpectedResult: 
 ! 0:String ! 1:Int64 ! 
 | Andreas | 30 | 
 | Petros | 20 | 
 | Alexey | 10 | 


<NEXT>
Description: Order by Object descending
QueryString: select e.FirstName, e.Manager from SalaryEmployee e order by e.Manager desc
SingleObjectProjection: False
ShouldBeReordered: False
ExpectedExecutionPlan: 
Tables(
	0 = SQLTest.EmployeeDb.SalaryEmployee
)
Projection(
	0 = 
		StringProperty(0, FirstName)
	1 = 
		ObjectProperty(0, Manager)
)
Sort(
	IndexScan(
		auto
		0
		FirstName
		StringDynamicRange(
		)
		LogicalValue(TRUE)
		Ascending
	)
	ObjectComparer(
		ObjectProperty(0, Manager)
		Descending
	)
)

ExpectedResult: 
 ! 0:String ! 1:Object ! 
 | Andreas | 15 | 
 | Petros | 14 | 
 | Alexey | <NULL> | 


<NEXT>
Description: Order by SByte descending
QueryString: select e.FirstName, e.SalarySByte from SalaryEmployee e order by e.SalarySByte desc
SingleObjectProjection: False
ShouldBeReordered: False
ExpectedExecutionPlan: 
Tables(
	0 = SQLTest.EmployeeDb.SalaryEmployee
)
Projection(
	0 = 
		StringProperty(0, FirstName)
	1 = 
		IntegerProperty(0, SalarySByte)
)
Sort(
	IndexScan(
		auto
		0
		FirstName
		StringDynamicRange(
		)
		LogicalValue(TRUE)
		Ascending
	)
	IntegerComparer(
		IntegerProperty(0, SalarySByte)
		Descending
	)
)

ExpectedResult: 
 ! 0:String ! 1:SByte ! 
 | Andreas | 30 | 
 | Petros | 20 | 
 | Alexey | 10 | 


<NEXT>
Description: Order by Single descending
QueryString: select e.FirstName, e.SalarySingle from SalaryEmployee e order by e.SalarySingle desc
SingleObjectProjection: False
ShouldBeReordered: False
ExpectedExecutionPlan: 
Tables(
	0 = SQLTest.EmployeeDb.SalaryEmployee
)
Projection(
	0 = 
		StringProperty(0, FirstName)
	1 = 
		DoubleProperty(0, SalarySingle)
)
Sort(
	IndexScan(
		auto
		0
		FirstName
		StringDynamicRange(
		)
		LogicalValue(TRUE)
		Ascending
	)
	DoubleComparer(
		DoubleProperty(0, SalarySingle)
		Descending
	)
)

ExpectedResult: 
 ! 0:String ! 1:Single ! 
 | Andreas | 30 | 
 | Petros | 20 | 
 | Alexey | 10 | 


<NEXT>
Description: Order by String descending
QueryString: select e.FirstName, e.LastName from SalaryEmployee e order by e.LastName desc
SingleObjectProjection: False
ShouldBeReordered: False
ExpectedExecutionPlan: 
Tables(
	0 = SQLTest.EmployeeDb.SalaryEmployee
)
Projection(
	0 = 
		StringProperty(0, FirstName)
	1 = 
		StringProperty(0, LastName)
)
Sort(
	IndexScan(
		auto
		0
		FirstName
		StringDynamicRange(
		)
		LogicalValue(TRUE)
		Ascending
	)
	StringComparer(
		StringProperty(0, LastName)
		Descending
	)
)

ExpectedResult: 
 ! 0:String ! 1:String ! 
 | Andreas | Thyrhaug | 
 | Alexey | Moiseenko | 
 | Petros | <NULL> | 


<NEXT>
Description: Order by UInt16 descending
QueryString: select e.FirstName, e.SalaryUInt16 from SalaryEmployee e order by e.SalaryUInt16 desc
SingleObjectProjection: False
ShouldBeReordered: False
ExpectedExecutionPlan: 
Tables(
	0 = SQLTest.EmployeeDb.SalaryEmployee
)
Projection(
	0 = 
		StringProperty(0, FirstName)
	1 = 
		UIntegerProperty(0, SalaryUInt16)
)
Sort(
	IndexScan(
		auto
		0
		FirstName
		StringDynamicRange(
		)
		LogicalValue(TRUE)
		Ascending
	)
	UIntegerComparer(
		UIntegerProperty(0, SalaryUInt16)
		Descending
	)
)

ExpectedResult: 
 ! 0:String ! 1:UInt16 ! 
 | Andreas | 30 | 
 | Petros | 20 | 
 | Alexey | 10 | 


<NEXT>
Description: Order by UInt32 descending
QueryString: select e.FirstName, e.SalaryUInt32 from SalaryEmployee e order by e.SalaryUInt32 desc
SingleObjectProjection: False
ShouldBeReordered: False
ExpectedExecutionPlan: 
Tables(
	0 = SQLTest.EmployeeDb.SalaryEmployee
)
Projection(
	0 = 
		StringProperty(0, FirstName)
	1 = 
		UIntegerProperty(0, SalaryUInt32)
)
Sort(
	IndexScan(
		auto
		0
		FirstName
		StringDynamicRange(
		)
		LogicalValue(TRUE)
		Ascending
	)
	UIntegerComparer(
		UIntegerProperty(0, SalaryUInt32)
		Descending
	)
)

ExpectedResult: 
 ! 0:String ! 1:UInt32 ! 
 | Andreas | 30 | 
 | Petros | 20 | 
 | Alexey | 10 | 


<NEXT>
Description: Order by UInt64 descending
QueryString: select e.FirstName, e.SalaryUInt64 from SalaryEmployee e order by e.SalaryUInt64 desc
SingleObjectProjection: False
ShouldBeReordered: False
ExpectedExecutionPlan: 
Tables(
	0 = SQLTest.EmployeeDb.SalaryEmployee
)
Projection(
	0 = 
		StringProperty(0, FirstName)
	1 = 
		UIntegerProperty(0, SalaryUInt64)
)
Sort(
	IndexScan(
		auto
		0
		FirstName
		StringDynamicRange(
		)
		LogicalValue(TRUE)
		Ascending
	)
	UIntegerComparer(
		UIntegerProperty(0, SalaryUInt64)
		Descending
	)
)

ExpectedResult: 
 ! 0:String ! 1:UInt64 ! 
 | Andreas | 30 | 
 | Petros | 20 | 
 | Alexey | 10 | 


<NEXT>
Description: Order by on several properties
QueryString: select e.FirstName, e.LastName from Employee e order by e.LastName asc, e.FirstName desc
SingleObjectProjection: False
ShouldBeReordered: False
ExpectedExecutionPlan: 
Tables(
	0 = SQLTest.EmployeeDb.Employee
)
Projection(
	0 = 
		StringProperty(0, FirstName)
	1 = 
		StringProperty(0, LastName)
)
Sort(
	IndexScan(
		auto
		0
		FirstName
		StringDynamicRange(
		)
		LogicalValue(TRUE)
		Ascending
	)
	MultiComparer(
		StringComparer(
			StringProperty(0, LastName)
			Ascending
		)
		StringComparer(
			StringProperty(0, FirstName)
			Descending
		)
	)
)

ExpectedResult: 
 ! 0:String ! 1:String ! 
 | Petros | <NULL> | 
 | PETER | <NULL> | 
 | Christian | Holmstrand | 
 | Åsa | Holmström | 
 | Alexey | Moiseenko | 
 | Erik | Ohlsson | 
 | per | Samuelsson | 
 | Andreas | Thyrhaug | 
 | Joachim | Wester | 


<NEXT>
Description: Cross join
QueryString: select e.FirstName, d.Name from Employee e cross join Department d
SingleObjectProjection: False
ExpectedExecutionPlan: 
Tables(
	0 = SQLTest.EmployeeDb.Employee
	1 = SQLTest.EmployeeDb.Department
)
Projection(
	0 = 
		StringProperty(0, FirstName)
	1 = 
		StringProperty(1, Name)
)
Join(
	Inner
	IndexScan(
		auto
		0
		FirstName
		StringDynamicRange(
		)
		LogicalValue(TRUE)
		Ascending
	)
	IndexScan(
		auto
		1
		Description
		StringDynamicRange(
		)
		LogicalValue(TRUE)
		Ascending
	)
)

ExpectedResult: 
 ! 0:String ! 1:String ! 
 | Alexey | Head office | 
 | Alexey | Kernel | 
 | Alexey | Sales | 
 | Alexey | Server | 
 | Andreas | Head office | 
 | Andreas | Kernel | 
 | Andreas | Sales | 
 | Andreas | Server | 
 | Åsa | Head office | 
 | Åsa | Kernel | 
 | Åsa | Sales | 
 | Åsa | Server | 
 | Christian | Head office | 
 | Christian | Kernel | 
 | Christian | Sales | 
 | Christian | Server | 
 | Erik | Head office | 
 | Erik | Kernel | 
 | Erik | Sales | 
 | Erik | Server | 
 | Joachim | Head office | 
 | Joachim | Kernel | 
 | Joachim | Sales | 
 | Joachim | Server | 
 | per | Head office | 
 | per | Kernel | 
 | per | Sales | 
 | per | Server | 
 | PETER | Head office | 
 | PETER | Kernel | 
 | PETER | Sales | 
 | PETER | Server | 
 | Petros | Head office | 
 | Petros | Kernel | 
 | Petros | Sales | 
 | Petros | Server | 


<NEXT>
Description: Cross join (single object projection)
QueryString: select d from Employee e cross join Department d
CompositeResultObjects: False
ExpectedExecutionPlan: 
Tables(
	0 = SQLTest.EmployeeDb.Employee
	1 = SQLTest.EmployeeDb.Department
)
Projection(
	0 = 
		ObjectThis(1)
)
Join(
	Inner
	IndexScan(
		auto
		0
		FirstName
		StringDynamicRange(
		)
		LogicalValue(TRUE)
		Ascending
	)
	IndexScan(
		auto
		1
		Description
		StringDynamicRange(
		)
		LogicalValue(TRUE)
		Ascending
	)
)

ExpectedResult: 
 ! Object ! 
 | 10 | 
 | 10 | 
 | 10 | 
 | 10 | 
 | 10 | 
 | 10 | 
 | 10 | 
 | 10 | 
 | 10 | 
 | 7 | 
 | 7 | 
 | 7 | 
 | 7 | 
 | 7 | 
 | 7 | 
 | 7 | 
 | 7 | 
 | 7 | 
 | 8 | 
 | 8 | 
 | 8 | 
 | 8 | 
 | 8 | 
 | 8 | 
 | 8 | 
 | 8 | 
 | 8 | 
 | 9 | 
 | 9 | 
 | 9 | 
 | 9 | 
 | 9 | 
 | 9 | 
 | 9 | 
 | 9 | 
 | 9 | 


<NEXT>
Description: Right join
QueryString: select e.FirstName, d.Name from Employee e right join Department d on e.Department = d
SingleObjectProjection: False
ExpectedExecutionPlan: 
Tables(
	0 = SQLTest.EmployeeDb.Employee
	1 = SQLTest.EmployeeDb.Department
)
Projection(
	0 = 
		StringProperty(0, FirstName)
	1 = 
		StringProperty(1, Name)
)
Join(
	LeftOuter
	IndexScan(
		auto
		1
		Description
		StringDynamicRange(
		)
		LogicalValue(TRUE)
		Ascending
	)
	FullTableScan(
		0
		ComparisonObject(
			Equal
			ObjectProperty(0, Department)
			ObjectThis(1)
		)
		Ascending
	)
)

ExpectedResult: 
 ! 0:String ! 1:String ! 
 | <NULL> | Sales | 
 | Alexey | Server | 
 | Andreas | Kernel | 
 | Åsa | Head office | 
 | Christian | Server | 
 | Erik | Kernel | 
 | per | Server | 
 | PETER | Server | 
 | Petros | Head office | 


<NEXT>
Description: Right join (single object projection)
QueryString: select e from Employee e right join Department d on e.Department = d
CompositeResultObjects: False
ExpectedExecutionPlan: 
Tables(
	0 = SQLTest.EmployeeDb.Employee
	1 = SQLTest.EmployeeDb.Department
)
Projection(
	0 = 
		ObjectThis(0)
)
Join(
	LeftOuter
	IndexScan(
		auto
		1
		Description
		StringDynamicRange(
		)
		LogicalValue(TRUE)
		Ascending
	)
	FullTableScan(
		0
		ComparisonObject(
			Equal
			ObjectProperty(0, Department)
			ObjectThis(1)
		)
		Ascending
	)
)

ExpectedResult: 
 ! Object ! 
 | <NULL> | 
 | 14 | 
 | 15 | 
 | 16 | 
 | 17 | 
 | 18 | 
 | 20 | 
 | 21 | 
 | 22 | 


<NEXT>
Description: Right outer join
QueryString: select e.FirstName, d.Name from Employee e right outer join Department d on e.Department = d
SingleObjectProjection: False
ExpectedExecutionPlan: 
Tables(
	0 = SQLTest.EmployeeDb.Employee
	1 = SQLTest.EmployeeDb.Department
)
Projection(
	0 = 
		StringProperty(0, FirstName)
	1 = 
		StringProperty(1, Name)
)
Join(
	LeftOuter
	IndexScan(
		auto
		1
		Description
		StringDynamicRange(
		)
		LogicalValue(TRUE)
		Ascending
	)
	FullTableScan(
		0
		ComparisonObject(
			Equal
			ObjectProperty(0, Department)
			ObjectThis(1)
		)
		Ascending
	)
)

ExpectedResult: 
 ! 0:String ! 1:String ! 
 | <NULL> | Sales | 
 | Alexey | Server | 
 | Andreas | Kernel | 
 | Åsa | Head office | 
 | Christian | Server | 
 | Erik | Kernel | 
 | per | Server | 
 | PETER | Server | 
 | Petros | Head office | 


<NEXT>
Description: Right outer join (single object projection)
QueryString: select e from Employee e right outer join Department d on e.Department = d
CompositeResultObjects: False
ExpectedExecutionPlan: 
Tables(
	0 = SQLTest.EmployeeDb.Employee
	1 = SQLTest.EmployeeDb.Department
)
Projection(
	0 = 
		ObjectThis(0)
)
Join(
	LeftOuter
	IndexScan(
		auto
		1
		Description
		StringDynamicRange(
		)
		LogicalValue(TRUE)
		Ascending
	)
	FullTableScan(
		0
		ComparisonObject(
			Equal
			ObjectProperty(0, Department)
			ObjectThis(1)
		)
		Ascending
	)
)

ExpectedResult: 
 ! Object ! 
 | <NULL> | 
 | 14 | 
 | 15 | 
 | 16 | 
 | 17 | 
 | 18 | 
 | 20 | 
 | 21 | 
 | 22 | 


<NEXT>
Description: Self-join on two conditions (Ruslan)
QueryString: select e1, e2 from SQLTest.EmployeeDb.Employee e1, SQLTest.EmployeeDb.Employee e2 where e1.HireDate < e2.HireDate and e1.Department = e2.Department
VariableValues: 
SingleObjectProjection: False
IncludesLiteral: False
ShouldBeReordered: True
ExpectedExceptionMessage: 
ExpectedExecutionPlan: 
Tables(
	0 = SQLTest.EmployeeDb.Employee
	1 = SQLTest.EmployeeDb.Employee
)
Projection(
	0 = 
		ObjectThis(0)
	1 = 
		ObjectThis(1)
)
Join(
	Inner
	IndexScan(
		auto
		0
		FirstName
		StringDynamicRange(
		)
		LogicalValue(TRUE)
		Ascending
	)
	FullTableScan(
		1
		LogicalOperation(
			AND
			ComparisonDateTime(
				LessThan
				DateTimeProperty(0, HireDate)
				DateTimeProperty(1, HireDate)
			)
			ComparisonObject(
				Equal
				ObjectProperty(0, Department)
				ObjectProperty(1, Department)
			)
		)
		Ascending
	)
)

ExpectedResult: 
 ! 0:Object ! 1:Object ! 
 | 14 | 21 | 
 | 15 | 20 | 
 | 16 | 15 | 
 | 16 | 20 | 
 | 17 | 15 | 
 | 17 | 20 | 
 | 18 | 22 | 


<NEXT>
Description: Right join (single object projection) with condition
QueryString: select e from Employee e right join Department d on e.LastName > d.Name
CompositeResultObjects: False
ExpectedExecutionPlan: 
Tables(
	0 = SQLTest.EmployeeDb.Employee
	1 = SQLTest.EmployeeDb.Department
)
Projection(
	0 = 
		ObjectThis(0)
)
Join(
	LeftOuter
	IndexScan(
		auto
		1
		Description
		StringDynamicRange(
		)
		LogicalValue(TRUE)
		Ascending
	)
	FullTableScan(
		0
		ComparisonString(
			GreaterThan
			StringProperty(0, LastName)
			StringProperty(1, Name)
		)
		Ascending
	)
)

ExpectedResult: 
 ! Object ! 
 | 13 | 
 | 13 | 
 | 13 | 
 | 13 | 
 | 14 | 
 | 16 | 
 | 17 | 
 | 17 | 
 | 17 | 
 | 18 | 
 | 18 | 
 | 20 | 
 | 20 | 
 | 22 | 
 | 22 | 
 | 22 | 
 | 22 | 


<NEXT>
Description: Right join (single object projection) with condition 2
QueryString: select d from Department d right join Employee e on d.Name > e.LastName
CompositeResultObjects: False
ExpectedExecutionPlan: 
Tables(
	0 = SQLTest.EmployeeDb.Department
	1 = SQLTest.EmployeeDb.Employee
)
Projection(
	0 = 
		ObjectThis(0)
)
Join(
	LeftOuter
	IndexScan(
		auto
		1
		FirstName
		StringDynamicRange(
		)
		LogicalValue(TRUE)
		Ascending
	)
	FullTableScan(
		0
		ComparisonString(
			GreaterThan
			StringProperty(0, Name)
			StringProperty(1, LastName)
		)
		Ascending
	)
)

ExpectedResult: 
 ! Object ! 
 | <NULL> | 
 | <NULL> | 
 | <NULL> | 
 | <NULL> | 
 | 10 | 
 | 10 | 
 | 10 | 
 | 10 | 
 | 8 | 
 | 8 | 
 | 9 | 
 | 9 | 
 | 9 | 
 | 9 | 
 | 9 | 


<NEXT>
Description: Join (single object projection) with condition
QueryString: select d from Department d join Employee e on d.Name > e.LastName
CompositeResultObjects: False
ExpectedExecutionPlan: 
Tables(
	0 = SQLTest.EmployeeDb.Department
	1 = SQLTest.EmployeeDb.Employee
)
Projection(
	0 = 
		ObjectThis(0)
)
Join(
	Inner
	IndexScan(
		auto
		0
		Description
		StringDynamicRange(
		)
		LogicalValue(TRUE)
		Ascending
	)
	FullTableScan(
		1
		ComparisonString(
			GreaterThan
			StringProperty(0, Name)
			StringProperty(1, LastName)
		)
		Ascending
	)
)

ExpectedResult: 
 ! Object ! 
 | 10 | 
 | 10 | 
 | 10 | 
 | 10 | 
 | 8 | 
 | 8 | 
 | 9 | 
 | 9 | 
 | 9 | 
 | 9 | 
 | 9 | 

<NEXT>
Description: Object property equal to Object variable
QueryString: select e from SalaryEmployee e where e.Manager = ?
VariableValues: Object:15; 
IncludesObjectValue: True
ExpectedExecutionPlan: 
Tables(
	0 = SQLTest.EmployeeDb.SalaryEmployee
)
Projection(
	0 = 
		ObjectThis(0)
)
FullTableScan(
	0
	ComparisonObject(
		Equal
		ObjectProperty(0, Manager)
		ObjectVariable(15)
	)
	Ascending
)

ExpectedResult: 
 ! Object ! 
 | 22 | 


<NEXT>
Description: Object property not equal to Object variable
QueryString: select e from SalaryEmployee e where e.Manager <> ?
VariableValues: Object:15; 
IncludesObjectValue: True
ExpectedExecutionPlan: 
Tables(
	0 = SQLTest.EmployeeDb.SalaryEmployee
)
Projection(
	0 = 
		ObjectThis(0)
)
FullTableScan(
	0
	ComparisonObject(
		NotEqual
		ObjectProperty(0, Manager)
		ObjectVariable(15)
	)
	Ascending
)

ExpectedResult: 
 ! Object ! 
 | 21 | 


<NEXT>
Description: Object property less than Object variable (incorrect)
QueryString: select e from SalaryEmployee e where e.Manager < ?
VariableValues: Object:15; 
IncludesObjectValue: True
ExpectedExceptionMessage: Failed to process query: select e from SalaryEmployee e where e.Manager < ?: Incorrect arguments of types object(SQLTest.EmployeeDb.Employee) and any to operator lessThan. 


<NEXT>
Description: Object property less than or equal to Object variable (incorrect)
QueryString: select e from SalaryEmployee e where e.Manager <= ?
VariableValues: Object:15; 
IncludesObjectValue: True
ExpectedExceptionMessage: Failed to process query: select e from SalaryEmployee e where e.Manager <= ?: Incorrect arguments of types object(SQLTest.EmployeeDb.Employee) and any to operator lessThanOrEqual. 


<NEXT>
Description: Object property greater than Object variable (incorrect)
QueryString: select e from SalaryEmployee e where e.Manager > ?
VariableValues: Object:15; 
IncludesObjectValue: True
ExpectedExceptionMessage: Failed to process query: select e from SalaryEmployee e where e.Manager > ?: Incorrect arguments of types object(SQLTest.EmployeeDb.Employee) and any to operator greaterThan. 


<NEXT>
Description: Object property greater than or equal to Object variable (incorrect)
QueryString: select e from SalaryEmployee e where e.Manager >= ?
VariableValues: Object:15; 
IncludesObjectValue: True
ExpectedExceptionMessage: Failed to process query: select e from SalaryEmployee e where e.Manager >= ?: Incorrect arguments of types object(SQLTest.EmployeeDb.Employee) and any to operator greaterThanOrEqual. 


<NEXT>
Description: Order by on path expression
QueryString: select e.FirstName, e.Manager.FirstName from Employee e order by e.Manager.FirstName
SingleObjectProjection: False
ShouldBeReordered: False
ExpectedExecutionPlan: 
Tables(
	0 = SQLTest.EmployeeDb.Employee
)
Projection(
	0 = 
		StringProperty(0, FirstName)
	1 = 
		StringPath(
			ObjectProperty(0, Manager)
			StringProperty(-1, FirstName)
		)
)
Sort(
	IndexScan(
		auto
		0
		FirstName
		StringDynamicRange(
		)
		LogicalValue(TRUE)
		Ascending
	)
	StringComparer(
		StringPath(
			ObjectProperty(0, Manager)
			StringProperty(-1, FirstName)
		)
		Ascending
	)
)

ExpectedResult: 
 ! 0:String ! 1:String ! 
 | Alexey | <NULL> | 
 | Joachim | <NULL> | 
 | Erik | Åsa | 
 | PETER | Åsa | 
 | Petros | Åsa | 
 | Åsa | Joachim | 
 | Andreas | PETER | 
 | Christian | PETER | 
 | per | PETER | 


<NEXT>
Description: Object property equal to Object literal
QueryString: select e from SalaryEmployee e where e.Manager = object 15
IncludesLiteral: True
IncludesObjectValue: True
ExpectedExecutionPlan: 
Tables(
	0 = SQLTest.EmployeeDb.SalaryEmployee
)
Projection(
	0 = 
		ObjectThis(0)
)
FullTableScan(
	0
	ComparisonObject(
		Equal
		ObjectProperty(0, Manager)
		ObjectLiteral(15)
	)
	Ascending
)

ExpectedResult: 
 ! Object ! 
 | 22 | 


<NEXT>
Description: Object property not equal to Object literal
QueryString: select e from SalaryEmployee e where e.Manager <> object 15
IncludesLiteral: True
IncludesObjectValue: True
ExpectedExecutionPlan: 
Tables(
	0 = SQLTest.EmployeeDb.SalaryEmployee
)
Projection(
	0 = 
		ObjectThis(0)
)
FullTableScan(
	0
	ComparisonObject(
		NotEqual
		ObjectProperty(0, Manager)
		ObjectLiteral(15)
	)
	Ascending
)

ExpectedResult: 
 ! Object ! 
 | 21 | 


<NEXT>
Description: Object property less than Object literal (incorrect)
QueryString: select e from SalaryEmployee e where e.Manager < object 15
IncludesLiteral: True
IncludesObjectValue: True
ExpectedExceptionMessage: Failed to process query: select e from SalaryEmployee e where e.Manager < object 15: Incorrect arguments of types object(SQLTest.EmployeeDb.Employee) and object(unknown) to operator lessThan. 


<NEXT>
Description: Object property less than or equal to Object literal (incorrect)
QueryString: select e from SalaryEmployee e where e.Manager <= object 15
IncludesLiteral: True
IncludesObjectValue: True
ExpectedExceptionMessage: Failed to process query: select e from SalaryEmployee e where e.Manager <= object 15: Incorrect arguments of types object(SQLTest.EmployeeDb.Employee) and object(unknown) to operator lessThanOrEqual. 


<NEXT>
Description: Object property greater than Object literal (incorrect)
QueryString: select e from SalaryEmployee e where e.Manager > object 15
IncludesLiteral: True
IncludesObjectValue: True
ExpectedExceptionMessage: Failed to process query: select e from SalaryEmployee e where e.Manager > object 15: Incorrect arguments of types object(SQLTest.EmployeeDb.Employee) and object(unknown) to operator greaterThan. 


<NEXT>
Description: Object property greater than or equal to Object literal (incorrect)
QueryString: select e from SalaryEmployee e where e.Manager >= object 15
IncludesLiteral: True
IncludesObjectValue: True
ExpectedExceptionMessage: Failed to process query: select e from SalaryEmployee e where e.Manager >= object 15: Incorrect arguments of types object(SQLTest.EmployeeDb.Employee) and object(unknown) to operator greaterThanOrEqual. 


<NEXT>
Description: Object reference casting
QueryString: select cast(p as SQLTest.EmployeeDb.Employee) from SQLTest.EmployeeDb.Person p
SingleObjectPathProjection: True
ShouldBeReordered: False
ExpectedExecutionPlan: 
Tables(
	0 = SQLTest.EmployeeDb.Person
)
Projection(
	0 = 
		ObjectCast(
			ObjectThis(0)
			SQLTest.EmployeeDb.Employee
		)
)
IndexScan(
	auto
	0
	FirstName
	StringDynamicRange(
	)
	LogicalValue(TRUE)
	Ascending
)

ExpectedResult: 
 ! Object ! 
 | 20 | 
 | 22 | 
 | 14 | 
 | <NULL> | 
 | 16 | 
 | 18 | 
 | 13 | 
 | <NULL> | 
 | <NULL> | 
 | 17 | 
 | 15 | 
 | 21 | 


<NEXT>
Description: Object reference casting first in path expression
QueryString: select cast(p as SQLTest.EmployeeDb.Employee).Manager from SQLTest.EmployeeDb.Person p
SingleObjectPathProjection: True
ExpectedExecutionPlan: 
Tables(
	0 = SQLTest.EmployeeDb.Person
)
Projection(
	0 = 
		ObjectPath(
			ObjectCast(
				ObjectThis(0)
				SQLTest.EmployeeDb.Employee
			)
			ObjectProperty(-1, Manager)
		)
)
IndexScan(
	auto
	0
	FirstName
	StringDynamicRange(
	)
	LogicalValue(TRUE)
	Ascending
)

ExpectedResult: 
 ! Object ! 
 | <NULL> | 
 | <NULL> | 
 | <NULL> | 
 | <NULL> | 
 | <NULL> | 
 | 13 | 
 | 14 | 
 | 14 | 
 | 14 | 
 | 15 | 
 | 15 | 
 | 15 | 


<NEXT>
Description: Object reference casting within path expression
QueryString: select cast(p.Father as SQLTest.EmployeeDb.Employee).Manager from SQLTest.EmployeeDb.Person p
SingleObjectPathProjection: True
ExpectedExecutionPlan: 
Tables(
	0 = SQLTest.EmployeeDb.Person
)
Projection(
	0 = 
		ObjectPath(
			ObjectCast(
				ObjectProperty(0, Father)
				SQLTest.EmployeeDb.Employee
			)
			ObjectProperty(-1, Manager)
		)
)
IndexScan(
	auto
	0
	FirstName
	StringDynamicRange(
	)
	LogicalValue(TRUE)
	Ascending
)

ExpectedResult: 
 ! Object ! 
 | <NULL> | 
 | <NULL> | 
 | <NULL> | 
 | <NULL> | 
 | <NULL> | 
 | <NULL> | 
 | <NULL> | 
 | <NULL> | 
 | <NULL> | 
 | <NULL> | 
 | <NULL> | 
 | 14 | 


<NEXT>
Description: Multiple Object reference castings
QueryString: select cast(cast(p as SQLTest.EmployeeDb.Employee).Manager as SQLTest.EmployeeDb.Person).Father from SQLTest.EmployeeDb.Person p
SingleObjectPathProjection: True
ExpectedExecutionPlan: 
Tables(
	0 = SQLTest.EmployeeDb.Person
)
Projection(
	0 = 
		ObjectPath(
			ObjectCast(
				ObjectThis(0)
				SQLTest.EmployeeDb.Employee
			)
			ObjectCast(
				ObjectProperty(-1, Manager)
				SQLTest.EmployeeDb.Person
			)
			ObjectProperty(-1, Father)
		)
)
IndexScan(
	auto
	0
	FirstName
	StringDynamicRange(
	)
	LogicalValue(TRUE)
	Ascending
)

ExpectedResult: 
 ! Object ! 
 | <NULL> | 
 | <NULL> | 
 | <NULL> | 
 | <NULL> | 
 | <NULL> | 
 | <NULL> | 
 | <NULL> | 
 | <NULL> | 
 | <NULL> | 
 | 12 | 
 | 12 | 
 | 12 | 


<NEXT>
Description: Object reference casting with asterisk
QueryString: select cast(p as SQLTest.EmployeeDb.Employee).* from SQLTest.EmployeeDb.Person p
SingleObjectProjection: False
ExpectedExecutionPlan: 
Tables(
	0 = SQLTest.EmployeeDb.Person
)
Projection(
	0 = 
		StringPath(
			ObjectCast(
				ObjectThis(0)
				SQLTest.EmployeeDb.Employee
			)
			StringProperty(-1, FirstName)
		)
	1 = 
		StringPath(
			ObjectCast(
				ObjectThis(0)
				SQLTest.EmployeeDb.Employee
			)
			StringProperty(-1, LastName)
		)
	2 = 
		ObjectPath(
			ObjectCast(
				ObjectThis(0)
				SQLTest.EmployeeDb.Employee
			)
			ObjectProperty(-1, Home)
		)
	3 = 
		ObjectPath(
			ObjectCast(
				ObjectThis(0)
				SQLTest.EmployeeDb.Employee
			)
			ObjectProperty(-1, Father)
		)
	4 = 
		DateTimePath(
			ObjectCast(
				ObjectThis(0)
				SQLTest.EmployeeDb.Employee
			)
			DateTimeProperty(-1, HireDate)
		)
	5 = 
		DateTimePath(
			ObjectCast(
				ObjectThis(0)
				SQLTest.EmployeeDb.Employee
			)
			DateTimeProperty(-1, NHireDate)
		)
	6 = 
		ObjectPath(
			ObjectCast(
				ObjectThis(0)
				SQLTest.EmployeeDb.Employee
			)
			ObjectProperty(-1, Manager)
		)
	7 = 
		ObjectPath(
			ObjectCast(
				ObjectThis(0)
				SQLTest.EmployeeDb.Employee
			)
			ObjectProperty(-1, Department)
		)
)
IndexScan(
	auto
	0
	FirstName
	StringDynamicRange(
	)
	LogicalValue(TRUE)
	Ascending
)

ExpectedResult: 
 ! 0:String ! 1:String ! 2:Object ! 3:Object ! 4:DateTime ! 5:DateTime ! 6:Object ! 7:Object ! 
 | <NULL> | <NULL> | <NULL> | <NULL> | <NULL> | <NULL> | <NULL> | <NULL> | 
 | <NULL> | <NULL> | <NULL> | <NULL> | <NULL> | <NULL> | <NULL> | <NULL> | 
 | <NULL> | <NULL> | <NULL> | <NULL> | <NULL> | <NULL> | <NULL> | <NULL> | 
 | Alexey | Moiseenko | 6 | <NULL> | 2010-09-01 00:00:00Z | <NULL> | <NULL> | 9 | 
 | Andreas | Thyrhaug | <NULL> | <NULL> | 2010-12-13 00:00:00Z | 2010-12-13 00:00:00Z | 15 | 8 | 
 | Åsa | Holmström | 4 | <NULL> | 2009-12-01 00:00:00Z | 2009-12-01 00:00:00Z | 13 | 7 | 
 | Christian | Holmstrand | 3 | <NULL> | 2003-01-01 00:00:00Z | 2003-01-01 00:00:00Z | 15 | 9 | 
 | Erik | Ohlsson | 5 | <NULL> | 2003-01-01 00:00:00Z | 2003-01-01 00:00:00Z | 14 | 8 | 
 | Joachim | Wester | 1 | <NULL> | 2003-01-01 00:00:00Z | <NULL> | <NULL> | <NULL> | 
 | per | Samuelsson | 2 | <NULL> | 2003-01-01 00:00:00Z | 2003-01-01 00:00:00Z | 15 | 9 | 
 | PETER | <NULL> | 2 | 12 | 2005-10-01 00:00:00Z | 2005-10-01 00:00:00Z | 14 | 9 | 
 | Petros | <NULL> | <NULL> | <NULL> | 2010-10-01 00:00:00Z | 2010-10-01 00:00:00Z | 14 | 7 | 


<NEXT>
Description: Implicit joins using path expression with cast
QueryString: select p.FirstName, p.Father.FirstName, cast(p.Father as Employee).Department.Name from SQLTest.EmployeeDb.Person p where cast(p.Father as Employee).Department.Name = 'Server'
SingleObjectProjection: False
IncludesLiteral: True
ExpectedExecutionPlan: 
Tables(
	0 = SQLTest.EmployeeDb.Person
	1 = SQLTest.EmployeeDb.Person
	2 = SQLTest.EmployeeDb.Department
)
Projection(
	0 = 
		StringProperty(0, FirstName)
	1 = 
		StringPath(
			ObjectProperty(0, Father)
			StringProperty(-1, FirstName)
		)
	2 = 
		StringPath(
			ObjectCast(
				ObjectProperty(0, Father)
				SQLTest.EmployeeDb.Employee
			)
			ObjectProperty(-1, Department)
			StringProperty(-1, Name)
		)
)
Join(
	Inner
	Join(
		Inner
		IndexScan(
			auto
			0
			FirstName
			StringDynamicRange(
			)
			LogicalValue(TRUE)
			Ascending
		)
		ReferenceLookup(
			1
			ObjectProperty(0, Father)
			LogicalValue(TRUE)
		)
	)
	ReferenceLookup(
		2
		ObjectPath(
			ObjectCast(
				ObjectThis(1)
				SQLTest.EmployeeDb.Employee
			)
			ObjectProperty(-1, Department)
		)
		ComparisonString(
			Equal
			StringProperty(2, Name)
			StringLiteral(Server)
		)
	)
)

ExpectedResult: 
 ! 0:String ! 1:String ! 2:String ! 
 | Lovisa | PETER | Server | 


<NEXT>
Description: Implicit joins using path expression with cast (single object projection)
QueryString: select cast(p.Father as Employee).Department from SQLTest.EmployeeDb.Person p where cast(p.Father as Employee).Department.Name = 'Server'
CompositeResultObjects: False
SingleObjectPathProjection: True
IncludesLiteral: True
ExpectedExecutionPlan: 
Tables(
	0 = SQLTest.EmployeeDb.Person
	1 = SQLTest.EmployeeDb.Person
	2 = SQLTest.EmployeeDb.Department
)
Projection(
	0 = 
		ObjectPath(
			ObjectCast(
				ObjectProperty(0, Father)
				SQLTest.EmployeeDb.Employee
			)
			ObjectProperty(-1, Department)
		)
)
Join(
	Inner
	Join(
		Inner
		IndexScan(
			auto
			0
			FirstName
			StringDynamicRange(
			)
			LogicalValue(TRUE)
			Ascending
		)
		ReferenceLookup(
			1
			ObjectProperty(0, Father)
			LogicalValue(TRUE)
		)
	)
	ReferenceLookup(
		2
		ObjectPath(
			ObjectCast(
				ObjectThis(1)
				SQLTest.EmployeeDb.Employee
			)
			ObjectProperty(-1, Department)
		)
		ComparisonString(
			Equal
			StringProperty(2, Name)
			StringLiteral(Server)
		)
	)
)

ExpectedResult: 
 ! Object ! 
 | 9 | 


== Inner join ==


<NEXT>
Description: Join using on
QueryString: select e.FirstName, d.Name from Employee e join Department d on e.Department = d
SingleObjectProjection: False
ExpectedExecutionPlan: 
Tables(
	0 = SQLTest.EmployeeDb.Employee
	1 = SQLTest.EmployeeDb.Department
)
Projection(
	0 = 
		StringProperty(0, FirstName)
	1 = 
		StringProperty(1, Name)
)
Join(
	Inner
	IndexScan(
		auto
		0
		FirstName
		StringDynamicRange(
		)
		LogicalValue(TRUE)
		Ascending
	)
	ReferenceLookup(
		1
		ObjectProperty(0, Department)
		LogicalValue(TRUE)
	)
)

ExpectedResult: 
 ! 0:String ! 1:String ! 
 | Alexey | Server | 
 | Andreas | Kernel | 
 | Åsa | Head office | 
 | Christian | Server | 
 | Erik | Kernel | 
 | per | Server | 
 | PETER | Server | 
 | Petros | Head office | 


<NEXT>
Description: Join using on (single object projection)
QueryString: select d from Employee e join Department d on e.Department = d
CompositeResultObjects: False
ExpectedExecutionPlan: 
Tables(
	0 = SQLTest.EmployeeDb.Employee
	1 = SQLTest.EmployeeDb.Department
)
Projection(
	0 = 
		ObjectThis(1)
)
Join(
	Inner
	IndexScan(
		auto
		0
		FirstName
		StringDynamicRange(
		)
		LogicalValue(TRUE)
		Ascending
	)
	ReferenceLookup(
		1
		ObjectProperty(0, Department)
		LogicalValue(TRUE)
	)
)

ExpectedResult: 
 ! Object ! 
 | 7 | 
 | 7 | 
 | 8 | 
 | 8 | 
 | 9 | 
 | 9 | 
 | 9 | 
 | 9 | 


<NEXT>
Description: Join using where
QueryString: select e.FirstName, d.Name from Employee e join Department d where e.Department = d
SingleObjectProjection: False
ExpectedExecutionPlan: 
Tables(
	0 = SQLTest.EmployeeDb.Employee
	1 = SQLTest.EmployeeDb.Department
)
Projection(
	0 = 
		StringProperty(0, FirstName)
	1 = 
		StringProperty(1, Name)
)
Join(
	Inner
	IndexScan(
		auto
		0
		FirstName
		StringDynamicRange(
		)
		LogicalValue(TRUE)
		Ascending
	)
	ReferenceLookup(
		1
		ObjectProperty(0, Department)
		LogicalValue(TRUE)
	)
)

ExpectedResult: 
 ! 0:String ! 1:String ! 
 | Alexey | Server | 
 | Andreas | Kernel | 
 | Åsa | Head office | 
 | Christian | Server | 
 | Erik | Kernel | 
 | per | Server | 
 | PETER | Server | 
 | Petros | Head office | 


<NEXT>
Description: Join using where (single object projection)
QueryString: select d from Employee e join Department d where e.Department = d
CompositeResultObjects: False
ExpectedExecutionPlan: 
Tables(
	0 = SQLTest.EmployeeDb.Employee
	1 = SQLTest.EmployeeDb.Department
)
Projection(
	0 = 
		ObjectThis(1)
)
Join(
	Inner
	IndexScan(
		auto
		0
		FirstName
		StringDynamicRange(
		)
		LogicalValue(TRUE)
		Ascending
	)
	ReferenceLookup(
		1
		ObjectProperty(0, Department)
		LogicalValue(TRUE)
	)
)

ExpectedResult: 
 ! Object ! 
 | 7 | 
 | 7 | 
 | 8 | 
 | 8 | 
 | 9 | 
 | 9 | 
 | 9 | 
 | 9 | 


<NEXT>
Description: Join of the same extent
QueryString: select e1.FirstName, e2.FirstName from Employee e1 join Employee e2 on e1 = e2
SingleObjectProjection: False
ExpectedExecutionPlan: 
Tables(
	0 = SQLTest.EmployeeDb.Employee
	1 = SQLTest.EmployeeDb.Employee
)
Projection(
	0 = 
		StringProperty(0, FirstName)
	1 = 
		StringProperty(1, FirstName)
)
Join(
	Inner
	IndexScan(
		auto
		0
		FirstName
		StringDynamicRange(
		)
		LogicalValue(TRUE)
		Ascending
	)
	ReferenceLookup(
		1
		ObjectThis(0)
		LogicalValue(TRUE)
	)
)

ExpectedResult: 
 ! 0:String ! 1:String ! 
 | Alexey | Alexey | 
 | Andreas | Andreas | 
 | Åsa | Åsa | 
 | Christian | Christian | 
 | Erik | Erik | 
 | Joachim | Joachim | 
 | per | per | 
 | PETER | PETER | 
 | Petros | Petros | 


<NEXT>
Description: Join of the same extent (single object projection)
QueryString: select e2 from Employee e1 join Employee e2 on e1 = e2
CompositeResultObjects: False
ExpectedExecutionPlan: 
Tables(
	0 = SQLTest.EmployeeDb.Employee
	1 = SQLTest.EmployeeDb.Employee
)
Projection(
	0 = 
		ObjectThis(1)
)
Join(
	Inner
	IndexScan(
		auto
		0
		FirstName
		StringDynamicRange(
		)
		LogicalValue(TRUE)
		Ascending
	)
	ReferenceLookup(
		1
		ObjectThis(0)
		LogicalValue(TRUE)
	)
)

ExpectedResult: 
 ! Object ! 
 | 13 | 
 | 14 | 
 | 15 | 
 | 16 | 
 | 17 | 
 | 18 | 
 | 20 | 
 | 21 | 
 | 22 | 


<NEXT>
Description: Inner join
QueryString: select e.FirstName, d.Name from Employee e inner join Department d on e.Department = d
SingleObjectProjection: False
ExpectedExecutionPlan: 
Tables(
	0 = SQLTest.EmployeeDb.Employee
	1 = SQLTest.EmployeeDb.Department
)
Projection(
	0 = 
		StringProperty(0, FirstName)
	1 = 
		StringProperty(1, Name)
)
Join(
	Inner
	IndexScan(
		auto
		0
		FirstName
		StringDynamicRange(
		)
		LogicalValue(TRUE)
		Ascending
	)
	ReferenceLookup(
		1
		ObjectProperty(0, Department)
		LogicalValue(TRUE)
	)
)

ExpectedResult: 
 ! 0:String ! 1:String ! 
 | Alexey | Server | 
 | Andreas | Kernel | 
 | Åsa | Head office | 
 | Christian | Server | 
 | Erik | Kernel | 
 | per | Server | 
 | PETER | Server | 
 | Petros | Head office | 


<NEXT>
Description: Inner join (single object projection)
QueryString: select d from Employee e inner join Department d on e.Department = d
CompositeResultObjects: False
ExpectedExecutionPlan: 
Tables(
	0 = SQLTest.EmployeeDb.Employee
	1 = SQLTest.EmployeeDb.Department
)
Projection(
	0 = 
		ObjectThis(1)
)
Join(
	Inner
	IndexScan(
		auto
		0
		FirstName
		StringDynamicRange(
		)
		LogicalValue(TRUE)
		Ascending
	)
	ReferenceLookup(
		1
		ObjectProperty(0, Department)
		LogicalValue(TRUE)
	)
)

ExpectedResult: 
 ! Object ! 
 | 7 | 
 | 7 | 
 | 8 | 
 | 8 | 
 | 9 | 
 | 9 | 
 | 9 | 
 | 9 | 


<NEXT>
Description: Old form of join
QueryString: select e.FirstName, d.Name from Employee e, Department d where e.Department = d
SingleObjectProjection: False
ExpectedExecutionPlan: 
Tables(
	0 = SQLTest.EmployeeDb.Employee
	1 = SQLTest.EmployeeDb.Department
)
Projection(
	0 = 
		StringProperty(0, FirstName)
	1 = 
		StringProperty(1, Name)
)
Join(
	Inner
	IndexScan(
		auto
		0
		FirstName
		StringDynamicRange(
		)
		LogicalValue(TRUE)
		Ascending
	)
	ReferenceLookup(
		1
		ObjectProperty(0, Department)
		LogicalValue(TRUE)
	)
)

ExpectedResult: 
 ! 0:String ! 1:String ! 
 | Alexey | Server | 
 | Andreas | Kernel | 
 | Åsa | Head office | 
 | Christian | Server | 
 | Erik | Kernel | 
 | per | Server | 
 | PETER | Server | 
 | Petros | Head office | 


<NEXT>
Description: Old form of join (single object projection)
QueryString: select d from Employee e, Department d where e.Department = d
CompositeResultObjects: False
ExpectedExecutionPlan: 
Tables(
	0 = SQLTest.EmployeeDb.Employee
	1 = SQLTest.EmployeeDb.Department
)
Projection(
	0 = 
		ObjectThis(1)
)
Join(
	Inner
	IndexScan(
		auto
		0
		FirstName
		StringDynamicRange(
		)
		LogicalValue(TRUE)
		Ascending
	)
	ReferenceLookup(
		1
		ObjectProperty(0, Department)
		LogicalValue(TRUE)
	)
)

ExpectedResult: 
 ! Object ! 
 | 7 | 
 | 7 | 
 | 8 | 
 | 8 | 
 | 9 | 
 | 9 | 
 | 9 | 
 | 9 | 


<NEXT>
Description: Unqualified field names in join
QueryString: select FirstName, Name from Employee e join Department d on e.Department = d
SingleObjectProjection: False
ExpectedExecutionPlan: 
Tables(
	0 = SQLTest.EmployeeDb.Employee
	1 = SQLTest.EmployeeDb.Department
)
Projection(
	0 = 
		StringProperty(0, FirstName)
	1 = 
		StringProperty(1, Name)
)
Join(
	Inner
	IndexScan(
		auto
		0
		FirstName
		StringDynamicRange(
		)
		LogicalValue(TRUE)
		Ascending
	)
	ReferenceLookup(
		1
		ObjectProperty(0, Department)
		LogicalValue(TRUE)
	)
)

ExpectedResult: 
 ! 0:String ! 1:String ! 
 | Alexey | Server | 
 | Andreas | Kernel | 
 | Åsa | Head office | 
 | Christian | Server | 
 | Erik | Kernel | 
 | per | Server | 
 | PETER | Server | 
 | Petros | Head office | 


<NEXT>
Description: Implicit joins using two path expressions
QueryString: select e.FirstName, e.Department.Name, e.Department.Location.Name, e.Manager.FirstName, e.Manager.Department.Name, e.Manager.Department.Location.Name from Employee e where e.Department.Location = e.Manager.Department.Location
SingleObjectProjection: False
ExpectedExecutionPlan: 
Tables(
	0 = SQLTest.EmployeeDb.Employee
	1 = SQLTest.EmployeeDb.Department
	2 = SQLTest.EmployeeDb.Employee
	3 = SQLTest.EmployeeDb.Department
)
Projection(
	0 = 
		StringProperty(0, FirstName)
	1 = 
		StringPath(
			ObjectProperty(0, Department)
			StringProperty(-1, Name)
		)
	2 = 
		StringPath(
			ObjectProperty(0, Department)
			ObjectProperty(-1, Location)
			StringProperty(-1, Name)
		)
	3 = 
		StringPath(
			ObjectProperty(0, Manager)
			StringProperty(-1, FirstName)
		)
	4 = 
		StringPath(
			ObjectProperty(0, Manager)
			ObjectProperty(-1, Department)
			StringProperty(-1, Name)
		)
	5 = 
		StringPath(
			ObjectProperty(0, Manager)
			ObjectProperty(-1, Department)
			ObjectProperty(-1, Location)
			StringProperty(-1, Name)
		)
)
Join(
	Inner
	Join(
		Inner
		Join(
			Inner
			IndexScan(
				auto
				0
				FirstName
				StringDynamicRange(
				)
				LogicalValue(TRUE)
				Ascending
			)
			ReferenceLookup(
				1
				ObjectProperty(0, Department)
				LogicalValue(TRUE)
			)
		)
		ReferenceLookup(
			2
			ObjectProperty(0, Manager)
			LogicalValue(TRUE)
		)
	)
	ReferenceLookup(
		3
		ObjectProperty(2, Department)
		ComparisonObject(
			Equal
			ObjectProperty(1, Location)
			ObjectProperty(3, Location)
		)
	)
)

ExpectedResult: 
 ! 0:String ! 1:String ! 2:String ! 3:String ! 4:String ! 5:String ! 
 | Christian | Server | Stockholm | PETER | Server | Stockholm | 
 | per | Server | Stockholm | PETER | Server | Stockholm | 
 | PETER | Server | Stockholm | Åsa | Head office | Stockholm | 
 | Petros | Head office | Stockholm | Åsa | Head office | Stockholm | 


<NEXT>
Description: Implicit joins using two path expressions (single object projection)
QueryString: select e.Manager.Department.Location from Employee e where e.Department.Location = e.Manager.Department.Location
CompositeResultObjects: False
SingleObjectPathProjection: True
ExpectedExecutionPlan: 
Tables(
	0 = SQLTest.EmployeeDb.Employee
	1 = SQLTest.EmployeeDb.Department
	2 = SQLTest.EmployeeDb.Employee
	3 = SQLTest.EmployeeDb.Department
)
Projection(
	0 = 
		ObjectPath(
			ObjectProperty(0, Manager)
			ObjectProperty(-1, Department)
			ObjectProperty(-1, Location)
		)
)
Join(
	Inner
	Join(
		Inner
		Join(
			Inner
			IndexScan(
				auto
				0
				FirstName
				StringDynamicRange(
				)
				LogicalValue(TRUE)
				Ascending
			)
			ReferenceLookup(
				1
				ObjectProperty(0, Department)
				LogicalValue(TRUE)
			)
		)
		ReferenceLookup(
			2
			ObjectProperty(0, Manager)
			LogicalValue(TRUE)
		)
	)
	ReferenceLookup(
		3
		ObjectProperty(2, Department)
		ComparisonObject(
			Equal
			ObjectProperty(1, Location)
			ObjectProperty(3, Location)
		)
	)
)

ExpectedResult: 
 ! Object ! 
 | 2 | 
 | 2 | 
 | 2 | 
 | 2 | 


<NEXT>
Description: Implicit joins using path expression and variable
QueryString: select e.FirstName, e.Manager.FirstName, e.Manager.Department.Name, e.Manager.Department.Location.Name from Employee e where e.Manager.Department.Location = ?
VariableValues: Object:2; 
SingleObjectProjection: False
ExpectedExecutionPlan: 
Tables(
	0 = SQLTest.EmployeeDb.Employee
	1 = SQLTest.EmployeeDb.Employee
	2 = SQLTest.EmployeeDb.Department
)
Projection(
	0 = 
		StringProperty(0, FirstName)
	1 = 
		StringPath(
			ObjectProperty(0, Manager)
			StringProperty(-1, FirstName)
		)
	2 = 
		StringPath(
			ObjectProperty(0, Manager)
			ObjectProperty(-1, Department)
			StringProperty(-1, Name)
		)
	3 = 
		StringPath(
			ObjectProperty(0, Manager)
			ObjectProperty(-1, Department)
			ObjectProperty(-1, Location)
			StringProperty(-1, Name)
		)
)
Join(
	Inner
	Join(
		Inner
		IndexScan(
			auto
			0
			FirstName
			StringDynamicRange(
			)
			LogicalValue(TRUE)
			Ascending
		)
		ReferenceLookup(
			1
			ObjectProperty(0, Manager)
			LogicalValue(TRUE)
		)
	)
	ReferenceLookup(
		2
		ObjectProperty(1, Department)
		ComparisonObject(
			Equal
			ObjectProperty(2, Location)
			ObjectVariable(2)
		)
	)
)

ExpectedResult: 
 ! 0:String ! 1:String ! 2:String ! 3:String ! 
 | Andreas | PETER | Server | Stockholm | 
 | Christian | PETER | Server | Stockholm | 
 | Erik | Åsa | Head office | Stockholm | 
 | per | PETER | Server | Stockholm | 
 | PETER | Åsa | Head office | Stockholm | 
 | Petros | Åsa | Head office | Stockholm | 


<NEXT>
Description: Implicit joins using path expression and variable (single object projection)
QueryString: select e.Manager.Department.Location from Employee e where e.Manager.Department.Location = ?
VariableValues: Object:2; 
CompositeResultObjects: False
SingleObjectPathProjection: True
ExpectedExecutionPlan: 
Tables(
	0 = SQLTest.EmployeeDb.Employee
	1 = SQLTest.EmployeeDb.Employee
	2 = SQLTest.EmployeeDb.Department
)
Projection(
	0 = 
		ObjectPath(
			ObjectProperty(0, Manager)
			ObjectProperty(-1, Department)
			ObjectProperty(-1, Location)
		)
)
Join(
	Inner
	Join(
		Inner
		IndexScan(
			auto
			0
			FirstName
			StringDynamicRange(
			)
			LogicalValue(TRUE)
			Ascending
		)
		ReferenceLookup(
			1
			ObjectProperty(0, Manager)
			LogicalValue(TRUE)
		)
	)
	ReferenceLookup(
		2
		ObjectProperty(1, Department)
		ComparisonObject(
			Equal
			ObjectProperty(2, Location)
			ObjectVariable(2)
		)
	)
)

ExpectedResult: 
 ! Object ! 
 | 2 | 
 | 2 | 
 | 2 | 
 | 2 | 
 | 2 | 
 | 2 | 


<NEXT>
Description: Left join
QueryString: select e.FirstName, d.Name from Employee e left join Department d on e.Department = d
SingleObjectProjection: False
ExpectedExecutionPlan: 
Tables(
	0 = SQLTest.EmployeeDb.Employee
	1 = SQLTest.EmployeeDb.Department
)
Projection(
	0 = 
		StringProperty(0, FirstName)
	1 = 
		StringProperty(1, Name)
)
Join(
	LeftOuter
	IndexScan(
		auto
		0
		FirstName
		StringDynamicRange(
		)
		LogicalValue(TRUE)
		Ascending
	)
	ReferenceLookup(
		1
		ObjectProperty(0, Department)
		LogicalValue(TRUE)
	)
)

ExpectedResult: 
 ! 0:String ! 1:String ! 
 | Alexey | Server | 
 | Andreas | Kernel | 
 | Åsa | Head office | 
 | Christian | Server | 
 | Erik | Kernel | 
 | Joachim | <NULL> | 
 | per | Server | 
 | PETER | Server | 
 | Petros | Head office | 


<NEXT>
Description: Left join (single object projection)
QueryString: select d from Employee e left join Department d on e.Department = d
CompositeResultObjects: False
ExpectedExecutionPlan: 
Tables(
	0 = SQLTest.EmployeeDb.Employee
	1 = SQLTest.EmployeeDb.Department
)
Projection(
	0 = 
		ObjectThis(1)
)
Join(
	LeftOuter
	IndexScan(
		auto
		0
		FirstName
		StringDynamicRange(
		)
		LogicalValue(TRUE)
		Ascending
	)
	ReferenceLookup(
		1
		ObjectProperty(0, Department)
		LogicalValue(TRUE)
	)
)

ExpectedResult: 
 ! Object ! 
 | <NULL> | 
 | 7 | 
 | 7 | 
 | 8 | 
 | 8 | 
 | 9 | 
 | 9 | 
 | 9 | 
 | 9 | 


<NEXT>
Description: Left outer join
QueryString: select e.FirstName, d.Name from Employee e left outer join Department d on e.Department = d
SingleObjectProjection: False
ExpectedExecutionPlan: 
Tables(
	0 = SQLTest.EmployeeDb.Employee
	1 = SQLTest.EmployeeDb.Department
)
Projection(
	0 = 
		StringProperty(0, FirstName)
	1 = 
		StringProperty(1, Name)
)
Join(
	LeftOuter
	IndexScan(
		auto
		0
		FirstName
		StringDynamicRange(
		)
		LogicalValue(TRUE)
		Ascending
	)
	ReferenceLookup(
		1
		ObjectProperty(0, Department)
		LogicalValue(TRUE)
	)
)

ExpectedResult: 
 ! 0:String ! 1:String ! 
 | Alexey | Server | 
 | Andreas | Kernel | 
 | Åsa | Head office | 
 | Christian | Server | 
 | Erik | Kernel | 
 | Joachim | <NULL> | 
 | per | Server | 
 | PETER | Server | 
 | Petros | Head office | 


<NEXT>
Description: Left outer join (single object projection)
QueryString: select d from Employee e left outer join Department d on e.Department = d
CompositeResultObjects: False
ExpectedExecutionPlan: 
Tables(
	0 = SQLTest.EmployeeDb.Employee
	1 = SQLTest.EmployeeDb.Department
)
Projection(
	0 = 
		ObjectThis(1)
)
Join(
	LeftOuter
	IndexScan(
		auto
		0
		FirstName
		StringDynamicRange(
		)
		LogicalValue(TRUE)
		Ascending
	)
	ReferenceLookup(
		1
		ObjectProperty(0, Department)
		LogicalValue(TRUE)
	)
)

ExpectedResult: 
 ! Object ! 
 | <NULL> | 
 | 7 | 
 | 7 | 
 | 8 | 
 | 8 | 
 | 9 | 
 | 9 | 
 | 9 | 
 | 9 | 


<NEXT>
Description: Null and not NullObject should be returned
QueryString: select e, d from Employee e left join Department d on e.Department = d
SingleObjectProjection: False
ExpectedExecutionPlan: 
Tables(
	0 = SQLTest.EmployeeDb.Employee
	1 = SQLTest.EmployeeDb.Department
)
Projection(
	0 = 
		ObjectThis(0)
	1 = 
		ObjectThis(1)
)
Join(
	LeftOuter
	IndexScan(
		auto
		0
		FirstName
		StringDynamicRange(
		)
		LogicalValue(TRUE)
		Ascending
	)
	ReferenceLookup(
		1
		ObjectProperty(0, Department)
		LogicalValue(TRUE)
	)
)

ExpectedResult: 
 ! 0:Object ! 1:Object ! 
 | 13 | <NULL> | 
 | 14 | 7 | 
 | 15 | 9 | 
 | 16 | 9 | 
 | 17 | 9 | 
 | 18 | 8 | 
 | 20 | 9 | 
 | 21 | 7 | 
 | 22 | 8 | 


<NEXT>
Description: Null and not NullObject should be returned (single object projection)
QueryString: select d from Employee e left join Department d on e.Department = d
CompositeResultObjects: False
ExpectedExecutionPlan: 
Tables(
	0 = SQLTest.EmployeeDb.Employee
	1 = SQLTest.EmployeeDb.Department
)
Projection(
	0 = 
		ObjectThis(1)
)
Join(
	LeftOuter
	IndexScan(
		auto
		0
		FirstName
		StringDynamicRange(
		)
		LogicalValue(TRUE)
		Ascending
	)
	ReferenceLookup(
		1
		ObjectProperty(0, Department)
		LogicalValue(TRUE)
	)
)

ExpectedResult: 
 ! Object ! 
 | <NULL> | 
 | 7 | 
 | 7 | 
 | 8 | 
 | 8 | 
 | 9 | 
 | 9 | 
 | 9 | 
 | 9 | 

<<<<<<< HEAD
Description: Fetch on sort result over non-indexed property
QueryString: select d from Department d order by name fetch ?
VariableValues: Int32:2;
ShouldBeReordered: False
ExpectedExecutionPlan: 
Tables(
	0 = SQLTest.EmployeeDb.Department
)
Projection(
	0 = 
		ObjectThis(0)
)
Sort(
	IndexScan(
		auto
		0
		Description
		StringDynamicRange(
		)
		LogicalValue(TRUE)
		Ascending
	)
	StringComparer(
		StringProperty(0, Name)
		Ascending
	)
=======

 == Fetch ==

<NEXT>
Description: Fetch on sorting of non-index property
QueryString: select d from Department d order by name desc fetch ?
VariableValues: Int32:2; 
CompositeResultObjects: False
ShouldBeReordered: False
ExpectedExecutionPlan: 
Tables(
        0 = SQLTest.EmployeeDb.Department
)
Projection(
        0 =
                ObjectThis(0)
)
Sort(
        IndexScan(
                auto
                0
                Description
                StringDynamicRange(
                )
                LogicalValue(TRUE)
                Ascending
        )
        StringComparer(
                StringProperty(0, Name)
                Descending
        )
>>>>>>> ce258bf8
)

ExpectedResult: 
 ! Object ! 
<<<<<<< HEAD
 | 7 | 
 | 8 | 
=======
 | 9 | 
 | 10 | 
>>>>>>> ce258bf8
<|MERGE_RESOLUTION|>--- conflicted
+++ resolved
@@ -16323,7 +16323,6 @@
  | 9 | 
  | 9 | 
 
-<<<<<<< HEAD
 Description: Fetch on sort result over non-indexed property
 QueryString: select d from Department d order by name fetch ?
 VariableValues: Int32:2;
@@ -16350,47 +16349,14 @@
 		StringProperty(0, Name)
 		Ascending
 	)
-=======
-
- == Fetch ==
-
-<NEXT>
-Description: Fetch on sorting of non-index property
-QueryString: select d from Department d order by name desc fetch ?
-VariableValues: Int32:2; 
-CompositeResultObjects: False
-ShouldBeReordered: False
-ExpectedExecutionPlan: 
-Tables(
-        0 = SQLTest.EmployeeDb.Department
-)
-Projection(
-        0 =
-                ObjectThis(0)
-)
-Sort(
-        IndexScan(
-                auto
-                0
-                Description
-                StringDynamicRange(
-                )
-                LogicalValue(TRUE)
-                Ascending
-        )
-        StringComparer(
-                StringProperty(0, Name)
-                Descending
-        )
->>>>>>> ce258bf8
-)
-
-ExpectedResult: 
- ! Object ! 
-<<<<<<< HEAD
+)
+
+ExpectedResult: 
+ ! Object ! 
  | 7 | 
  | 8 | 
-=======
+
+ExpectedResult: 
+ ! Object ! 
  | 9 | 
- | 10 | 
->>>>>>> ce258bf8
+ | 10 | 