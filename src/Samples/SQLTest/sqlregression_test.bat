--- conflicted
+++ resolved
@@ -27,14 +27,8 @@
 )
 
 :: start servers
-<<<<<<< HEAD
-START scipcmonitor.exe PERSONAL .db.output
+::START scipcmonitor.exe PERSONAL .db.output
 START scdata.exe 1 SQLTEST .db.output SqlTest .db
-=======
-::START scipcmonitor.exe PERSONAL .db.output
-START scdata.exe SQLTEST SqlTest .db.output
-START scdblog.exe SqlTest SqlTest .db.output
->>>>>>> b5cdd1fc
 START 32bitComponents\scsqlparser.exe 8066
 
 :: Sleeping some time using ping.
