:: Checking if test should be run.
IF "%SC_RUN_SQL_REGRESSION_TEST%"=="False" GOTO :EOF

:: @ECHO OFF

:: Killing all SC processes.
staradmin kill all

IF EXIST .db (
    RMDIR .db /S /Q
    RMDIR .db.output /S /Q
)

IF EXIST SQLTest RMDIR SQLTest /S /Q

:: create the database
MKDIR .db
MKDIR .db.output
CMD /C sccreatedb.exe -ip .db -uuid "def000db-dfdb-dfdb-dfdb-def0db0df0db" SqlTest

:: weave the application
CMD /C scweaver.exe --FLAG:disableeditionlibraries s\SQLTest\SQLTest.exe

IF %ERRORLEVEL% NEQ 0 (
    ECHO Error: SQL regression test is failed!
    EXIT /b 1
)

:: start servers
::START scipcmonitor.exe PERSONAL .db.output
<<<<<<< HEAD
START scdata.exe 1 SQLTEST .db.output SqlTest .db
START scdata.exe -instid 1 "{ \"eventloghost\": \"SQLTEST\", \"eventlogdir\": \".db.output\", \"databasename\": \"SqlTest\", \"databasedir\": \".db\" }"
=======
START scdata.exe SQLTEST .db.output SqlTest .db
START scdata.exe "{ \"eventloghost\": \"SQLTEST\", \"eventlogdir\": \".db.output\", \"databasename\": \"SqlTest\", \"databasedir\": \".db\" }"
>>>>>>> 05616523
START 32bitComponents\scsqlparser.exe 8066

:: Sleeping some time using ping.
ping -n 5 127.0.0.1 > nul

:: start the program
<<<<<<< HEAD
CALL sccode.exe 1 SQLTEST --DatabaseDir=.db --OutputDir=.db.output --TempDir=.db.output --AutoStartExePath="s\SQLTest\.starcounter\SQLTest.exe" --FLAG:NoNetworkGateway
=======
CALL sccode.exe "def000db-dfdb-dfdb-dfdb-def0db0df0db" SQLTEST --DatabaseDir=.db --OutputDir=.db.output --TempDir=.db.output --AutoStartExePath="s\SQLTest\.starcounter\SQLTest.exe" --FLAG:NoNetworkGateway
>>>>>>> 05616523

IF %ERRORLEVEL% NEQ 0 (
    ECHO Error: SQL regression test is failed!
    EXIT /b 1
) ELSE (
    ECHO SQL regression test succeeded.
    EXIT /b 0
)<|MERGE_RESOLUTION|>--- conflicted
+++ resolved
@@ -28,24 +28,15 @@
 
 :: start servers
 ::START scipcmonitor.exe PERSONAL .db.output
-<<<<<<< HEAD
-START scdata.exe 1 SQLTEST .db.output SqlTest .db
-START scdata.exe -instid 1 "{ \"eventloghost\": \"SQLTEST\", \"eventlogdir\": \".db.output\", \"databasename\": \"SqlTest\", \"databasedir\": \".db\" }"
-=======
 START scdata.exe SQLTEST .db.output SqlTest .db
 START scdata.exe "{ \"eventloghost\": \"SQLTEST\", \"eventlogdir\": \".db.output\", \"databasename\": \"SqlTest\", \"databasedir\": \".db\" }"
->>>>>>> 05616523
 START 32bitComponents\scsqlparser.exe 8066
 
 :: Sleeping some time using ping.
 ping -n 5 127.0.0.1 > nul
 
 :: start the program
-<<<<<<< HEAD
-CALL sccode.exe 1 SQLTEST --DatabaseDir=.db --OutputDir=.db.output --TempDir=.db.output --AutoStartExePath="s\SQLTest\.starcounter\SQLTest.exe" --FLAG:NoNetworkGateway
-=======
 CALL sccode.exe "def000db-dfdb-dfdb-dfdb-def0db0df0db" SQLTEST --DatabaseDir=.db --OutputDir=.db.output --TempDir=.db.output --AutoStartExePath="s\SQLTest\.starcounter\SQLTest.exe" --FLAG:NoNetworkGateway
->>>>>>> 05616523
 
 IF %ERRORLEVEL% NEQ 0 (
     ECHO Error: SQL regression test is failed!
