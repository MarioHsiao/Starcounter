--- conflicted
+++ resolved
@@ -31,14 +31,9 @@
             CreateDatabaseCommand command = (CreateDatabaseCommand)this.Command;
             AssureAllowedName(command);
             AssureUniqueName(command);
-            var instanceId = this.Engine.AllocateNextDatabaseInstanceID();
 
             var setup = new DatabaseSetup(this.Engine, command.SetupProperties);
             var database = setup.CreateDatabase();
-<<<<<<< HEAD
-            database.InstanceID = instanceId;
-=======
->>>>>>> 05616523
 
             Engine.Databases.Add(database.Name, database);
             Engine.CurrentPublicModel.AddDatabase(database);
