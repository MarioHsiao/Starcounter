﻿// ***********************************************************************
// <copyright file="Database.cs" company="Starcounter AB">
//     Copyright (c) Starcounter AB.  All rights reserved.
// </copyright>
// ***********************************************************************

using System;
using System.Collections.Generic;
using System.Linq;
using System.Text;
using System.Threading.Tasks;
using Starcounter;
using Starcounter.Advanced.Configuration;
using Starcounter.Server.PublicModel;
using System.Diagnostics;
using Starcounter.Internal;
using System.IO;

namespace Starcounter.Server {

    /// <summary>
    /// A database maintained by a certain server (represented by
    /// the <see cref="Database.Server"/> property).
    /// </summary>
    internal sealed class Database {
        
        /// <summary>
        /// The server to which this database belongs.
        /// </summary>
        internal readonly ServerEngine Server;

        /// <summary>
        /// The configuration of this <see cref="Database"/>.
        /// </summary>
        internal readonly DatabaseConfiguration Configuration;

        /// <summary>
        /// Gets the simple name of this database.
        /// </summary>
        internal readonly string Name;

        /// <summary>
        /// Gets the URI of this database.
        /// </summary>
        internal readonly string Uri;

        /// <summary>
        /// Gets or sets a value representing the exact command-line
        /// arguments string what was used to start the host.
        /// </summary>
        internal string CodeHostArguments {
            get;
            set;
        }

        /// <summary>
        /// Gets or sets the error output buffer, containing all error
        /// output that has been captured from the code host process
        /// currently attached to this database.
        /// </summary>
        internal List<string> CodeHostErrorOutput {
            get;
            set;
        }

        /// <summary>
        /// Gets or sets the counter used to determine when automatic restart
        /// no longer is viable on failure.
        /// </summary>
        internal int BadAutoRestartCount {
            get;
            set;
        }

        /// <summary>
        /// Gets or sets a value indicating the last time an automatic restart
        /// was triggered.
        /// </summary>
        internal DateTime LastAutoRestartTime {
            get;
            set;
        }

        /// <summary>
        /// Gets the base directory where this database stores and runs
        /// executables from.
        /// </summary>
        internal string ExecutableBasePath {
            get {
                return Path.Combine(Configuration.Runtime.TempDirectory, StarcounterEnvironment.Directories.WeaverTempSubDirectory);
            }
        }

        /// <summary>
        /// Gets or sets the list of Apps currently known to the
        /// database represented by this instance.
        /// </summary>
        internal List<DatabaseApplication> Apps {
            get;
            set;
        }

        /// <summary>
        /// Gets or sets the instance ID connected with the
        /// current database.
        /// </summary>
<<<<<<< HEAD
        internal ulong InstanceID {
            get;
            set;
        }
=======
        internal Guid db_uuid
        {
            get;
            private set;
        }        
>>>>>>> 05616523

        /// <summary>
        /// Intializes a <see cref="Database"/>.
        /// </summary>
        /// <param name="server">The server to which the current database belong.</param>
        /// <param name="configuration">The configuration applied.</param>
        internal Database(ServerEngine server, DatabaseConfiguration configuration) {
            this.Server = server;
            this.Configuration = configuration;
            this.Name = this.Configuration.Name;
            this.Uri = ScUri.MakeDatabaseUri(ScUri.GetMachineName(), server.Name, this.Name).ToString();
            this.Apps = new List<DatabaseApplication>();
            this.CodeHostErrorOutput = new List<string>();
            this.db_uuid = ReadDbUUID(configuration);
        }

        /// <summary>
        /// Creates a snapshot of this <see cref="Database"/> in the
        /// form of a public model <see cref="DatabaseInfo"/>.
        /// </summary>
        /// <returns>A <see cref="DatabaseInfo"/> representing the current state
        /// of this database.</returns>
        internal DatabaseInfo ToPublicModel() {
            EngineInfo engine = null;
            var process = GetRunningCodeHostProcess();
            var databaseRunning = Server.DatabaseEngine.IsDatabaseProcessRunning(this);

            if (databaseRunning || process != null) {
                AppInfo[] executables = null;
                int hostProcId = 0;
                string hostProcArgs = null;
                if (process != null) {
                    executables = new AppInfo[this.Apps.Count];
                    for (int i = 0; i < this.Apps.Count; i++) {
                        executables[i] = this.Apps[i].ToPublicModel();
                    }
                    hostProcId = process.Id;
                    hostProcArgs = this.CodeHostArguments;
                }
                engine = new EngineInfo(executables, hostProcId, hostProcArgs, databaseRunning);
            }

            var info = new DatabaseInfo(
                this.Uri, 
                this.Name,
                0, 
                ExecutableBasePath, 
                engine, 
                this.Configuration.Clone(this.Configuration.ConfigurationFilePath),
                null);

            return info;
        }

        /// <summary>
        /// Gets the worker process associated with the current <see cref="Database"/>
        /// or NULL if not started or it has exited.
        /// </summary>
        /// <returns></returns>
        internal Process GetRunningCodeHostProcess() {
            return Server.DatabaseEngine.Monitor.GetCodeHostProcess(this);
        }

        public static Guid ReadDbUUID(DatabaseConfiguration configuration)
        {
            Guid g;
            ulong first_id;
            ulong last_id;
            string db_name = configuration.Name.ToUpperInvariant();
            string db_path = configuration.Runtime.TransactionLogDirectory.TrimEnd('\\');

            if ( sccoredb.sccoredb_get_db_info_by_path( db_name, db_path, out g, out first_id, out last_id) != 0 )
                throw new InvalidConfigurationException( 
                        string.Format("Cannot retrive database uuid. Database name: {0}, path: {1}", db_name, db_path));

            return g;
        }
    }
}<|MERGE_RESOLUTION|>--- conflicted
+++ resolved
@@ -104,18 +104,11 @@
         /// Gets or sets the instance ID connected with the
         /// current database.
         /// </summary>
-<<<<<<< HEAD
-        internal ulong InstanceID {
-            get;
-            set;
-        }
-=======
         internal Guid db_uuid
         {
             get;
             private set;
         }        
->>>>>>> 05616523
 
         /// <summary>
         /// Intializes a <see cref="Database"/>.
