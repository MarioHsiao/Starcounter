﻿using System;
using System.Collections.Generic;
using System.IO;
using System.Text;
using System.Threading;
using Sc.Tools.Logging;
using Starcounter;

namespace StarcounterApps3 {
<<<<<<< HEAD
    partial class LogApp : App {

        static string directoryPath;
=======
    partial class LogApp : Puppet {

        static List<LogEntry> GlobalLogEntries = new List<LogEntry>();

        static public void Setup(string directory) {
            ThreadPool.QueueUserWorkItem(LogListenerThread, directory);
        }

        static private void LogListenerThread(object state) {

            String directory = state as String;

            LogFilter lf;
            LogReader lr;

            if (!Directory.Exists(directory)) {
                Console.WriteLine("Specified directory does not exist.");
                return;
            }

            try {

                lf = null;
                lr = new LogReader(directory, lf, (4096 * 256));
                lr.Open();
                //int i = 0;
                LogEntry le;
                for (; ; ) {
                    le = lr.Read(true);
                    if (le == null) {
                        break;
                    }

                    LogApp.GlobalLogEntries.Add(le);
                }
                lr.Close();
            } catch (Exception) {
            }

>>>>>>> c980d328

        static public void Setup(string directory) {
            directoryPath = directory;
        }

        void Handle(Input.RefreshList action) {
            this.RefreshLogEntriesList();
        }

        void Handle(Input.FilterNotice action) {
            this.RefreshLogEntriesList();
        }

        void Handle(Input.FilterWarning action) {
            this.RefreshLogEntriesList();
        }

        void Handle(Input.FilterError action) {
            this.RefreshLogEntriesList();
        }

        void Handle(Input.FilterDebug action) {
            this.RefreshLogEntriesList();
        }

        public void RefreshLogEntriesList() {
            this.LogEntries.Clear(); // Clearlist

            int limit = 30;   // Limith the result

            var lr = new LogReader();
            var i = 0;
            lr.Open(directoryPath, (64 * 1024));
            for (; ; ) {
                var le = lr.Next();
                if (le == null) break;

                if (this.FilterDebug == false && le.Severity == Severity.Debug) {
                    continue;
                }

                if (this.FilterWarning == false && le.Severity == Severity.Warning) {
                    continue;
                }

                if (this.FilterNotice == false && (le.Severity == Severity.Notice || le.Severity == Severity.SuccessAudit)) {
                    continue;
                }

                if (this.FilterError == false && (le.Severity == Severity.Error || le.Severity == Severity.FailureAudit || le.Severity == Severity.Critical)) {
                    continue;
                }

                if (++i > limit) break;

                LogEntries.Add(
                    new LogEntryApp() {
                        DateTimeStr = le.DateTime.ToString(),
                        TypeStr = le.Severity.ToString(),
                        HostName = le.HostName,
                        Source = le.Source,
                        Message = le.Message
                    }
                    );
            }
            lr.Close();
        }
    }
}<|MERGE_RESOLUTION|>--- conflicted
+++ resolved
@@ -7,53 +7,11 @@
 using Starcounter;
 
 namespace StarcounterApps3 {
-<<<<<<< HEAD
-    partial class LogApp : App {
-
+    partial class LogApp : Puppet {
+
         static string directoryPath;
-=======
-    partial class LogApp : Puppet {
-
-        static List<LogEntry> GlobalLogEntries = new List<LogEntry>();
-
-        static public void Setup(string directory) {
-            ThreadPool.QueueUserWorkItem(LogListenerThread, directory);
-        }
-
-        static private void LogListenerThread(object state) {
-
-            String directory = state as String;
-
-            LogFilter lf;
-            LogReader lr;
-
-            if (!Directory.Exists(directory)) {
-                Console.WriteLine("Specified directory does not exist.");
-                return;
-            }
-
-            try {
-
-                lf = null;
-                lr = new LogReader(directory, lf, (4096 * 256));
-                lr.Open();
-                //int i = 0;
-                LogEntry le;
-                for (; ; ) {
-                    le = lr.Read(true);
-                    if (le == null) {
-                        break;
-                    }
-
-                    LogApp.GlobalLogEntries.Add(le);
-                }
-                lr.Close();
-            } catch (Exception) {
-            }
-
->>>>>>> c980d328
-
-        static public void Setup(string directory) {
+
+        static public void Setup(string directory) {
             directoryPath = directory;
         }
 
@@ -80,43 +38,43 @@
         public void RefreshLogEntriesList() {
             this.LogEntries.Clear(); // Clearlist
 
-            int limit = 30;   // Limith the result
-
-            var lr = new LogReader();
-            var i = 0;
-            lr.Open(directoryPath, (64 * 1024));
-            for (; ; ) {
-                var le = lr.Next();
-                if (le == null) break;
-
-                if (this.FilterDebug == false && le.Severity == Severity.Debug) {
-                    continue;
-                }
-
-                if (this.FilterWarning == false && le.Severity == Severity.Warning) {
-                    continue;
-                }
-
-                if (this.FilterNotice == false && (le.Severity == Severity.Notice || le.Severity == Severity.SuccessAudit)) {
-                    continue;
-                }
-
-                if (this.FilterError == false && (le.Severity == Severity.Error || le.Severity == Severity.FailureAudit || le.Severity == Severity.Critical)) {
-                    continue;
-                }
-
-                if (++i > limit) break;
-
-                LogEntries.Add(
-                    new LogEntryApp() {
-                        DateTimeStr = le.DateTime.ToString(),
-                        TypeStr = le.Severity.ToString(),
-                        HostName = le.HostName,
-                        Source = le.Source,
-                        Message = le.Message
-                    }
-                    );
-            }
+            int limit = 30;   // Limith the result
+
+            var lr = new LogReader();
+            var i = 0;
+            lr.Open(directoryPath, (64 * 1024));
+            for (; ; ) {
+                var le = lr.Next();
+                if (le == null) break;
+
+                if (this.FilterDebug == false && le.Severity == Severity.Debug) {
+                    continue;
+                }
+
+                if (this.FilterWarning == false && le.Severity == Severity.Warning) {
+                    continue;
+                }
+
+                if (this.FilterNotice == false && (le.Severity == Severity.Notice || le.Severity == Severity.SuccessAudit)) {
+                    continue;
+                }
+
+                if (this.FilterError == false && (le.Severity == Severity.Error || le.Severity == Severity.FailureAudit || le.Severity == Severity.Critical)) {
+                    continue;
+                }
+
+                if (++i > limit) break;
+
+                LogEntries.Add(
+                    new LogEntryApp() {
+                        DateTimeStr = le.DateTime.ToString(),
+                        TypeStr = le.Severity.ToString(),
+                        HostName = le.HostName,
+                        Source = le.Source,
+                        Message = le.Message
+                    }
+                    );
+            }
             lr.Close();
         }
     }
