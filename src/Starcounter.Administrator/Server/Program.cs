﻿
using System;
using System.IO;
using System.Net;
using Starcounter.Administrator.API;
using Starcounter.Administrator.Server.Handlers;
using Starcounter.Internal;
using Starcounter.Internal.REST;
using Starcounter.Server;
using Starcounter.Server.PublicModel;
using Starcounter.Server.Rest;
using Starcounter.Internal.Web;
using System.Collections.Generic;
using System.Threading;
using System.Diagnostics;
using Starcounter.Hosting;
using Administrator.Server.Managers;

namespace Starcounter.Administrator.Server {


    /// <summary>
    /// 
    /// </summary>
    public class Program {

        public static IServerRuntime ServerInterface;
        public static ServerEngine ServerEngine;

        public static string ResourceFolder;

        // Argument <path to server configuraton file> <portnumber>
        static void Main(string[] args) {

            if (args == null || args.Length < 1) {
                Console.WriteLine("Starcounter Administrator: Invalid arguments: Usage <path to server configuraton file>");
                return;
            }

            // Server configuration file.
            if (string.IsNullOrEmpty(args[0]) || !File.Exists(args[0])) {
                Console.WriteLine("Starcounter Administrator: Missing server configuration file {0}", args[0]);
            }

            // Administrator port.
            UInt16 adminPort = StarcounterEnvironment.Default.SystemHttpPort;
            Console.WriteLine("Starcounter Administrator started on port: " + adminPort);

#if ANDWAH
            Program.ResourceFolder = @"c:\github\Level1\src\Starcounter.Administrator";
#else
            Program.ResourceFolder = "scadmin";
#endif

            // Create a Server Engine
            Program.ServerEngine = new ServerEngine(args[0]);      // .srv\Personal\Personal.server.config
            Program.ServerEngine.Setup();
            Program.ServerInterface = Program.ServerEngine.Start();

            // Start listening on log-events
            ServerInfo serverInfo = Program.ServerInterface.GetServerInfo();
            LogApp.Setup(serverInfo.Configuration.LogDirectory);

            // Register and setup the API subsystem handlers
            var admin = new AdminAPI();
            RestAPI.Bootstrap(admin, Dns.GetHostEntry(String.Empty).HostName, adminPort, Program.ServerEngine, Program.ServerInterface);

            ServerManager.Init();

            // Registering Default handlers.
            RegisterHandlers();

            // Bootstrapping the application.
            AppsBootstrapper.Bootstrap(
<<<<<<< HEAD
                StarcounterEnvironment.AppName,
                Program.ResourceFolder,
                StarcounterEnvironment.Default.SystemHttpPort);

            // Boostrap Admin API handlers
            StarcounterAdminAPI.Bootstrap(adminPort, Program.ServerEngine, Program.ServerInterface, Program.ResourceFolder);
=======
                StarcounterEnvironment.Default.SystemHttpPort,
                resourceFolder,
                StarcounterEnvironment.AppName);

            // Bootstrap Admin API handlers
            StarcounterAdminAPI.Bootstrap(adminPort, Program.ServerEngine, Program.ServerInterface, resourceFolder);
>>>>>>> 3e52a5fd

            // Start User Tracking (Send data to tracking server each hour and crash reports)
            if (serverInfo.Configuration.SendUsageAndCrashReports) {
                Tracking.Client.Instance.StartTrackUsage(Program.ServerInterface, Program.ServerEngine.HostLog);
            }
        }

        static Int32 WsEchoesCounter = 0;
        static Int32 WsDisconnectsCounter = 0;
        static Int32 WsHandshakesCounter = 0;
        static Int32 HttpEchoesCounter = 0;

        /// <summary>
        /// Register default handlers
        /// </summary>
        static void RegisterHandlers() {

            // Redirecting root to index.html.
            Handle.GET("/", () => {
                // Returns this response to original request.
                return Node.LocalhostSystemPortNode.GET("/index.html", null);
            });

            // Register a static resource folder
            Handle.POST(StarcounterConstants.StaticFilesDirRegistrationUri, (Request req) => {

                // Getting POST contents.
                String content = req.Body;

                // Splitting contents.
                String[] settings = content.Split(new String[] { StarcounterConstants.NetworkConstants.CRLF }, StringSplitOptions.RemoveEmptyEntries);

                // Application name.
                String appName = settings[0];

                // Is Polyjuice app directory.
                Boolean isPolyjuiceApp = Boolean.Parse(settings[1]);

                // Getting port of the resource.
                UInt16 port = UInt16.Parse(settings[2]);

                // Static file path.
                String path = settings[3];

                // Adding static files serving directory.
                AppsBootstrapper.InternalAddStaticFileDirectory(port, path, appName);

                return "Success!";
            });

            // Handler to get all registered static resource folders
            Handle.GET("/staticcontentdir", (Request req) => {

                Dictionary<UInt16, IList<string>> folders = AppsBootstrapper.GetFileServingDirectories();

                WorkingFolders workingFolders = new WorkingFolders();

                foreach (KeyValuePair<UInt16, IList<string>> entry in folders) {

                    if (entry.Value != null && entry.Value.Count > 0) {
                        foreach (string folder in entry.Value) {
                            var folderJson = workingFolders.Items.Add();
                            folderJson.Port = entry.Key;
                            folderJson.Folder = folder;
                        }
                    }
                }

                return new Response() { StatusCode = (ushort)System.Net.HttpStatusCode.OK, BodyBytes = workingFolders.ToJsonUtf8() };
            });

            #region Debug/Test

            Handle.GET("/return/{?}", (int code) => {
                return code;
            });

            Handle.GET("/returnstatus/{?}", (int code) => {
                return (System.Net.HttpStatusCode)code;
            });

            Handle.GET("/returnwithreason/{?}", (string codeAndReason) => {
                // Example input: 404ThisIsMyCustomReason
                var code = int.Parse(codeAndReason.Substring(0, 3));
                var reason = codeAndReason.Substring(3);
                return new HttpStatusCodeAndReason(code, reason);
            });

            Handle.GET("/test", () => {

                Response resp = new Response();
                resp.Body = "hello";
                resp.ContentType = "text/plain";

                return resp;
            });

            Handle.GET("/delay", () => {

                Thread.Sleep(250);

                return 204;
            });

            Handle.GET("/native-allocs", () => {
                return "Number of native allocations: " + BitsAndBytes.NumNativeAllocations;
            });

            Handle.GET("/echotestws", (Request req) => {

                // Checking for client IP address.
                String clientIp = req.ClientIpAddress.ToString();
                if (clientIp != "127.0.0.1")
                    throw new Exception("Wrong client IP address: " + clientIp);

                if (req.WebSocketUpgrade) {
                    Interlocked.Increment(ref WsHandshakesCounter);

                    req.SendUpgrade("echotestws");

                    return HandlerStatus.Handled;
                }

                return 513;
            });

            Handle.GET("/wscounters", (Request req) => {

                // Checking for client IP address.
                String clientIp = req.ClientIpAddress.ToString();
                if (clientIp != "127.0.0.1")
                    throw new Exception("Wrong client IP address: " + clientIp);

                Int32 e = WsEchoesCounter,
                    d = WsDisconnectsCounter,
                    h = WsHandshakesCounter;

                WsEchoesCounter = 0;
                WsDisconnectsCounter = 0;
                WsHandshakesCounter = 0;

                return new Response() { Body = String.Format("WebSockets counters: handshakes={0}, echoes received={1}, disconnects={2}", h, e, d) };
            });

            Handle.WebSocket("echotestws", (String s, WebSocket ws) => {
                Interlocked.Increment(ref WsEchoesCounter);

                ws.Send(s);
            });

            Handle.WebSocket("echotestws", (Byte[] bs, WebSocket ws) => {
                Interlocked.Increment(ref WsEchoesCounter);

                ws.Send(bs);
            });

            Handle.WebSocketDisconnect("echotestws", (WebSocket ws) => {
                Interlocked.Increment(ref WsDisconnectsCounter);

                // Do nothing!
            });

            Handle.DELETE("/resetcounters", (Request req) => {

                // Checking for client IP address.
                String clientIp = req.ClientIpAddress.ToString();
                if (clientIp != "127.0.0.1")
                    throw new Exception("Wrong client IP address: " + clientIp);

                WsEchoesCounter = 0;
                WsDisconnectsCounter = 0;
                WsHandshakesCounter = 0;
                HttpEchoesCounter = 0;

                return 200;
            });

            Handle.GET("/httpcounters", (Request req) => {

                // Checking for client IP address.
                String clientIp = req.ClientIpAddress.ToString();
                if (clientIp != "127.0.0.1")
                    throw new Exception("Wrong client IP address: " + clientIp);

                Int32 e = HttpEchoesCounter;

                HttpEchoesCounter = 0;

                return new Response() { Body = String.Format("Http counters: echoes received={0}.", e) };
            });

            Handle.POST("/echotest", (Request req) => {

                // Checking for client IP address.
                String clientIp = req.ClientIpAddress.ToString();
                if (clientIp != "127.0.0.1")
                    throw new Exception("Wrong client IP address: " + clientIp);

                Interlocked.Increment(ref HttpEchoesCounter);

                return new Response() { BodyBytes = req.BodyBytes };
            });

            #endregion

        }

    }

}<|MERGE_RESOLUTION|>--- conflicted
+++ resolved
@@ -72,21 +72,12 @@
 
             // Bootstrapping the application.
             AppsBootstrapper.Bootstrap(
-<<<<<<< HEAD
-                StarcounterEnvironment.AppName,
+                StarcounterEnvironment.Default.SystemHttpPort,
                 Program.ResourceFolder,
-                StarcounterEnvironment.Default.SystemHttpPort);
-
-            // Boostrap Admin API handlers
+                StarcounterEnvironment.AppName);
+
+            // Bootstrap Admin API handlers
             StarcounterAdminAPI.Bootstrap(adminPort, Program.ServerEngine, Program.ServerInterface, Program.ResourceFolder);
-=======
-                StarcounterEnvironment.Default.SystemHttpPort,
-                resourceFolder,
-                StarcounterEnvironment.AppName);
-
-            // Bootstrap Admin API handlers
-            StarcounterAdminAPI.Bootstrap(adminPort, Program.ServerEngine, Program.ServerInterface, resourceFolder);
->>>>>>> 3e52a5fd
 
             // Start User Tracking (Send data to tracking server each hour and crash reports)
             if (serverInfo.Configuration.SendUsageAndCrashReports) {
