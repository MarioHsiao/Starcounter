--- conflicted
+++ resolved
@@ -590,9 +590,7 @@
     <None Include="app\vendor\jquery\jquery-2.1.0.min.map">
       <CopyToOutputDirectory>PreserveNewest</CopyToOutputDirectory>
     </None>
-<<<<<<< HEAD
     <None Include="packages.config" />
-=======
     <TypedJSON Include="Server\Model\Warehouse\Depots_v1.json">
       <Generator>MsBuild:Compile</Generator>
     </TypedJSON>
@@ -614,7 +612,6 @@
     <TypedJSON Include="Server\Model\Warehouse\DepotSoftwares_v1.json">
       <Generator>MsBuild:Compile</Generator>
     </TypedJSON>
->>>>>>> f53ffa9e
     <TypedJSON Include="Server\Tasks\UninstallSoftwareTaskJson.json">
       <Generator>MsBuild:Compile</Generator>
     </TypedJSON>
