﻿//#define STUB_AGGREGATED

// ***********************************************************************
// <copyright file="AppServer.cs" company="Starcounter AB">
//     Copyright (c) Starcounter AB.  All rights reserved.
// </copyright>
// ***********************************************************************

using System;
using System.Text;
using Starcounter.Internal.REST;
using Starcounter.Advanced;
using System.Net;
using Codeplex.Data;
using System.Collections.Generic;
using Starcounter.Rest;
using Starcounter.Logging;
using System.Diagnostics;

namespace Starcounter.Internal.Web {
    /// <summary>
    /// Wraps the file based http web resource resolver and the App view model resolver.
    /// </summary>
    /// <remarks>Supports Http as well as proprietary protocols.
    /// If the URI does not point to a App view model or a user implemented
    /// handler, the request is routed to a standard file based static resource
    /// web serving implementation that will serve html, png, jpg etc. using the file system.
    /// This file based resolver will be injected into the constructor of this class.</remarks>
    public partial class AppRestServer : IRestServer {

        /// <summary>
        /// A standard file based static resource web serving implementation.
        /// Will serve html, png, jpg etc. using the file system.
        /// If the URI does not point to a App view model or a user implemented
        /// handler, this is where the request will go.
        /// </summary>
        private Dictionary<UInt16, StaticWebServer> staticFileServers_;

        /// <summary>
        /// Initializes a new instance of the <see cref="AppRestServer" /> class.
        /// </summary>
        /// <param name="staticFileServer">The static file server.</param>
        public AppRestServer(Dictionary<UInt16, StaticWebServer> staticFileServer) {
<<<<<<< HEAD
            staticFileServers_ = staticFileServer;
=======
            fileServerPerPort_ = staticFileServer;
        }

        /// <summary>
        /// Gets the exception string.
        /// </summary>
        /// <param name="ex">The ex.</param>
        /// <returns>String.</returns>
        public static String GetExceptionString(Exception ex) {
            string errorMsg = ExceptionFormatter.ExceptionToString(ex);
            errorMsg += "\r\nMore information about this error may be available in the server error log.";
            return errorMsg;
>>>>>>> 1d334c8e
        }

        /// <summary>
        /// Handles the response returned from the user handler.
        /// </summary>
        /// <param name="request">Incomming HTTP request.</param>
        /// <param name="response">Result of calling user handler (i.e. the delegate).</param>
        /// <returns>The same object as provide in the response parameter</returns>
        public Response OnResponseHttp(Request req, Response resp) {
            Debug.Assert(resp != null);

#if STUB_AGGREGATED

            if (req.IsAggregated)
                return SchedulerResources.Current.AggregationStubResponse;
#endif

            try {
                // Checking if we need to resolve static resource.
                if (resp.HandlingStatus == HandlerStatusInternal.ResolveStaticContent) {
                    resp = ResolveAndPrepareFile(req.Uri, req);
                    resp.HandlingStatus = HandlerStatusInternal.Done;
                }
                else {
                    // NOTE: Checking if its internal request then just returning response without modification.
                    if (req.IsInternal)
                        return resp;

                    // Checking if JSON object is attached.
                    if (resp.Resource is Json) {
                        Json r = (Json)resp.Resource;

                        while (r.Parent != null)
                            r = r.Parent;

                        resp.Resource = (Json)r;
                    }
                }

                resp.Request = req;

                return resp;
            }
            catch (Exception ex) {
                // Logging the exception to server log.
                LogSources.Hosting.LogException(ex);
                var errResp = Response.FromStatusCode(500);
                errResp.Body = GetExceptionString(ex);
                errResp.ContentType = "text/plain";
                return errResp;
            }
        }

        /// <summary>
        /// Handles request.
        /// </summary>
<<<<<<< HEAD
        /// <param name="request">The request.</param>
        /// <returns>The bytes according to the appropriate protocol</returns>
        public Response HandleRequest(Request request, Int32 handlerLevel) {

            Response resp;

            try {
                return _HandleRequest(request, handlerLevel);
            }
            catch (ResponseException exc) {
                // NOTE: if internal request then throw the exception up.
                if (request.IsInternal)
                    throw exc;

                resp = exc.ResponseObject;
                resp.ConnFlags = Response.ConnectionFlags.DisconnectAfterSend;
                return resp;
            }
            catch (UriInjectMethods.IncorrectSessionException) {
                resp = Response.FromStatusCode(400);
                resp["Connection"] = "close";
                return resp;
            }
            catch (Exception exc) {
                // Logging the exception to server log.
                LogSources.Hosting.LogException(exc);
                resp = Response.FromStatusCode(500);
                resp.Body = GetExceptionString(exc);
                resp.ContentType = "text/plain";
                return resp;
            }
        }

        // TODO:
        // Can be moved back to method above when implicit transaction no longer depends on exceptions.

        // Added a separate method that does not catch any exception to allow wrapping whole block
        // in an implicit transaction. The current solution for the implicit is to catch exception
        // and upgrade if necessary which does not work when we are catching all exceptions above.
        private Response _HandleRequest(Request request, Int32 handlerLevel) {
=======
        public Response HandleRequest(Request request, HandlerOptions handlerOptions) {

>>>>>>> 1d334c8e
            Response resp = null;

            if (!request.IsInternal)
                Session.InitialRequest = request;

            Profiler.Current.Start(ProfilerNames.Empty);
            Profiler.Current.Stop(ProfilerNames.Empty);

            // Running all available HTTP handlers.
            Profiler.Current.Start(ProfilerNames.GetUriHandlersManager);
            UriHandlersManager.GetUriHandlersManager(handlerOptions.HandlerLevel).RunDelegate(request, handlerOptions, out resp);
            Profiler.Current.Stop(ProfilerNames.GetUriHandlersManager);

            // Checking if we still have no response.
            if (resp == null || resp.HandlingStatus == HandlerStatusInternal.NotHandled)
                return null;

            // Handling and returning the HTTP response.
            Profiler.Current.Start(ProfilerNames.HandleResponse);
            resp = OnResponseHttp(request, resp);
            Profiler.Current.Stop(ProfilerNames.HandleResponse);

            return resp;
        }

        /// <summary>
        /// This is where the AppServer calls to get a resource from the file system.
        /// </summary>
        /// <param name="relativeUri">The uri to resolve</param>
        /// <param name="request">The http request</param>
        /// <returns>The http response</returns>
        private Response ResolveAndPrepareFile(string relativeUri, Request request) {
            StaticWebServer staticWebServer;

            // Trying to fetch resource for this port.
            if (staticFileServers_.TryGetValue(request.PortNumber, out staticWebServer)) {
                return staticWebServer.GetStaticResponseClone(relativeUri, request);
            }

            var badReq = Response.FromStatusCode(400);
            badReq["Connection"] = "close";
            return badReq;
        }

        /// <summary>
        /// Sent from the Node when the user runs a module (an .EXE).
        /// </summary>
        /// <param name="path">The path.</param>
        /// <remarks>There is no need to add the directory to the static resolver as the static resolver
        /// will already be bootstrapped as a lower priority handler for stuff that this
        /// AppServer does not handle.</remarks>
        public void UserAddedLocalFileDirectoryWithStaticContent(UInt16 port, String path) {
            lock (staticFileServers_) {
                StaticWebServer staticWebServer;

                // Try to fetch static web server.
                if (staticFileServers_.TryGetValue(port, out staticWebServer)) {
                    staticWebServer.UserAddedLocalFileDirectoryWithStaticContent(port, path);
                }
                else {
                    staticWebServer = new StaticWebServer();
                    staticFileServers_.Add(port, staticWebServer);
                    staticWebServer.UserAddedLocalFileDirectoryWithStaticContent(port, path);

                    // Registering static handler on given port.
                    Handle.GET(port, "/{?}", (string res) => {
                        return HandlerStatus.ResolveStaticContent;
                    });
                }
            }
        }

        /// <summary>
        /// Get a list with all folders where static file resources such as .html files or images are kept.
        /// </summary>
        /// <returns>List with ports and folders</returns>
        public Dictionary<UInt16, IList<string>> GetWorkingDirectories() {

            Dictionary<UInt16, IList<string>> list = new Dictionary<ushort, IList<string>>();

            foreach (KeyValuePair<UInt16, StaticWebServer> entry in staticFileServers_) {

                List<string> portList = GetWorkingDirectories(entry.Key);
                if (portList != null) {
                    foreach (string folder in portList) {

                        if (list.ContainsKey(entry.Key)) {
                            list[entry.Key].Add(folder);
                        }
                        else {
                            IList<string> folders = new List<string> { folder };
                            list.Add(entry.Key, folders);
                        }
                    }
                }
            }
            return list;
        }


        /// <summary>
        /// Get a list with all folders where static file resources such as .html files or images are kept.
        /// </summary>
        /// <returns>List with folders or null</returns>
        public List<string> GetWorkingDirectories(ushort port) {

            StaticWebServer staticWebServer;

            // Try to fetch static web server.
            if (staticFileServers_.TryGetValue(port, out staticWebServer)) {
                return staticWebServer.GetWorkingDirectories(port);
            }

            return null;
        }


        /// <summary>
        /// Housekeeps this instance.
        /// </summary>
        /// <returns>System.Int32.</returns>
        public int Housekeep() {
            lock (staticFileServers_) {
                // Doing house keeping for each port.
                foreach (KeyValuePair<UInt16, StaticWebServer> s in staticFileServers_)
                    s.Value.Housekeep();

                return 0;
            }
        }
    }

}<|MERGE_RESOLUTION|>--- conflicted
+++ resolved
@@ -1,5 +1,5 @@
-﻿//#define STUB_AGGREGATED
-
+﻿//#define STUB_AGGREGATED
+
 // ***********************************************************************
 // <copyright file="AppServer.cs" company="Starcounter AB">
 //     Copyright (c) Starcounter AB.  All rights reserved.
@@ -34,29 +34,25 @@
         /// If the URI does not point to a App view model or a user implemented
         /// handler, this is where the request will go.
         /// </summary>
-        private Dictionary<UInt16, StaticWebServer> staticFileServers_;
+        private Dictionary<UInt16, StaticWebServer> fileServerPerPort_;
 
         /// <summary>
         /// Initializes a new instance of the <see cref="AppRestServer" /> class.
         /// </summary>
         /// <param name="staticFileServer">The static file server.</param>
         public AppRestServer(Dictionary<UInt16, StaticWebServer> staticFileServer) {
-<<<<<<< HEAD
-            staticFileServers_ = staticFileServer;
-=======
             fileServerPerPort_ = staticFileServer;
-        }
-
-        /// <summary>
-        /// Gets the exception string.
-        /// </summary>
-        /// <param name="ex">The ex.</param>
-        /// <returns>String.</returns>
-        public static String GetExceptionString(Exception ex) {
-            string errorMsg = ExceptionFormatter.ExceptionToString(ex);
-            errorMsg += "\r\nMore information about this error may be available in the server error log.";
-            return errorMsg;
->>>>>>> 1d334c8e
+        }
+
+        /// <summary>
+        /// Gets the exception string.
+        /// </summary>
+        /// <param name="ex">The ex.</param>
+        /// <returns>String.</returns>
+        public static String GetExceptionString(Exception ex) {
+            string errorMsg = ExceptionFormatter.ExceptionToString(ex);
+            errorMsg += "\r\nMore information about this error may be available in the server error log.";
+            return errorMsg;
         }
 
         /// <summary>
@@ -70,10 +66,10 @@
 
 #if STUB_AGGREGATED
 
-            if (req.IsAggregated)
+            if (req.IsAggregated)
                 return SchedulerResources.Current.AggregationStubResponse;
-#endif
-
+#endif
+
             try {
                 // Checking if we need to resolve static resource.
                 if (resp.HandlingStatus == HandlerStatusInternal.ResolveStaticContent) {
@@ -96,7 +92,7 @@
                     }
                 }
 
-                resp.Request = req;
+                resp.Request = req;
 
                 return resp;
             }
@@ -113,73 +109,30 @@
         /// <summary>
         /// Handles request.
         /// </summary>
-<<<<<<< HEAD
-        /// <param name="request">The request.</param>
-        /// <returns>The bytes according to the appropriate protocol</returns>
-        public Response HandleRequest(Request request, Int32 handlerLevel) {
-
-            Response resp;
-
-            try {
-                return _HandleRequest(request, handlerLevel);
-            }
-            catch (ResponseException exc) {
-                // NOTE: if internal request then throw the exception up.
-                if (request.IsInternal)
-                    throw exc;
-
-                resp = exc.ResponseObject;
-                resp.ConnFlags = Response.ConnectionFlags.DisconnectAfterSend;
-                return resp;
-            }
-            catch (UriInjectMethods.IncorrectSessionException) {
-                resp = Response.FromStatusCode(400);
-                resp["Connection"] = "close";
-                return resp;
-            }
-            catch (Exception exc) {
-                // Logging the exception to server log.
-                LogSources.Hosting.LogException(exc);
-                resp = Response.FromStatusCode(500);
-                resp.Body = GetExceptionString(exc);
-                resp.ContentType = "text/plain";
-                return resp;
-            }
-        }
-
-        // TODO:
-        // Can be moved back to method above when implicit transaction no longer depends on exceptions.
-
-        // Added a separate method that does not catch any exception to allow wrapping whole block
-        // in an implicit transaction. The current solution for the implicit is to catch exception
-        // and upgrade if necessary which does not work when we are catching all exceptions above.
-        private Response _HandleRequest(Request request, Int32 handlerLevel) {
-=======
-        public Response HandleRequest(Request request, HandlerOptions handlerOptions) {
-
->>>>>>> 1d334c8e
-            Response resp = null;
-
-            if (!request.IsInternal)
-                Session.InitialRequest = request;
-
-            Profiler.Current.Start(ProfilerNames.Empty);
-            Profiler.Current.Stop(ProfilerNames.Empty);
-
-            // Running all available HTTP handlers.
-            Profiler.Current.Start(ProfilerNames.GetUriHandlersManager);
-            UriHandlersManager.GetUriHandlersManager(handlerOptions.HandlerLevel).RunDelegate(request, handlerOptions, out resp);
-            Profiler.Current.Stop(ProfilerNames.GetUriHandlersManager);
-
-            // Checking if we still have no response.
-            if (resp == null || resp.HandlingStatus == HandlerStatusInternal.NotHandled)
-                return null;
-
-            // Handling and returning the HTTP response.
-            Profiler.Current.Start(ProfilerNames.HandleResponse);
-            resp = OnResponseHttp(request, resp);
-            Profiler.Current.Stop(ProfilerNames.HandleResponse);
-
+        public Response HandleRequest(Request request, HandlerOptions handlerOptions) {
+
+            Response resp = null;
+
+            if (!request.IsInternal)
+                Session.InitialRequest = request;
+
+            Profiler.Current.Start(ProfilerNames.Empty);
+            Profiler.Current.Stop(ProfilerNames.Empty);
+
+            // Running all available HTTP handlers.
+            Profiler.Current.Start(ProfilerNames.GetUriHandlersManager);
+            UriHandlersManager.GetUriHandlersManager(handlerOptions.HandlerLevel).RunDelegate(request, handlerOptions, out resp);
+            Profiler.Current.Stop(ProfilerNames.GetUriHandlersManager);
+
+            // Checking if we still have no response.
+            if (resp == null || resp.HandlingStatus == HandlerStatusInternal.NotHandled)
+                return null;
+
+            // Handling and returning the HTTP response.
+            Profiler.Current.Start(ProfilerNames.HandleResponse);
+            resp = OnResponseHttp(request, resp);
+            Profiler.Current.Stop(ProfilerNames.HandleResponse);
+
             return resp;
         }
 
@@ -193,7 +146,7 @@
             StaticWebServer staticWebServer;
 
             // Trying to fetch resource for this port.
-            if (staticFileServers_.TryGetValue(request.PortNumber, out staticWebServer)) {
+            if (fileServerPerPort_.TryGetValue(request.PortNumber, out staticWebServer)) {
                 return staticWebServer.GetStaticResponseClone(relativeUri, request);
             }
 
@@ -210,22 +163,32 @@
         /// will already be bootstrapped as a lower priority handler for stuff that this
         /// AppServer does not handle.</remarks>
         public void UserAddedLocalFileDirectoryWithStaticContent(UInt16 port, String path) {
-            lock (staticFileServers_) {
+
+            lock (fileServerPerPort_) {
+
                 StaticWebServer staticWebServer;
 
                 // Try to fetch static web server.
-                if (staticFileServers_.TryGetValue(port, out staticWebServer)) {
+                if (fileServerPerPort_.TryGetValue(port, out staticWebServer)) {
+
                     staticWebServer.UserAddedLocalFileDirectoryWithStaticContent(port, path);
-                }
-                else {
+
+                } else {
+
                     staticWebServer = new StaticWebServer();
-                    staticFileServers_.Add(port, staticWebServer);
+                    fileServerPerPort_.Add(port, staticWebServer);
                     staticWebServer.UserAddedLocalFileDirectoryWithStaticContent(port, path);
+
+                    // Determining if its an Administrator application.
+                    HandlerOptions ho = HandlerOptions.DefaultLevel;
+                    if (!StarcounterEnvironment.IsAdministratorApp) {
+                        ho = HandlerOptions.CodeHostStaticFileServer;
+                    }
 
                     // Registering static handler on given port.
                     Handle.GET(port, "/{?}", (string res) => {
                         return HandlerStatus.ResolveStaticContent;
-                    });
+                    }, ho);
                 }
             }
         }
@@ -238,10 +201,12 @@
 
             Dictionary<UInt16, IList<string>> list = new Dictionary<ushort, IList<string>>();
 
-            foreach (KeyValuePair<UInt16, StaticWebServer> entry in staticFileServers_) {
+            foreach (KeyValuePair<UInt16, StaticWebServer> entry in fileServerPerPort_) {
 
                 List<string> portList = GetWorkingDirectories(entry.Key);
+
                 if (portList != null) {
+
                     foreach (string folder in portList) {
 
                         if (list.ContainsKey(entry.Key)) {
@@ -267,23 +232,25 @@
             StaticWebServer staticWebServer;
 
             // Try to fetch static web server.
-            if (staticFileServers_.TryGetValue(port, out staticWebServer)) {
+            if (fileServerPerPort_.TryGetValue(port, out staticWebServer)) {
                 return staticWebServer.GetWorkingDirectories(port);
             }
 
             return null;
         }
-
 
         /// <summary>
         /// Housekeeps this instance.
         /// </summary>
         /// <returns>System.Int32.</returns>
         public int Housekeep() {
-            lock (staticFileServers_) {
+
+            lock (fileServerPerPort_) {
+
                 // Doing house keeping for each port.
-                foreach (KeyValuePair<UInt16, StaticWebServer> s in staticFileServers_)
+                foreach (KeyValuePair<UInt16, StaticWebServer> s in fileServerPerPort_) {
                     s.Value.Housekeep();
+                }
 
                 return 0;
             }
