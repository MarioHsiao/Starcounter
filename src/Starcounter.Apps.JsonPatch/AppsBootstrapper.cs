﻿using System;
using System.Collections.Generic;
using System.Diagnostics;
using System.IO;
using System.Threading;
using PolyjuiceNamespace;
using Starcounter.Advanced;
using Starcounter.Internal.Web;
using Starcounter.Logging;
using Starcounter.Rest;

namespace Starcounter.Internal {

    /// <summary>
    /// Sets up the REST, Resources and Apps modules
    /// </summary>
    /// <remarks>
    /// A common dependency injection pattern for all bootstrapping in Starcounter should be
    /// considered for a future version. This includes Apps, SQL and other modules.
    /// </remarks>
    public static class AppsBootstrapper {

        private static AppRestServer AppServer_;
        internal static AppRestServer AppServer
        {
            get { return AppServer_; }
        }

        // NOTE: Timer should be static, otherwise its garbage collected.
        static Timer sessionCleanupTimer_;
        static Timer dateUpdateTimer_;

        // Node error log source.
        static LogSource NodeErrorLogSource = new LogSource("Node");

        // private static StaticWebServer fileServer;

        /// <summary>
        /// Initializes AppsBootstrapper.
        /// </summary>
        /// <param name="defaultPort"></param>
        internal static void InitAppsBootstrapper(
            Byte numSchedulers,
            UInt16 defaultUserHttpPort,
            UInt16 defaultSystemHttpPort,
            UInt32 sessionTimeoutMinutes,
            String dbName,
            Boolean noNetworkGateway)
        {
            // Setting some configuration settings.
            StarcounterEnvironment.Default.UserHttpPort = defaultUserHttpPort;
            StarcounterEnvironment.Default.SystemHttpPort = defaultSystemHttpPort;
            StarcounterEnvironment.Default.SessionTimeoutMinutes = sessionTimeoutMinutes;

            StarcounterEnvironment.IsAdministratorApp = (0 == String.Compare(dbName, MixedCodeConstants.AdministratorAppName, true));

            // // Allow reading of JSON-by-example files at runtime
            // Starcounter_XSON_JsonByExample.Initialize();

            // Dependency injection for db and transaction calls.
            StarcounterBase._DB = new DbImpl();
            DbSession dbs = new DbSession();
            ScSessionClass.SetDbSessionImplementation(dbs);

            // Dependency injection for converting puppets to html
            Starcounter.Internal.XSON.Modules.Starcounter_XSON.Injections.JsonMimeConverter = new JsonMimeConverter();

            // Giving REST needed delegates.
            unsafe {
                UriManagedHandlersCodegen.Setup(
                    GatewayHandlers.RegisterUriHandlerNative,
                    GatewayHandlers.RegisterTcpSocketHandler,
                    GatewayHandlers.RegisterUdpSocketHandler,
                    ProcessExternalRequest,
                    AppServer_.RunDelegateAndProcessResponse);

                AllWsChannels.WsManager.InitWebSockets(GatewayHandlers.RegisterWsChannelHandlerNative);
            }

            // Injecting required hosted Node functionality.
            Node.InjectHostedImpl(
                UriManagedHandlersCodegen.RunUriMatcherAndCallHandler,
                NodeErrorLogSource.LogException);

            // Initializing global sessions.
            GlobalSessions.InitGlobalSessions(numSchedulers);

            SchedulerResources.Init(numSchedulers);

            // Registering JSON patch handlers on default user port.
            if (!noNetworkGateway) {
                PuppetRestHandler.RegisterJsonPatchHandlers(defaultUserHttpPort);
            }

            // Starting a timer that will schedule a job for the session-cleanup on each scheduler.
            DbSession dbSession = new DbSession();
            int interval = 1000 * 60;
            sessionCleanupTimer_ = new Timer((state) => {
                    // Schedule a job to check once for inactive sessions on each scheduler.
                    for (Byte i = 0; i < numSchedulers; i++)
                    {
                        // Getting sessions for current scheduler.
                        SchedulerSessions schedSessions = GlobalSessions.AllGlobalSessions.GetSchedulerSessions(i);
                        dbSession.RunAsync(() => schedSessions.InactiveSessionsCleanupRoutine(), i);
                    }                                
                }, 
                null, interval, interval);
            
            // Starting procedure to update current date header for every response.
            dateUpdateTimer_ = new Timer(Response.HttpDateUpdateProcedure, null, 1000, 1000);
        }

        /// <summary>
        /// 
        /// </summary>
        static AppsBootstrapper() {
            Dictionary<UInt16, StaticWebServer> fileServer = new Dictionary<UInt16, StaticWebServer>();
            AppServer_ = new AppRestServer(fileServer);
        }

        /// <summary>
        /// Adds a directory to the list of directories used by the web server to
        /// resolve GET requests for static content.
        /// </summary>
        /// <param name="path">The directory to include</param>
        internal static void AddFileServingDirectory(String appName, UInt16 port, String path) {

            AppServer_.UserAddedLocalFileDirectoryWithStaticContent(appName, port, path);
        }

        /// <summary>
        /// Gets a list of directories used by the web server to
        /// resolve GET requests for static content.
        /// </summary>
        internal static Dictionary<UInt16, IList<string>> GetFileServingDirectories() {
            return AppServer_.GetWorkingDirectories();
        }

        /// <summary>
        /// Function that registers a default handler in the gateway and handles incoming requests
        /// and dispatch them to Apps. Also registers internal handlers for jsonpatch.
        /// </summary>
        public static void Bootstrap(
            String appName,
            String webResourcesDir,
            UInt16 port) {

<<<<<<< HEAD
            if (resourceResolvePath != null)
            {
                // Registering static content directory with Administrator.

                // Getting bytes from string.
                //byte[] staticContentDirBytes = System.Text.ASCIIEncoding.ASCII.GetBytes(resourceResolvePath);

                // Converting path string to base64 string.
                //string staticContentDirBase64 = System.Convert.ToBase64String(staticContentDirBytes);
=======
            // Checking if there is no network gateway, then just returning.
            if (StarcounterEnvironment.NoNetworkGatewayFlag)
                return;

            // Checking if there is a given web resource path.
            if (webResourcesDir != null) {

                String fullPathToResourcesDir = Path.GetFullPath(webResourcesDir);

                // Registering files directory.
                AddFileServingDirectory(appName, port, fullPathToResourcesDir);
>>>>>>> 878a3bb6

                // Checking if this is not administrator.
                if (!StarcounterEnvironment.IsAdministratorApp) {

                    // Putting port and full path to resources directory.
                    String body = 
                        appName + StarcounterConstants.NetworkConstants.CRLF +
                        StarcounterEnvironment.PolyjuiceAppsFlag.ToString() + StarcounterConstants.NetworkConstants.CRLF +
                        port + StarcounterConstants.NetworkConstants.CRLF +
                        fullPathToResourcesDir;

                    // Sending REST POST request to Administrator to register static resources directory.
<<<<<<< HEAD
                    Node.LocalhostSystemPortNode.POST("/addstaticcontentdir", body, null, null, (Response resp, Object userObject) =>
                    {
                        String respString = resp.Body;

                        if ("Success!" != respString)
                            throw new Exception("Could not register static resources directory with administrator!");
                    });
                }
                else
                {
                    // Administrator registers itself.
                    AddFileServingDirectory(port, Path.GetFullPath(resourceResolvePath));
=======
                    Response resp = Node.LocalhostSystemPortNode.POST("/addstaticcontentdir", body, null);

                    if ("Success!" != resp.Body) {
                        throw new Exception(string.Format("Failed to register the static resources directory ({0}).", resp.Body));
                    }
                }
            }

            // Initializing based on the edition and codehost type.
            if (!StarcounterEnvironment.IsAdministratorApp) {

                // Checking if we have a Polyjuice edition.
                if ((!StarcounterEnvironment.PolyjuiceAppsFlag) &&
                    (CurrentVersion.EditionName == StarcounterConstants.PolyjuiceEditionName)) {

                    Polyjuice.Init();
                }

            } else {

                // Checking if its a Polyjuice edition and then adding Polyjuice specific static files directory.
                String polyjuiceStatic = Path.Combine(StarcounterEnvironment.InstallationDirectory, "Polyjuice\\StaticFiles");

                // The following directory exists only in Polyjuice edition.
                if (Directory.Exists(polyjuiceStatic)) {

                    String body =
                        appName + StarcounterConstants.NetworkConstants.CRLF +
                        StarcounterEnvironment.PolyjuiceAppsFlag.ToString() + StarcounterConstants.NetworkConstants.CRLF +
                        StarcounterEnvironment.Default.UserHttpPort + StarcounterConstants.NetworkConstants.CRLF +
                        polyjuiceStatic;

                    Response resp = Node.LocalhostSystemPortNode.POST("/addstaticcontentdir", body, null);

                    if ("Success!" != resp.Body) {
                        throw new Exception(string.Format("Failed to register the static resources directory ({0}).", resp.Body));
                    }
>>>>>>> 878a3bb6
                }
            }
        }

        /// <summary>
        /// Default size for static serialization buffer.
        /// </summary>
        const Int32 DefaultResponseSerializationBufferSize = 4096;

        [ThreadStatic]
        static Byte[] responseSerializationBuffer_;

        /// <summary>
        /// Entry-point for all external HTTP requests from the Network Gateway.
        /// </summary>
        private static Boolean ProcessExternalRequest(Request req) {

            Response resp = null;

            try {

                // Getting appropriate handler level manager.
                UriHandlersManager uhm = UriHandlersManager.GetUriHandlersManager(HandlerOptions.HandlerLevels.FilteringLevel);

                // Checking if there are any registered handlers.
                if (uhm.NumRegisteredHandlers > 0) {

                    req.PortNumber = UriHandlersManager.GetPortNumber(req,
                        new HandlerOptions());

                    resp = Node.FilterRequest(req);
                }

                // Checking if filter level did allow this request.
                if (null == resp) {

                    // Handling request on initial level.
                    resp = AppServer_.RunDelegateAndProcessResponse(
                        req.GetRawMethodAndUri(),
                        req.GetRawParametersInfo(),
                        req,
                        new HandlerOptions());
                }

            } catch (ResponseException exc) {

                resp = exc.ResponseObject;
                resp.ConnFlags = Response.ConnectionFlags.DisconnectAfterSend;

            } catch (UriInjectMethods.IncorrectSessionException) {

                resp = Response.FromStatusCode(400);
                resp["Connection"] = "close";

            } catch (Exception exc) {

                // Logging the exception to server log.
                LogSources.Hosting.LogException(exc);
                resp = Response.FromStatusCode(500);
                resp.Body = AppRestServer.GetExceptionString(exc);
                resp.ContentType = "text/plain";
            } 

            // Checking if response was handled.
            if (resp == null)
                return false;

            // Determining what we should do with response.
            switch (resp.HandlingStatus) {

                case HandlerStatusInternal.Done: {

                    // Creating response serialization buffer.
                    if (responseSerializationBuffer_ == null) {
                        responseSerializationBuffer_ = new Byte[DefaultResponseSerializationBufferSize];
                    }

                    // Standard response send.
                    req.SendResponse(resp, responseSerializationBuffer_);

                    break;
                }

                default: {
                    req.CreateFinalizer();
                    break;
                }
            }

            // Checking if a new session was created during handler call.
            if ((null != Session.Current) && (req.IsExternal))
                Session.End();

            Session.InitialRequest = null;

            return true;
        }
    }
}<|MERGE_RESOLUTION|>--- conflicted
+++ resolved
@@ -145,17 +145,6 @@
             String webResourcesDir,
             UInt16 port) {
 
-<<<<<<< HEAD
-            if (resourceResolvePath != null)
-            {
-                // Registering static content directory with Administrator.
-
-                // Getting bytes from string.
-                //byte[] staticContentDirBytes = System.Text.ASCIIEncoding.ASCII.GetBytes(resourceResolvePath);
-
-                // Converting path string to base64 string.
-                //string staticContentDirBase64 = System.Convert.ToBase64String(staticContentDirBytes);
-=======
             // Checking if there is no network gateway, then just returning.
             if (StarcounterEnvironment.NoNetworkGatewayFlag)
                 return;
@@ -167,7 +156,6 @@
 
                 // Registering files directory.
                 AddFileServingDirectory(appName, port, fullPathToResourcesDir);
->>>>>>> 878a3bb6
 
                 // Checking if this is not administrator.
                 if (!StarcounterEnvironment.IsAdministratorApp) {
@@ -180,20 +168,6 @@
                         fullPathToResourcesDir;
 
                     // Sending REST POST request to Administrator to register static resources directory.
-<<<<<<< HEAD
-                    Node.LocalhostSystemPortNode.POST("/addstaticcontentdir", body, null, null, (Response resp, Object userObject) =>
-                    {
-                        String respString = resp.Body;
-
-                        if ("Success!" != respString)
-                            throw new Exception("Could not register static resources directory with administrator!");
-                    });
-                }
-                else
-                {
-                    // Administrator registers itself.
-                    AddFileServingDirectory(port, Path.GetFullPath(resourceResolvePath));
-=======
                     Response resp = Node.LocalhostSystemPortNode.POST("/addstaticcontentdir", body, null);
 
                     if ("Success!" != resp.Body) {
@@ -231,7 +205,6 @@
                     if ("Success!" != resp.Body) {
                         throw new Exception(string.Format("Failed to register the static resources directory ({0}).", resp.Body));
                     }
->>>>>>> 878a3bb6
                 }
             }
         }
