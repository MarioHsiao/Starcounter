﻿// ***********************************************************************
// <copyright file="Control.cs" company="Starcounter AB">
//     Copyright (c) Starcounter AB.  All rights reserved.
// </copyright>
// ***********************************************************************

using System;
using System.Diagnostics;
using System.Runtime.InteropServices;
using System.Collections.Generic;
using Starcounter.CommandLine;
using Starcounter; // TODO:
using Starcounter.Advanced;
using Starcounter.Hosting;
using Starcounter.Internal; // TODO:
using Starcounter.Logging;
using StarcounterInternal.Hosting;
using System.Text.RegularExpressions;
using System.IO;
using Starcounter.Bootstrap.Management;
using Starcounter.Ioc;

namespace StarcounterInternal.Bootstrap {
    /// <summary>
    /// Class Control
    /// </summary>
    public class Control // TODO: Make internal.
    {
        /// <summary>
        /// Log source to be used when logging/tracing application
        /// level events.
        /// </summary>
        public static LogSource ApplicationLogSource;

        /// <summary>
        /// The log source established at the time of creation of the
        /// Control instance;
        /// </summary>
        readonly LogSource log;

        private Control(LogSource logSource) {
            log = logSource;
        }

        /// <summary>
        /// Defines the entry point of the application.
        /// </summary>
        /// <param name="args">The args.</param>
        public static void Main(string[] args) {
            try {
                //Debugger.Launch();

                Control c = new Control(Control.ApplicationLogSource);
                c.OnProcessInitialized();
                bool b = c.Setup(args);
                if (b) {
                    c.Start();
                    c.Run();
                    c.Stop();
                    c.Cleanup();
                }
            }
            catch (Exception ex) {
                if (!StarcounterInternal.Hosting.ExceptionManager.HandleUnhandledException(ex)) throw;
            }
        }

        /// <summary>
        /// Loaded configuration info.
        /// </summary>
        private Configuration configuration;

        /// <summary>
        /// The withdb_
        /// </summary>
        private bool withdb_;

        /// <summary>
        /// The hsched_
        /// </summary>
        private unsafe void* hsched_;

        unsafe delegate UInt32 HandleManagedDelegate(
            UInt64 handlerInfo,
            Byte* rawChunk,
            bmx.BMX_TASK_INFO* taskInfo,
            Boolean* isHandled);

        delegate void DestroyAppsSessionCallback(
            Byte scheduler_id,
            UInt32 linear_index,
            UInt64 random_salt
            );

        delegate void CreateNewAppsSessionCallback(ref ScSessionStruct ss);

        unsafe delegate void ErrorHandlingCallback(
            UInt32 err_code,
            Char* err_string,
            Int32 err_string_len
            );

        /// <summary>
        /// Setups the specified args.
        /// </summary>
        /// <param name="args">The args.</param>
        /// <returns><c>true</c> if XXXX, <c>false</c> otherwise</returns>
        private unsafe bool Setup(string[] args) {
            try {

#if false
            // Disables priority boost for all the threads in the process.
            // Often a good idea when using spin-locks. Not sure it worth
            // anything with the current setup however since most often no more
            // running threads then cores. So leaving this disabled for now.

            Kernel32.SetProcessPriorityBoost(Kernel32.GetCurrentProcess(), 1);
#endif
                StarcounterInternal.Hosting.ExceptionManager.Init();

                DatabaseExceptionFactory.InstallInCurrentAppDomain();
                OnExceptionFactoryInstalled();

                ApplicationArguments arguments;
                ProgramCommandLine.TryGetProgramArguments(args, out arguments);
                OnCommandLineParsed();

                if (arguments.ContainsFlag("attachdebugger")) {
                    Debugger.Launch();
                }

                configuration = Configuration.Load(arguments);
                OnConfigurationLoaded();

                withdb_ = !configuration.NoDb;
                StarcounterEnvironment.Gateway.NumberOfWorkers = configuration.GatewayNumberOfWorkers;
                StarcounterEnvironment.NoNetworkGatewayFlag = configuration.NoNetworkGateway;

                AssureNoOtherProcessWithTheSameName(configuration);
                OnAssuredNoOtherProcessWithTheSameName();

                uint schedulerCount = configuration.SchedulerCount;
                uint memSize = CalculateAmountOfMemoryNeededForRuntimeEnvironment(schedulerCount);
                byte* mem = (byte*)Kernel32.VirtualAlloc((void*)0, (IntPtr)memSize, Kernel32.MEM_COMMIT, Kernel32.PAGE_READWRITE);
                OnGlobalMemoryAllocated();

                ulong hlogs = ConfigureLogging(configuration);
                var activateTraceLogging = Diagnostics.IsGlobalTraceLoggingEnabled 
                    || arguments.ContainsFlag(StarcounterConstants.BootstrapOptionNames.EnableTraceLogging);
                if (activateTraceLogging) {
                    System.Diagnostics.Trace.Listeners.Add(new LogTraceListener());
                }
                OnLoggingConfigured();

                ManagementService.Init(configuration.Name);

                // Initializing the BMX manager if network gateway is used.
                if (!configuration.NoNetworkGateway) {

                    HandleManagedDelegate managed_delegate = GatewayHandlers.HandleManaged;
                    GCHandle globally_allocated_handler = GCHandle.Alloc(managed_delegate);
                    IntPtr pinned_delegate = Marshal.GetFunctionPointerForDelegate(managed_delegate);

                    bmx.sc_init_bmx_manager(pinned_delegate);

                    OnBmxManagerInitialized();

                    // Initializing package loader.
                    Package.InitPackage(() => {

                        SqlRestHandler.Register(
                            configuration.DefaultUserHttpPort,
                            configuration.DefaultSystemHttpPort);

                        // Register console output handlers (Except for the Administrator)
                        if (!StarcounterEnvironment.IsAdministratorApp) {
                            ConsoleOuputRestHandler.Register(configuration.DefaultUserHttpPort, configuration.DefaultSystemHttpPort);
                            Profiler.SetupHandler(configuration.DefaultSystemHttpPort, Db.Environment.DatabaseNameLower);
                        }
                    });
                }

                // Configuring host environment.
                ConfigureHost(configuration, hlogs);
                OnHostConfigured();

                // Configuring schedulers.
                hsched_ = ConfigureScheduler(configuration, mem, schedulerCount, hlogs);
                mem += (1024 + (schedulerCount * 512));
                OnSchedulerConfigured();

                // Initialize the Db environment (database name)
                Db.SetEnvironment(new DbEnvironment(configuration.Name, withdb_));

                // Create and initialize the default host for the current
                // process. This enables services to be installed/retreived,
                // so possibly we should do this earlier once we switch to
                // a more DI-based envioronment.
                DefaultHost.InstallCurrent();

                // Initializing system profilers.
                Profiler.Init();

                // Applying configuration flags for applications.
                configuration.ApplyAppsFlags();

                // Initializing AppsBootstrapper.
                AppsBootstrapper.InitAppsBootstrapper(
                    (byte)schedulerCount,
                    configuration.DefaultUserHttpPort,
                    configuration.DefaultSystemHttpPort,
                    configuration.DefaultSessionTimeoutMinutes,
                    configuration.Name,
                    configuration.NoNetworkGateway);

                OnAppsBoostraperInitialized();

                // Configuring database related settings.
                if (withdb_) {
                    ConfigureDatabase(configuration);
                    OnDatabaseConfigured();

<<<<<<< HEAD
                    ConnectDatabase(configuration.InstanceID, schedulerCount, hlogs);
=======
                    ConnectDatabase(configuration.DbUUID, schedulerCount, hlogs);
>>>>>>> 05616523
                    OnDatabaseConnected();
                }

                // Query module.
                Scheduler.Setup((Byte)schedulerCount);
                if (withdb_) {
                    Starcounter.Query.QueryModule.Initiate(
                        configuration.SQLProcessPort,
                        Path.Combine(configuration.TempDirectory, "sqlschemas"));

                    OnQueryModuleInitiated();
                }

                StarcounterBase.TransactionManager = new TransactionManager();

                return true;

            }
            finally { OnEndSetup(); }
        }

        /// <summary>
        /// Starts this instance.
        /// </summary>
        private unsafe void Start() {
            try {

                uint e = sccorelib.cm2_start(hsched_);
                if (e != 0) throw ErrorCode.ToException(e);

                OnSchedulerStarted();

                // TODO: Fix the proper BMX push channel registration with gateway.
                // Waiting until BMX component is ready.
                if (!configuration.NoNetworkGateway) {
                    int ir = sccorelib.fix_wait_for_gateway_available(60000);
                    if (ir == 0)
                        throw ErrorCode.ToException(Starcounter.Error.SCERRUNSPECIFIED, "fix_wait_for_gateway_available didn't finish within given time interval.");

                    OnNetworkGatewayConnected();
                }

                var appDomain = AppDomain.CurrentDomain;
                appDomain.AssemblyResolve += new ResolveEventHandler(Loader.ResolveAssembly);

                OnAppDomainConfigured();

                ManagementService.Setup(configuration.DefaultSystemHttpPort, hsched_, !configuration.NoNetworkGateway);
                OnServerCommandHandlersRegistered();

                if (withdb_) {
                    Loader.AddBasePackage(hsched_, stopwatch_);
                    OnBasePackageLoaded();
                }

                // NOTE: Disabling skip for request filters since no more system handlers are expected at this line.
                StarcounterEnvironment.SkipRequestFiltersGlobal = false;
            }
            finally { OnEndStart(); }
        }

        /// <summary>
        /// Simple parser for user arguments.
        /// </summary>
        String[] ParseUserArguments(String userArgs) {
            char[] parmChars = userArgs.ToCharArray();
            bool inQuote = false;

            for (int i = 0; i < parmChars.Length; i++) {
                if (parmChars[i] == '"') {
                    parmChars[i] = '\n';
                    inQuote = !inQuote;
                }

                if (!inQuote && parmChars[i] == ' ')
                    parmChars[i] = '\n';
            }

            return (new string(parmChars)).Split(new Char[] { '\n' }, StringSplitOptions.RemoveEmptyEntries);
        }

        /// <summary>
        /// Runs this instance.
        /// </summary>
        private unsafe void Run() {
            try {

                // Executing auto-start task if any.
                if (configuration.AutoStartExePath != null) {
                    // Trying to get user arguments if any.
                    String userArgs = null;
                    String[] userArgsArray = null;
                    configuration.ProgramArguments.TryGetProperty(StarcounterConstants.BootstrapOptionNames.UserArguments, out userArgs);
                    if (userArgs != null) {
                        // Parsing user arguments.
                        String[] parsedUserArgs = ParseUserArguments(userArgs);

                        // Checking if any parameters determined.
                        if (parsedUserArgs.Length > 0)
                            userArgsArray = parsedUserArgs;
                    }

                    // Trying to get explicit working directory.
                    String workingDir = null;
                    configuration.ProgramArguments.TryGetProperty(StarcounterConstants.BootstrapOptionNames.WorkingDir, out workingDir);

                    OnArgumentsParsed();

                    var app = new ApplicationBase(
                        Path.GetFileName(configuration.AutoStartExePath),
                        configuration.AutoStartExePath,
                        configuration.AutoStartExePath,
                        workingDir,
                        userArgsArray
                    );
                    app.HostedFilePath = configuration.AutoStartExePath;
                    
                    // Loading the given application.
                    Loader.ExecuteApplication(hsched_, app, true, stopwatch_);

                    OnAutoStartModuleExecuted();
                }

                OnCodeHostBootCompleted();

                // Receive until we are told to shutdown.

                ManagementService.RunUntilShutdown();

            }
            finally { OnEndRun(); }
        }

        /// <summary>
        /// Stops this instance.
        /// </summary>
        private unsafe void Stop() {
            try {
                uint e = sccorelib.cm2_stop(hsched_, 1);
                if (e == 0) {
                    Db.RaiseDatabaseStoppingEvent();
                    return;
                }

                throw ErrorCode.ToException(e);
            }
            finally { OnEndStop(); }
        }

        /// <summary>
        /// Cleanups this instance.
        /// </summary>
        private void Cleanup() { OnEndCleanup(); }

        /// <summary>
        /// The process control_
        /// </summary>
        private System.Threading.EventWaitHandle processControl_;

        /// <summary>
        /// Assures the name of the no other process with the same.
        /// </summary>
        /// <param name="c">The c.</param>
        private void AssureNoOtherProcessWithTheSameName(Configuration c) {
            try {
                bool createdNew;
                processControl_ = new System.Threading.EventWaitHandle(false, System.Threading.EventResetMode.ManualReset, c.Name, out createdNew);
                if (createdNew) return;
                processControl_.Dispose();
                processControl_ = null;
            }
            catch (UnauthorizedAccessException) {
                // Event exists but we can't access it. We treat it the same as
                // if the event exists and we can access it.
            }

            throw ErrorCode.ToException(Starcounter.Error.SCERRAPPALREADYSTARTED);
        }

        /// <summary>
        /// Calculates the amount of memory needed for runtime environment.
        /// </summary>
        /// <param name="schedulerCount">The scheduler count.</param>
        /// <returns>System.UInt32.</returns>
        private uint CalculateAmountOfMemoryNeededForRuntimeEnvironment(uint schedulerCount) {
            uint s =
                // Kernel memory setup. We actually only need 128 bytes but in
                // order for per scheduler memory to be aligned to page
                // boundary we allocate 512 bytes for this.

                512 + // 128

                // Scheduler: 1024 shared + 512 per scheduler.

                1024 +
                (schedulerCount * 512) +

                0;
            return s;
        }

        /// <summary>
        /// </summary>
        private unsafe ulong ConfigureLogging(Configuration c) {
            uint e;

            e = sccorelog.sccorelog_init();
            if (e != 0) throw ErrorCode.ToException(e);

            ulong hlogs;
            e = sccorelog.star_connect_to_logs(
                ScUri.MakeDatabaseUri(ScUri.GetMachineName(), c.ServerName, c.Name),
                c.OutputDirectory,
                null,
                &hlogs
                );
            if (e != 0) throw ErrorCode.ToException(e);

            LogManager.Setup(hlogs);
            return hlogs;
        }

        /// <summary>
        /// Configures the host.
        /// </summary>
        /// <param name="configuration">The <see cref="Configuration"/> to use when
        /// configuring the host.</param>
        /// <param name="hlogs">The hlogs.</param>
        private unsafe void ConfigureHost(Configuration configuration, ulong hlogs) {
            uint e = sccoreapp.sccoreapp_init((void*)hlogs);
            if (e != 0) throw ErrorCode.ToException(e);
        }

        /// <summary>
        /// Configures the scheduler.
        /// </summary>
        /// <param name="c">The c.</param>
        /// <param name="mem">The mem.</param>
        /// <param name="hmenv">The hmenv.</param>
        /// <param name="schedulerCount">The scheduler count.</param>
        private unsafe void* ConfigureScheduler(Configuration c, void* mem, uint schedulerCount, ulong hlogs) {
            sccorelib.cm6_init(hlogs);

            uint space_needed_for_scheduler = 1024 + (schedulerCount * 512);
            sccorelib.CM2_SETUP setup = new sccorelib.CM2_SETUP();
            setup.name = (char*)Marshal.StringToHGlobalUni(c.ServerName + "_" + c.Name);
            setup.server_name = (char*)Marshal.StringToHGlobalUni(c.ServerName);
            setup.db_data_dir_path = (char*)Marshal.StringToHGlobalUni(c.OutputDirectory); // TODO: ?
            setup.is_system = 0;
            setup.num_shm_chunks = c.ChunksNumber;
            setup.gateway_num_workers = c.GatewayNumberOfWorkers;
            setup.mem = mem;
            setup.mem_size = space_needed_for_scheduler;
            setup.cpuc = (byte)schedulerCount;
            if (withdb_) orange.orange_configure_scheduler_callbacks(ref setup);
            else orange_nodb.orange_configure_scheduler_callbacks(ref setup);

            void* hsched;
            uint r = sccorelib.cm2_setup(&setup, &hsched);

            Marshal.FreeHGlobal((IntPtr)setup.name);
            Marshal.FreeHGlobal((IntPtr)setup.server_name);
            Marshal.FreeHGlobal((IntPtr)setup.db_data_dir_path);

            if (r == 0) {
                Processor.Setup(hsched);
                return hsched;
            }

            throw ErrorCode.ToException(r);
        }

        /// <summary>
        /// Configures the database.
        /// </summary>
        /// <param name="c">The c.</param>
        private unsafe void ConfigureDatabase(Configuration c) {
            uint e;

            var callbacks = new sccoredb.sccoredb_callbacks();
            orange.orange_configure_database_callbacks(ref callbacks);
            e = sccoredb.star_set_system_callbacks(&callbacks);
            if (e != 0) throw ErrorCode.ToException(e);
        }

        private static void ProcessCallbackMessagesThread(Object parameters) {
            ulong hlogs = (ulong)parameters;
            synccommit.star_process_callback_messages(hlogs);
        }

        /// <summary>
        /// </summary>
<<<<<<< HEAD
        private unsafe void ConnectDatabase(uint instanceId, uint schedulerCount, ulong hlogs) {
            uint e = sccoredb.sccoredb_connect(instanceId, schedulerCount, hlogs);
=======
        private unsafe void ConnectDatabase(Guid db_uuid, uint schedulerCount, ulong hlogs) {
            uint e = sccoredb.sccoredb_connect(ref db_uuid, schedulerCount, hlogs);
>>>>>>> 05616523
            if (e != 0) throw ErrorCode.ToException(e);

            // Start thread to process asynchronous messages from data manager. Required to handle
            // synchronous commits, configuration change broadcasts and data manager failure
            // detection.

            var t = new System.Threading.Thread(ProcessCallbackMessagesThread);
            t.IsBackground = true;
            t.Start(hlogs);
        }

        private long ticksElapsedBetweenProcessStartAndMain_;
        private Stopwatch stopwatch_;

        [Conditional("TRACE")]
        private void Trace(string message, bool restartWatch = false) {
            if (restartWatch) {
                stopwatch_.Restart();
                ticksElapsedBetweenProcessStartAndMain_ = 0;
            }
            long elapsedTicks = stopwatch_.ElapsedTicks + ticksElapsedBetweenProcessStartAndMain_;
            Diagnostics.WriteTrace(log.Source, elapsedTicks, message);
            Diagnostics.WriteTimeStamp(log.Source, message);
        }

        private void OnProcessInitialized() {
            ticksElapsedBetweenProcessStartAndMain_ = (DateTime.Now - Process.GetCurrentProcess().StartTime).Ticks;
            stopwatch_ = Stopwatch.StartNew();

            Trace("Bootstrap Main() started.");
        }

        private void OnExceptionFactoryInstalled() { Trace("Exception factory installed."); }
        private void OnCommandLineParsed() { Trace("Command line parsed."); }
        private void OnConfigurationLoaded() { Trace("Configuration loaded."); }
        private void OnAssuredNoOtherProcessWithTheSameName() { Trace("Assured no other process with the same name."); }
        private void OnGlobalMemoryAllocated() { Trace("Global memory allocated."); }
        private void OnBmxManagerInitialized() { Trace("BMX manager initialized."); }
        private void OnLoggingConfigured() { Trace("Logging configured."); }
        private void OnHostConfigured() { Trace("Host configured."); }
        private void OnSchedulerConfigured() { Trace("Scheduler configured."); }
        private void OnDatabaseConnected() { Trace("Database connected."); }
        private void OnAppsBoostraperInitialized() { Trace("Apps bootstraper initialized."); }
        private void OnDatabaseConfigured() { Trace("Database configured."); }
        private void OnQueryModuleInitiated() { Trace("Query module initiated."); }

        private void OnEndSetup() { Trace("Setup completed."); }

        private void OnSchedulerStarted() { Trace("Scheduler started."); }
        private void OnAppDomainConfigured() { Trace("App domain configured."); }
        private void OnServerCommandHandlersRegistered() { Trace("Server command handlers registered."); }
        private void OnBasePackageLoaded() { Trace("Base package loaded."); }
        private void OnNetworkGatewayConnected() { Trace("Network gateway connected."); }
        private void OnArgumentsParsed() { Trace("Command line arguments parsed."); }
        private void OnAutoStartModuleExecuted() { Trace("Auto start module executed."); }
        private void OnCodeHostBootCompleted() { Trace("Booting completed."); }

        private void OnEndStart() { Trace("Start completed."); }

        private void OnEndRun() { Trace("Run completed.", true); }
        private void OnEndStop() { Trace("Stop completed."); }
        private void OnEndCleanup() { Trace("Cleanup completed."); }
    }
}<|MERGE_RESOLUTION|>--- conflicted
+++ resolved
@@ -220,11 +220,7 @@
                     ConfigureDatabase(configuration);
                     OnDatabaseConfigured();
 
-<<<<<<< HEAD
-                    ConnectDatabase(configuration.InstanceID, schedulerCount, hlogs);
-=======
                     ConnectDatabase(configuration.DbUUID, schedulerCount, hlogs);
->>>>>>> 05616523
                     OnDatabaseConnected();
                 }
 
@@ -466,8 +462,8 @@
         /// <param name="hmenv">The hmenv.</param>
         /// <param name="schedulerCount">The scheduler count.</param>
         private unsafe void* ConfigureScheduler(Configuration c, void* mem, uint schedulerCount, ulong hlogs) {
-            sccorelib.cm6_init(hlogs);
-
+            sccorelib.cm6_init(hlogs);
+
             uint space_needed_for_scheduler = 1024 + (schedulerCount * 512);
             sccorelib.CM2_SETUP setup = new sccorelib.CM2_SETUP();
             setup.name = (char*)Marshal.StringToHGlobalUni(c.ServerName + "_" + c.Name);
@@ -502,8 +498,8 @@
         /// </summary>
         /// <param name="c">The c.</param>
         private unsafe void ConfigureDatabase(Configuration c) {
-            uint e;
-
+            uint e;
+
             var callbacks = new sccoredb.sccoredb_callbacks();
             orange.orange_configure_database_callbacks(ref callbacks);
             e = sccoredb.star_set_system_callbacks(&callbacks);
@@ -517,13 +513,8 @@
 
         /// <summary>
         /// </summary>
-<<<<<<< HEAD
-        private unsafe void ConnectDatabase(uint instanceId, uint schedulerCount, ulong hlogs) {
-            uint e = sccoredb.sccoredb_connect(instanceId, schedulerCount, hlogs);
-=======
         private unsafe void ConnectDatabase(Guid db_uuid, uint schedulerCount, ulong hlogs) {
             uint e = sccoredb.sccoredb_connect(ref db_uuid, schedulerCount, hlogs);
->>>>>>> 05616523
             if (e != 0) throw ErrorCode.ToException(e);
 
             // Start thread to process asynchronous messages from data manager. Required to handle
