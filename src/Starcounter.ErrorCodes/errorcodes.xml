--- conflicted
+++ resolved
@@ -3259,7 +3259,6 @@
         Object cannot be used as a type.
       </message>
     </code>
-<<<<<<< HEAD
     <code hex="011D" severity="Error" name="ScErrStorageManagerUnavailable">
       <message>
         Failed to connect to storage manager is unavailable. Occurs when storage
@@ -3289,11 +3288,6 @@
       <message>
         Communication with storage manager failed because client is unable to
         understand the storage manager.
-=======
-    <code hex="011D" severity="Error" name="ScErrNonPublicFieldNotExposed">
-      <message>
-        The database field was not public and no public property exist that expose it.
->>>>>>> 71114fde
       </message>
     </code>
   </facility>
