<?xml version="1.0" encoding="utf-8" ?>
<!DOCTYPE error-codes [

  <!ELEMENT error-codes (facility+)>
  <!ELEMENT facility    (code+)>
  <!ELEMENT code        (message,remarks?)>
  <!ELEMENT message     (#PCDATA)>
  <!ELEMENT remarks     (#PCDATA|para)*>
  <!ELEMENT para        (#PCDATA)>

  <!-- facility's "hex" attrib is a 12-bit integer in hexadecimal notation. -->
  <!ATTLIST facility   hex      CDATA                                 #REQUIRED>
  <!-- 
    facility's "name" attribute is only used internally. It will not 
    appear in the generated code, but should be a valid identifier.
    A good idea is to only use [a-zA-Z].
    -->
  <!ATTLIST facility   name     ID                                    #REQUIRED>
  <!-- 
    code's "hex" attribute is a 15-bit integer in hexadecimal notation.
    Or rather, actually it's 16 bits, but bit 16 is used to carry other 
    information from the I/O controllers so it should never be set. 
    -->
  <!ATTLIST code       hex      CDATA                                 #REQUIRED>
  <!-- 
    code's "name" attribute is the identifier for the code, and will 
    be used as a #define in the native h file, and as a const in the C#
    generated.
    -->
  <!ATTLIST code       name     ID                                    #REQUIRED>
  <!-- 
    code's "severity" attribute; constitutes the four highest order bits:
    Success       0x0
    Informational 0x1
    Warning       0x2
    Error         0x3
    -->
  <!ATTLIST code       severity (Success|Informational|Warning|Error) #REQUIRED>

]>
<error-codes>
  <!-- 
  Header file containing all Starcounter error codes. Note that error code 0 is reserved 
  for no error (the operation was successful). 
  
  Error code standards: 
  
  1. EVERY error should have an error code. Note that errors that hasn't a corresponding 
     error code is assigned the unspecified error code so they to have an error code. This 
     error code should be reserved for user code only however (non Starcounter code). 
     
  2. EVERY error code should be defined in this file. This way we can keep track of which 
     error codes exists and a common source for documentation (with the bonus that it's 
     easier to avoid duplicates). 
     
  3. EVERY error code should be placed in the correct category (see below). 
  
  4. An assigned error code must never be reused. To clarify: If the error code 5 is removed 
     then no error code added in the future is allowed to be assigned the value 5. The reason
     for this is to avoid having users, or software, recognizing the error code to make the 
     wrong assumption as to which error it refers to. 
     
  5. An error code should, if possible, be so specific that it pinpoints a specific type of 
     error in a specific module. General errors like "can't write to file" should be avoided.
     If a log file couldn't be written to because the disk was full this should be indicated 
     by a different error code then if a backup couldn't be completed for the same reason. 
     This way an error code could indicate a specific error without any additional data. 
     
  6. When an error occurs that requires additional data to be interpreted it should be logged 
     separatly and generate another, more general error, indicating that the first error occured. 
     We refer to this as an internal error. Typically an internal error isn't an error that 
     can be caused by, or handled by, the caller. An example is when an unexpected file error 
     causes something like a backup to fail. In order to see what the problem is it will probably 
     help to have things like path information and the underlying error code. We therefore log an 
     "unexpected backup error" and send an error to the caller with an error code indicating that 
     backup failed: see log files for more information. This is also a good approach because you 
     often can't trust user code to log errors correctly, making sure an error is logged correcly 
     before passing it on to the caller is a good way to make sure there is relevant information 
     about the error available. Critical errors that takes down the process also falls under this 
     category (can't write to transaction log, assertion failures etc.). 
     
  7. Error codes must be documented in order by value in this file (an error code with the value 5 must 
     be placed after an error code with the value 3 but before an error code with the value 6). The 
     reason for this is simply because it's easier to read as documetation and it's easier to assign a 
     new error code since it's easier to determine which error code currently has the greatest value. 

  8. No error code definitition is more then 32 characters in length.
  
  9. When formulating error messages, consider the design guidelines used when designing exception
     messages. Please consult any of these resources for guidance:
     
        http://msdn.microsoft.com/en-us/library/ms229056.aspx
        http://blogs.msdn.com/b/brada/archive/2004/01/28/64255.aspx
        http://blogs.msdn.com/b/kcwalina/archive/2007/01/30/exceptionhierarchies.aspx
        http://msdn.microsoft.com/en-us/library/windows/desktop/aa511267.aspx
        http://developer.android.com/design/style/writing.html
        
     Longer error messages gain from being divided into a compact "brief" as a first sentence,
     formulating the problem. If so, the error coding API's can be used to show the brief in a
     title-like context and the full message in a longer section below.
     
     Example:
     
     "The database can not start because the executable file could not be found in the
     installation folder."
     
     can be rewritten as
     
     "The database could not start. When trying to start the database, the executable file
     was not found in the installation folder."
     
  Error code categories: 
   
  1. General error. Error codes that doesn't fit in any of the other groups. Out of memory is a a
     good example, it can occur anywhere. 
  
  2. Startup and shutdown error codes. Codes for errors occuring during database startup or shutdown.
     Usually caused by a faulty installation, bad application arguments or faulty configuration
     settings.
     
  3. General I/O error codes.
     
  4. Database error codes. Codes for database errors that can be caused by faulty user code or
     transactions as well as errors that is the result of some previous internal error (like if
     unable to create dump).
  
  5. Session errors.
  
  6. Unexpected internal errors. Usually representing unexpected errors returned from API
     functions, corrupted files or invalid input.
  
  7. Sql provider errors.
  
  8. Transaction abort codes.
  
  9. (Not used; removed)
  
  10. Management error codes. Codes that pinpoints different management tasks, such as the starting,
      stopping, deleting of databases, communicating with servers (i.e. management servers) and such.
      These codes are used in management components such as the client hosting management library and
      in tools/components built on top of that, such as Starcounter Administrator and our Visual
      Studio extensions.
      
  11. Installer error codes.
      
  12. Development specific error codes. These codes represent problems that are specific to the
      development of Starcounter code libraries and clients.
      
  -->

  <facility name="Unspecified" hex="0000">
    <code hex="3E7" severity="Error" name="ScErrUnspecified">
      <message>An unspecified error caused the operation to fail.</message>
    </code>
  </facility>

  <!-- General error codes. -->
  <facility name="General" hex="0001">
    <code hex="0001" severity="Error" name="ScErrBadArguments">
      <message>One or more arguments was invalid.</message>
    </code>
    <code hex="0002" severity="Error" name="ScErrCodeNotEnhanced">
      <message>Code not enhanced.</message>
      <remarks>
        Runtime error occuring when accessing code that needs to be enhanced in order to work, but
        for some reason hasn't,
      </remarks>
    </code>
    <code hex="0003" severity="Error" name="ScErrOutOfMemory">
      <message>Operation failed because needed memory couldn't be allocated.</message>
    </code>
    <code hex="0004" severity="Error" name="ScErrThreadNotAttached">
      <message>The operation failed because the current thread wasn't attached to the scheduler.</message>
      <remarks>This can either indicate that the thread is temporarily detached from the scheduler or that it isn't a worker thread. Only certain operations differs between the two.</remarks>
    </code>
    <code hex="0005" severity="Error" name="ScErrNotSupported">
      <message>The requested operation is not supported on the specific object.</message>
    </code>
    <code hex="0006" severity="Error" name="ScErrNotAWorkerThread">
      <message>The operation failed because the calling thread isn't a worker thread.</message>
    </code>
    <code hex="0007" severity="Error" name="ScErrThreadNotDetached">
      <message>The operation failed because the current thread was attached to the scheduler and detached thread was expected.</message>
    </code>
    <code hex="0008" severity="Error" name="ScErrThreadYieldBlocked">
      <message>The operation failed because it required the thread to yield but yield was blocked.</message>
    </code>
    <code hex="0009" severity="Error" name="ScErrCounterMismatch">
      <message>Generic error code for counter mismatch.</message>
    </code>
    <code hex="000A" severity="Error" name="ScErrCounterOverflow">
      <message>Generic error code for counter overflow.</message>
    </code>
	  <code hex="000B" severity="Error" name="ScErrStackOverflow">
		  <message>A stack overflow has been detected.</message>
	  </code>
    <code hex="000C" severity="Error" name="ScErrWaitTimeout">
      <message>The wait timed out before the object was signaled.</message>
    </code>
    <code hex="000D" severity="Error" name="ScErrMaxThreadsReached">
      <message>
       The operation failed because the maximum number of worker threads has been reached and the
       operation required the scheduler to create additional worker threads.
      </message>
      <remarks>
       This error can occur when a large number of worker threads are blocked.
      </remarks>
    </code>
    <code hex="000E" severity="Error" name="ScErrCantCreateUuid">
      <message>
        Failed to generate an UUID.
      </message>
    </code>
    <code hex="0010" severity="Error" name="ScErrMutexNotOwned">
      <message>
        Operation failed because of an attempt to release ownership of a mutex
        not owned by the current thread.
      </message>
    </code>
    <code hex="0011" severity="Error" name="ScErrWouldBlock">
      <message>A non blocking operation failed because if would be required to block.</message>
    </code>
    <code hex="0012" severity="Error" name="ScErrUnresposiveThreadStall">
      <message>
        A cooperatively scheduled worker thread has been unresponsive for an unacceptably long
        period of time.
      </message>
      <remarks>
        <para>
          A cooperatively scheduled worker thread is considered unresponsive when it hasn't yielded
          for more then a minute but this error isn't generated unless the thread has been
          unresponsive for a user configured period of time (2 minutes by default). If a thread is
          detected to be unresponsive but not long enough for the error to be generated, a warning
          is generated instead.
        </para>
        <para>
          The error is likely caused by an infinite loop or a deadlock but could also be caused by
          the thread doing something that doesn't give it the opportunity to yield for a very long
          period of time (which also is a real problem since the stall timeout is configured in
          minutes).
        </para>
      </remarks>
    </code>
    <code hex="0013" severity="Error" name="ScErrThreadsBlockedStall">
      <message>
        All threads available to the scheduler has been blocked for an unacceptably long period of
        time.
      </message>
      <remarks>
        <para>
          The error is likely an indication of a deadlock or a highly contested lock held for a
          very long period of time.
        </para>
      </remarks>
    </code>
    <code hex="0014" severity="Error" name="ScErrTaskCleanupIncomplete">
      <message>
        A task still held resource when terminating that should have been
        released before the task terminated.
      </message>
      <remarks>
        <para>
          Error currently only raised when exclusive environment ownership hasn't been released
          when task terminated. This should not occur.
        </para>
      </remarks>
    </code>
    <code hex="0015" severity="Error" name="ScErrUnyieldingThreadStall">
      <message>
        A cooperatively scheduled worker thread has been unwilling to yield for
        an unacceptably long period of time.
      </message>
    </code>
    <code hex="0016" severity="Error" name="ScErrThreadAutoDetached">
      <message>
        Use of reattach function for manually detached threads on auto detached thread.
      </message>
    </code>
    <code hex="0017" severity="Error" name="ScErrThreadNotAutoDetached">
      <message>
        Use of reattach function for auto detached threads on manually detached thread.
      </message>
    </code>
    <code hex="0018" severity="Error" name="ScErrDebugVerifyFailed">
      <message>
        Generic error code indicating that debug verification failed.
      </message>
    </code>
    <code hex="0019" severity="Error" name="ScErrInvalidOperation">
      <message>Operation invalid for the object's current state.</message>
    </code>
    <code hex="001A" severity="Error" name="ScErrInputQueueFull">
      <message>Operation failed because the target input queue was full.</message>
    </code>
    <code hex="001B" severity="Error" name="ScErrNotImplemented">
      <message>The method, operation or feature is not implemented.</message>
    </code>
    <code hex="001C" severity="Error" name="ScErrEnvVariableNotAccessible">
      <message>Access to an environment variable was not permitted due to the current security settings.</message>
    </code>
    <code hex="001D" severity="Error" name="ScErrBinDirEnvNotFound">
      <message>The environment variable holding the path to the Starcounter installation directory was not found.</message>
    </code>
    <code hex="001E" severity="Error" name="ScErrBadCommandLineFormat">
      <message>The format of the command-line was invalid.</message>
    </code>
    <code hex="001F" severity="Error" name="ScErrBadCommandLineSyntax">
      <message>Command-line arguments didn't match the defined syntax.</message>
    </code>
    <code hex="0020" severity="Error" name="ScErrBadPostSharpLicense">
      <message>The license key used to initialize the PostSharp library was invalid.</message>
    </code>
    <code hex="0021" severity="Error" name="ScErrWrongErrorMessageFormat">
      <message>Parsing an error message string failed due to an incorrect message format.</message>
    </code>
    <code hex="0022" severity="Error" name="ScErrOperationCancelled">
      <message>The operation was cancelled.</message>
      <remarks>
        General error code representing a cancelled operation.
      </remarks>
    </code>
    <code hex="0023" severity="Error" name="ScErrSharedInterfaceOpenDbShm">
      <message>Opening the managed segment with the segment_name failed. Invalid segment or does not exist.</message>
    </code>
    <code hex="0024" severity="Error" name="ScErrFindChunks">
      <message>Could not find the chunks shared memory object.</message>
    </code>
    <code hex="0025" severity="Error" name="ScErrFindSharedChunkPool">
      <message>Could not find the shared_chunk_pool shared memory object.</message>
    </code>
    <code hex="0026" severity="Error" name="ScErrFindCommonSchedInterface">
      <message>Could not find the common_scheduler_interface shared memory object.</message>
    </code>
    <code hex="0027" severity="Error" name="ScErrFindSchedulerInterfaces">
      <message>Could not find the scheduler_interfaces shared memory object.</message>
    </code>
    <code hex="0028" severity="Error" name="ScErrFindCommonClientInterface">
      <message>Could not find the common_client_interface shared memory object.</message>
    </code>
    <code hex="0029" severity="Error" name="ScErrFindClientInterfaces">
      <message>Could not find the client_interfaces shared memory object.</message>
    </code>
    <code hex="002A" severity="Error" name="ScErrFindChannels">
      <message>Could not find the channels shared memory object.</message>
    </code>
    <code hex="002B" severity="Error" name="ScErrOpenSchedulerWorkEvent">
      <message>Failed to open a scheduler work event.</message>
    </code>
    <code hex="002C" severity="Error" name="ScErrOpenClientWorkEvent">
      <message>Failed to open a client work event.</message>
    </code>
    <code hex="002D" severity="Error" name="ScErrOpenSchedNumPoolNotEmptyEv">
      <message>Failed to open a scheduler number pool not empty event.</message>
    </code>
    <code hex="002E" severity="Error" name="ScErrOpenSchedNumPoolNotFullEv">
      <message>Failed to open a scheduler number pool not full event.</message>
    </code>
    <code hex="002F" severity="Error" name="ScErrFormatActiveDbUpdatedEvName">
      <message>Failed to format the active databases updated event name.</message>
    </code>
    <code hex="0030" severity="Error" name="ScErrConvertActiveDbUpdatedEvMBS">
      <message>Failed to convert active databases updated event name to multi-byte string.</message>
    </code>
    <code hex="0031" severity="Error" name="ScErrOpenActiveDbUpdatedEv">
      <message>Failed to open the active databases updated event.</message>
    </code>
    <code hex="0032" severity="Error" name="ScErrIPCMonitorEraseDatabaseName">
      <message>The IPC monitor failed to erase a database name.</message>
    </code>
    <code hex="0033" severity="Error" name="ScErrBoostInterprocessException">
      <message>The IPC monitor trying to open segment boost::interprocess::interprocess_exception caught.</message>
    </code>
    <code hex="0034" severity="Error" name="ScErrTryOpenSegmentUnknownExcept">
      <message>The IPC monitor trying to open segment unknown exception caught.</message>
    </code>
    <code hex="0035" severity="Error" name="ScErrGotClientProcessTypeNotDb">
      <message>The IPC monitor expected database process but got client process type.</message>
    </code>
    <code hex="0036" severity="Error" name="ScErrGotUnknownProcessTypeNotDb">
      <message>The IPC monitor expected database process but got unknown process type.</message>
    </code>
    <code hex="0037" severity="Error" name="ScErrOpenProcessFailedRegDbProc">
      <message>The IPC monitor is trying to register a database process but OpenProcess() failed.</message>
    </code>
    <code hex="0038" severity="Error" name="ScErrIPCMonInsertDbNameActiveDbR">
      <message>The IPC monitor failed to insert database name into active databases register.</message>
    </code>
    <code hex="0039" severity="Error" name="ScErrIPCMonitorInsertSegmentName">
      <message>The IPC monitor failed to insert segment name into the monitor interface.</message>
    </code>
    <code hex="003A" severity="Error" name="ScErrIPCMonFailedNotifyScheduler">
      <message>The IPC monitor failed to notify the scheduler on the given channel.</message>
    </code>
    <code hex="003B" severity="Error" name="ScErrOpenDbShmSegToNotifyClients">
      <message>The IPC monitor failed to open the database shared memory segment and is unable to notify the clients.</message>
    </code>
    <code hex="003C" severity="Error" name="ScErrIPCMonOpenDbShmSegUnknownEx">
      <message>The IPC monitor caught an unknown exception while trying to open database IPC shared memory segments.</message>
    </code>
    <code hex="003D" severity="Error" name="ScErrIPCMonUnknownProessTypeExit">
      <message>The IPC monitor got an unknown proess type exit.</message>
    </code>
    <code hex="003E" severity="Error" name="ScErrOpenProcessFailedRegCliProc">
      <message>The IPC monitor is trying to register a client process but OpenProcess() failed.</message>
    </code>
    <code hex="003F" severity="Error" name="ScErrTheOwnerIDMatchButNotThePID">
      <message>The IPC monitor unregistration failed. The owner ID matches but not the PID.</message>
    </code>
    <code hex="0040" severity="Error" name="ScErrThePIDMatchButNotTheOwnerID">
      <message>The IPC monitor unregistration failed. The PID matches but not the owner ID.</message>
    </code>
    <code hex="0041" severity="Error" name="ScErrCleanupToOpenTheDBIPCShmSeg">
      <message>The IPC monitor cleanup failed. Could not open the IPC database shared memory segment.</message>
    </code>
    <code hex="0042" severity="Error" name="ScErrIPCMonitorCleanupWaitFailed">
      <message>The IPC monitor was not notified. Wait failed.</message>
    </code>
    <code hex="0043" severity="Error" name="ScErrOutOfDedicatedAddressSpace">
      <message>Operation failed because needed memory couldn't be allocated within dedicated address space</message>
    </code>
    <code hex="0044" severity="Error" name="ScErrMemoryLimitReached">
      <message>
        Operation failed because limit reached on limited memory resource.
      </message>
    </code>
    <code hex="0045" severity="Error" name="ScErrUnhandledException">
      <message>An unhandled exception was detected.</message>
    </code>
    <code hex="0046" severity="Error" name="ScErrUnexpectedInternalError">
      <message>An unexpected internal error was detected.</message>
    </code>
    <code hex="0047" severity="Error" name="ScErrTestAssertionFailure">
      <message>Assertion used in a test application failed.</message>
    </code>
    <code hex="0048" severity="Error" name="ScErrOperationPending">
      <message>Operation completion pending.</message>
    </code>
  </facility>

  <!--
    Startup and shutdown error codes. Group contains codes for errors occuring during startup or shutdown.
    Usually caused by a faulty installation or faulty configuration settings. 
  -->
  <facility name="StartupAndShutdown" hex="0002">
    <code hex="0001" severity="Error" name="ScErrAppAlreadyStarted">
      <message>A Starcounter process with the specified name is already started.</message>
    </code>
    <code hex="0002" severity="Error" name="ScErrBadBaseDirectoryConfig">
      <message>Base directory (baseDirectory) missing from config or invalid.</message>
      <remarks>
        Applies if the specified directory doesn't exists or is invalid (for example if the
        specified path indicates a file), or if a base directory isn't specified when one is
        required.
      </remarks>
    </code>
    <code hex="0003" severity="Error" name="ScErrBadTempDirectoryConfig">
      <message>Temp directory (tempDirectory) missing from config or invalid.</message>
      <remarks>
        Applies if the specified directory doesn't exists or is invalid (for example if the
        specified path indicates a file).
      </remarks>
    </code>
    <code hex="0004" severity="Error" name="ScErrBadImageDirectoryConfig">
      <message>Image directory (imageDirectory) missing from config or invalid.</message>
      <remarks>
        Applies if the specified directory doesn't exists or is invalid (for example if the
        specified path indicates a file), or if a image directory isn't specified when one
        is required.
      </remarks>
    </code>
    <code hex="0005" severity="Error" name="ScErrBadTLogDirectoryConfig">
      <message>
        The transaction log directory (transactionLogDirectory) is missing from config or invalid.
      </message>
      <remarks>
        Applies if the specified directory doesn't exists or is invalid (for example if the
        specified path indicates a file), or if a transaction log directory isn't specified
        when one is required.
      </remarks>
    </code>
    <!--
    <code hex="0006" severity="Error" name="ScErrBadServerBacklogConfig">
      <message>The backlog configuration for the TCP/IP interface (serverBacklog) is invalid.</message>
    </code>
    <code hex="0007" severity="Error" name="ScErrBadServerEndpointConfig">
      <message>The endpoint configuration for the TCP/IP interface (serverEndPoint) is invalid.</message>
    </code>
    <code hex="0008" severity="Error" name="ScErrBadLogsEndpointConfig">
      <message>The endpoint configuration for the log server (logServerEndPoint) is invalid.</message>
    </code>
    <code hex="0009" severity="Error" name="ScErrBadInputDirectoryConfig">
      <message>The input directory configuration (inputDirectory) is invalid.</message>
      <remarks>
        Likely, the specified path doesn't exist or is not a directory. 
      </remarks>
    </code>
    <code hex="000A" severity="Error" name="ScErrBadOutpDirectoryConfig">
      <message>The output directory configuration (outputDirectory) is invalid.</message>
      <remarks>
        Likely, the specified path doesn't exist or is not a directory. 
      </remarks>
    </code>
    <code hex="000B" severity="Error" name="ScErrBadMaxIoopBytesConfig">
      <message>Bad max IOOP size configuration (maxIoopBytes or maxIoopBytes_TLOG).</message>
      <remarks>
        <para>
          Max IOOP size but align with sector size and some configurations has
          specific minimum and maximum value.
        </para>
        <para>
          This error code is obsolete in current version. It's no longer
          possible for user to configure maxIoopBytes or maxIoopBytes_TLOG.
        </para>
      </remarks>
    </code>
-->
    <code hex="000C" severity="Error" name="ScErrCantInitializeClr">
      <message>Unable to initialize the CLR.</message>
    </code>
    <code hex="000D" severity="Error" name="ScErrCantLoadHostEnvironment">
      <message>Unable to load host environment.</message>
    </code>
    <code hex="000E" severity="Error" name="ScErrLogModuleNotFound">
      <message>
        The operation failed because sccorelog.dll or one of the functions it exports
        couldn't be loaded.
      </message>
      <remarks>Most likely caused by a faulty installation.</remarks>
    </code>
    <code hex="000F" severity="Error" name="ScErrImageStorageMismatch">
      <message>
        The properties of the different disk drives used to store the image files
        don't have compatible configuration (do they have the same sector sizes?).
      </message>
    </code>
    <code hex="0010" severity="Error" name="ScErrImageStorageIncompatible">
      <message>
        The properties of the disk drive doesn't match the database image (is the disk
        drive is configured for a different sector size than the image is built for?).
      </message>
    </code>
    <code hex="0011" severity="Error" name="ScErrWrongDatabaseVersion">
      <message>
        The database files are build for a different Starcounter version and are not
        compatible with the current version.
      </message>
    </code>
    <code hex="0012" severity="Error" name="ScErrCantGetPrivilegesNeeded">
      <message>Could not acquire the privileges needed for the operation to complete successfully.</message>
      <remarks>
        This error code is obsolete in current version.
      </remarks>
    </code>
    <!--
    <code hex="0013" severity="Error" name="ScErrBadSessionMaxIdleConfig">
      <message>Session configuration for max idle minutes (sessionMaxIdleMinutes) is invalid.</message>
    </code>
    <code hex="0014" severity="Error" name="ScErrBadSessionDormantConfig">
      <message>Session configuration for dormant minutes (sessionDormantMinutes) is invalid.</message>
    </code>
    <code hex="0015" severity="Error" name="ScErrBadSqlProcPortConfig">
      <message>Configuration for SQL process port (sqlProcessPort) is invalid.</message>
    </code>
-->
    <code hex="0016" severity="Error" name="ScErrDatabaseFileMismatch">
      <message>
        Attempt to load database files from different databases was detected.
      </message>
      <remarks>
        This means that one of the image files, the transaction log or all three files
        were created for different databases.
      </remarks>
    </code>
    <code hex="0017" severity="Error" name="ScErrDatabaseLangUnsupported">
      <message>
        One of more of the languages the database is configured for isn't supported by
        the current system.
      </message>
    </code>
    <code hex="001B" severity="Error" name="ScErrCodeLoaderError">
      <message>Code loder error.</message>
      <remarks>
        General error produced by the code loader component. This error indicates that an
        operation during startup requiered some code to be accessed via the .NET reflection
        engine and that the loader cound not satisfy the request because of an error fetching
        the needed data. This usually indicates version mismatches or missing pe-files in the
        runtime library. The error lines up with one (or several) more specific errors. The
        later contains more detailed information about what specific code that couldnt load
        and can be found in the error log. This error ends up in the critical log (causing the
        database to fail startup). A corresponding and more specific error at the same time is
        written to the error log, describing what assembly failed and how to get even more error
        information.
      </remarks>
    </code>
    <!--
    <code hex="001C" severity="Error" name="ScErrCodeTypeNotFound">
      <message>Class or type not found.</message>
      <remarks>
        This error indicates that a .NET type was requested by its name but the code loader was
        unable to find it in the application code currently loaded. Results in a code loader error.
        See above. When this error occurs, the name of the type will be revealed in the error log.
        Also, additional information of the full set of loaded assemblies can be found in the notice
        log, using the same routine as described in the error below.
      </remarks>
    </code>
-->
    <code hex="001D" severity="Error" name="ScErrTypesLoadError">
      <message>Error inspecting assembly.</message>
      <remarks>
        <para>
          The code loader requested to iterate types in a given (loaded) assembly, but this operation
          resulted in an error. This usually indicates some kind of reference error where one assembly
          or module references (direct or indirect) a type that was implied for the former to load
          properly. Results in a code loader error in the critical error log. See about this above. In
          companion with this error, Starcounter writes out what assembly failed to load. This might be
          enough for the developer, but if it isn't, even more information is availible. To get this
          additional and extended error information, the error in the error log comes equipped with a
          reference number (in the form of a GUID). This reference number can be used to find the information
          lining up with the given exception. To search for this information by reference, consult the
          Starcounter.Notice log. In the complementary log the following can be found:
        </para>
        <para>
          - Number of types declared in the failing assembly, and how many of these that wheren't possible
          to load.
        </para>
        <para>
          - Which of the above types that was possible to load (and from that, it should be clear which
          ones could not)
        </para>
        <para>
          - The full set of assemblies currently loaded into the database.
        </para>
        <para>
          - Exception messages (including file name of the target) for each type in the faulty assembly,
          indicating the broken link.
        </para>
        <para>
          - Fusion log for each exception message above.
        </para>
      </remarks>
    </code>
    <code hex="001E" severity="Error" name="ScErrWeavingError">
      <message>
        At least one error has been detected during weaving of the application code.
      </message>
      <remarks>
        All specific weaver related errors use this general weaving error as an umbrella to communicate
        their existence to the user. That is, this general weaving error will be found in the critical
        logging branch of errors and all specific errors will be found in the extended error logging system
        (the error log). When this error is found in the critical error log, consult the error log for a
        corresponding ScErrWeavingFailed error. That error will head a list of more specific errors that are
        the real source for this error.
      </remarks>
    </code>
    <code hex="001F" severity="Error" name="ScErrInvalidServerName">
      <message>The server name is too long (max 31 chars) or contains invalid characters.</message>
      <remarks>
        Indicates that the specified server name is to long (a server name is currently limited to 31 characters)
        or contains invalid characters.
      </remarks>
    </code>
    <code hex="0020" severity="Error" name="ScErrShutdownTimedOut">
      <message>Shutdown timed out: Stuck in user code.</message>
      <remarks>The shutdown thread got stuck in user code and was aborted.</remarks>
    </code>
    <!--
    <code hex="0021" severity="Error" name="ScErrBadQPlanCacheSizeConfig">
      <message>Query plan cache size (queryPlanCacheSize) is invalid.</message>
    </code>
    <code hex="0022" severity="Error" name="ScErrBadDefaultDegOfConConfig">
      <message>Configuration for default degree of consistency (defaultDegreeOfConsistency) is invalid.</message>
    </code>
-->
    <code hex="0023" severity="Error" name="ScErrBadSchedCountConfig">
      <message>Too many virtual CPUs configured.</message>
      <remarks>
        Indicates that the configured number of virtual CPUs wasn't supported. Currently no more
        than 4 virtual CPUs is supported in the x64 version and no more then a 1 virtual CPU is
        supported in the x86 version.
      </remarks>
    </code>
    <code hex="0024" severity="Error" name="ScErrWrongTLogVersion">
      <message>Wrong transaction log version.</message>
      <remarks>
        The transaction log file is versioned and must match the version of the loading transaction
        logging runtime library when the database is started. If versions differ, this error will be
        in the error log and the database will fail to load.
      </remarks>
    </code>
    <code hex="0025" severity="Error" name="ScErrBadRebuildConfig">
      <message>Bad unload/reload configuration.</message>
      <remarks>
        <para>
          Configuration given for either an unload operation or a reload counterpart violated some
          constraint. What type of operation (unload/reload) the error originated from will be
          indicated by the context, a parachute error for respective routine.
        </para>
        <para>
          In current version, all configuration is done internally so this error should not occur.
          In previous versions it could occur because of bad settings in configuration for
          unload/reload.
        </para>
      </remarks>
    </code>
    <!--
    <code hex="0026" severity="Error" name="ScErrDebugLogFileError">
      <message>Could not open the debug log file for writing.</message>
    </code>
    <code hex="0027" severity="Error" name="ScErrWinEvtLogInstallFailed">
      <message>Could not create all necessary registry keys for the Windows Event Log source.</message>
    </code>
    <code hex="0028" severity="Error" name="ScErrWinevtlog_register_failed">
      <message>Could not register the Windows Event Log source.</message>
    </code>
    <code hex="0029" severity="Error" name="ScErrWinEvtLogNotInstalled">
      <message>
        The Windows Event Log source has not been installed. Try running "rundll32.exe 
        sccorelog.dll,SCInstallEventLogSource -interactive" in your Starcounter installation directory.
      </message>
    </code>
    <code hex="002A" severity="Error" name="ScErrBadNetworkServiceConfig">
      <message>
        The configuration of network services for this instance (not application-level services)
        is invalid. The configuration could not be parsed or resolved.
      </message>
    </code>
-->
    <code hex="002B" severity="Error" name="ScErrBadTLogSizeConfig">
      <message>
        The specified transaction log size is either smaller then the minimum size, larger then the
        maximum size or not aligned with the disk sector size.
      </message>
    </code>
    <code hex="002C" severity="Error" name="ScErrBadDiskSectorSizeConfig">
      <message>
        The specified disk sector size is not compatible with storage.
      </message>
    </code>
    <code hex="002D" severity="Error" name="ScErrShrinkImageNotSupported">
      <message>
        The specified new image size is smaller then the current image size. Making the image
        smaller is not allowed.
      </message>
    </code>
    <code hex="002E" severity="Error" name="ScErrBadImageSizeConfig">
      <message>
        The specified image size is either smaller then the minimum size, larger then the maximum
        size or not aligned with the database block size.
      </message>
    </code>
    <code hex="002F" severity="Error" name="ScErrDatabaseAlreadyExists">
      <message>
        A database with the specified name already exists.
      </message>
    </code>
    <code hex="0030" severity="Error" name="ScErrModuleNotFound">
      <message>
        The operation failed because an expected DLL module couldn't be loaded.
      </message>
      <remarks>Most likely caused by a faulty installation.</remarks>
    </code>
    <code hex="0031" severity="Error" name="ScErrParsingAppArgs">
      <message>
        When parsing the application arguments to scdbs.exe, the system routine
        parsing it reported an error.
      </message>
      <remarks>
        Consult the system error code to find out more about what failed.
      </remarks>
    </code>
    <code hex="0032" severity="Error" name="ScErrTooFewAppArgs">
      <message>
        The number of arguments passed to scdbs.exe did not include all
        arguments required.
      </message>
      <remarks>
        Consult the documentation to see what arguments Starcounter encforces,
        accepts and what constraints apply.
      </remarks>
    </code>
    <code hex="0033" severity="Error" name="ScErrAppArgsSemanticViolation">
      <message>
        All arguments passed to scdbs.exe did not confirm to the constraints,
        or some of them were found incompatible.
      </message>
      <remarks>
        Consult the documentation to see what arguments Starcounter encforces,
        accepts and what constraints apply.
      </remarks>
    </code>
    <code hex="0034" severity="Error" name="ScErrUnloadEmptyDatabase">
      <message>
        The -unload directive specified as a server application argument
        can not be used when the database is empty and not initialized.
      </message>
    </code>
    <code hex="0035" severity="Error" name="ScErrRldPopulatedDatabase">
      <message>
        The -reload directive specified as a server application argument
        can not be used when the database is allready populated.
      </message>
    </code>
    <code hex="0036" severity="Error" name="ScErrFuncExportNotFound">
      <message>
        The operation failed because an expected function export from a module
        dependent upon was not found.
      </message>
      <remarks>Most likely caused by a faulty installation.</remarks>
    </code>
    <code hex="0037" severity="Error" name="ScErrBadBackupDirectoryConfig">
      <message>
        Bad backup directory config. Either the configured directory does not
        exist or the directory path is to long.
      </message>
      <remarks>
        <para>
          Backup directory is currently the same as output directory.
        </para>
      </remarks>
    </code>
    <code hex="0038" severity="Error" name="ScErrBadLogDirectoryConfig">
      <message>
        Bad log directory config. Either the configuration does not exist or
        the configured directory isn't valid.
      </message>
    </code>
    <code hex="0039" severity="Warning" name="ScErrCompareEmptyDatabase">
      <message>
        The server was started, instructed to execute a compare of application and
        core schemas, and when the database was examined, the server detected it to
        not being bound to any previous application, i.e. containing no schema.
      </message>
    </code>
    <code hex="003A" severity="Error" name="ScErrTLogNotInitialized">
      <message>
        An operation failed due to the transaction/redo log not being initialized.
      </message>
      <remarks>
        <para>
          The transaction/redo log is considered uninitialized after it has been
          created and before it has successfully been started at least once.
        </para>
      </remarks>
    </code>
    <code hex="003B" severity="Error" name="ScErrAcquireDbControlTimeOut">
      <message>Attempt to acquire control of the database environment timed out.</message>
      <remarks>
        <para>
          Error occurs if unable to acquire the shared object used to control
          ownership of the database environment on startup.
        </para>
        <para>
          Could indicate that the memory manager is unresponsive (scdata.exe). Try
          again after terminating this process.
        </para>
      </remarks>
    </code>
    <code hex="003C" severity="Error" name="ScErrCreateActMonBufTimeOut">
      <message>Attempt to create activity monitor shared buffer timed out.</message>
      <remarks>
        <para>
          Error occurs if unable create activity monitor shared buffer timed
          out.
        </para>
        <para>
          Could indicate that the activity monitor is unresponsive
          (scactmon.exe) and has therefore not released the buffer. Try again
          after terminating the process.
        </para>
      </remarks>
    </code>
    <code hex="003D" severity="Error" name="ScErrDbStateAccessDenied">
      <message>Allocating shared memory for database state failed. Access was denied.</message>
      <remarks>
        <para>
          Check so that the user that runs the database or server has the
          priviledge to create/open globally named objects, "SeCreateGlobalPrivilege".
        </para>
        <para>
          Corresponds to windows error ERROR_ACCESS_DENIED.
        </para>
      </remarks>
    </code>
    <!--
    <code hex="003E" severity="Error" name="ScErrBadMaxKernelMemConfig">
      <message>Configuration maxKernelMemory set to an invalid value.</message>
      <remarks>
        Allowed values are between 64 and 4096.
      </remarks>
    </code>
-->
    <code hex="003F" severity="Error" name="ScErrBadImageFileCksumLoad">
      <message>
        Checksum mismatch detected in image file when image file was loaded into memory.
      </message>
    </code>
    <code hex="0040" severity="Error" name="ScErrClientBackendAlreadyLoaded">
      <message>
        Client application communication library was already loaded.
      </message>
      <remarks>
        When the client runtime was trying to load the library that communicates with
        Starcounter databases, a library with the same name ("sccoredb") was found already
        loaded.
      </remarks>
    </code>
    <code hex="0041" severity="Error" name="ScErrClientBackendNotLoaded">
      <message>
        Client application communication library failed to load.
      </message>
      <remarks>
        When the client runtime was trying to load the library that communicates with
        Starcounter databases, the library was not found loaded after initialization.
      </remarks>
    </code>
    <code hex="0042" severity="Error" name="ScErrClientBackendWrongPath">
      <message>
        Client application communication library was loaded from the wrong path.
      </message>
      <remarks>
        When the client runtime was trying to load the library that communicates with
        Starcounter databases, the library was found loaded from the wrong path.
      </remarks>
    </code>
    <code hex="0043" severity="Error" name="ScErrStartSharedMemoryMonitor">
        <message>
          Problems starting shared memory monitor process.
        </message>
        <remarks>
          Shared memory monitor process is started by each Starcounter server and is
          used to correctly free clients' shared memory resources.
        </remarks>
    </code>
    <code hex="0044" severity="Error" name="ScErrWeaverProjectFileNotFound">
      <message>
        A project file the weaver engine depends on could not be found. Either it was
        deleted or the program hosting the weaver did not resolve its path to the correct
        installation directory.
      </message>
    </code>
    <code hex="0045" severity="Error" name="ScErrConstructDbShmParamName">
      <message>
		The database intends to open the database shared memory parameters, but
		failed when trying to concatenate the database name prefix with the
		database name.
      </message>
    </code>
    <code hex="0046" severity="Error" name="ScErrDbDataDirPathInvalidMBChar">
      <message>
		The database intends to open the shared memory object with the database
		shared memory parameters, but failed because of an illegal char in the
		db_data_dir_path in the psetup parameter.
      </message>
    </code>
    <code hex="0047" severity="Error" name="ScErrDbShmParamNameInvalidWChar">
      <message>
		The database intends to open the shared memory object with the database
		shared memory parameters, but failed because a wide character that
		cannot be converted into a multibyte character was encountered.
      </message>
    </code>
	<!-- 0048 is obsolete, replaced by 0060.
    <code hex="0048" severity="Error" name="ScErrCreateDBShmParameterFile">
      <message>
		The database failed to create the shared memory object with the
		database shared memory parameters.
      </message>
    </code>
	-->
	<!-- 0049 is obsolete, replaced by .
    <code hex="0049" severity="Error" name="ScErrMapDbShmParameShmObj">
      <message>
		The database failed to map the database shared memory parameters shared
		memory object.
      </message>
    </code>
	-->
	<!-- 004A is obsolete, replaced by .
    <code hex="004A" severity="Error" name="ScErrDbShmParamRegionIsInvalid">
      <message>
		The database shared memory parameters region is invalid.
      </message>
    </code>
	-->
    <code hex="004B" severity="Error" name="ScErrConstructSegmentNameSeqNo">
      <message>
		Failed to construct the segment name with sequence number.
      </message>
    </code>
    <code hex="004C" severity="Error" name="ScErrSegmentNameInvalidWChar">
      <message>
		The database intends to get the sequence number and append it to the
		segment name, but failed because a wide character that cannot be
		converted into a multibyte character was encountered.
      </message>
    </code>
    <code hex="004D" severity="Error" name="ScErrConstrMonitorInterfaceName">
      <message>
		The database intends to register with the monitor, but it failed because
		constructing the monitor interface name would result in buffer overflow.
      </message>
    </code>
    <code hex="004E" severity="Error" name="ScErrDbMapMonitorInterfaceInShm">
      <message>
		<!-- Mapped from 005F ScErrMapMonitorInterfaceInShm. -->
		The database intends to register with the monitor, but failed to map the
		monitor interface in shared memory.
     </message>
    </code>
	<!-- 004F is obsolete, replaced by ScErrDbOpenMonitorInterface.
    <code hex="004F" severity="Error" name="ScErrOpenMonitorInterfaceShmObj">
      <message>
		The database intends to register with the monitor, but it failed to open
		the monitor interface shared memory object. If there is no monitor
		(scipcmonitor.exe) running, this is likely the cause of the problem.
      </message>
    </code>
	-->
    <code hex="0050" severity="Error" name="ScErrDBAcquireOwnerID">
      <message>
		The database tried to register with the monitor, but failed to acquire
		an owner ID.
      </message>
    </code>
	<!-- 51 to 5F is not yet in Perforce, and can be changed. -->
    <code hex="0051" severity="Error" name="ScErrCConstructDbShmParamName">
      <message>
		The client intends to open the database shared memory parameters, but
		failed when trying to concatenate the database name prefix with the
		database name.
      </message>
    </code>
    <code hex="0052" severity="Error" name="ScErrCConstrMonitorInterfaceName">
      <message>
		The client intends to register with the monitor, but failed because
		constructing the monitor interface name would result in buffer overflow.
      </message>
    </code>
    <code hex="0053" severity="Error" name="ScErrCAcquireOwnerID">
      <message>
		The client tried to register with the monitor, but failed to acquire an
		owner ID.
      </message>
    </code>
    <code hex="0054" severity="Error" name="ScErrClientOpenDbShmSegment">
      <message>
		The client intends to open the database shared memory segment, but
		failed because it is not initialized yet.
      </message>
    </code>
    <code hex="0055" severity="Error" name="ScErrCConstrDbShmSegmentName">
      <message>
		The client intends to open the database shared memory segment, but
		failed because constructing the name of the database shared memory
		segment would result in buffer overflow.
      </message>
    </code>
    <code hex="0056" severity="Error" name="ScErrClientAcquireClientNumber">
      <message>
		The client failed to initialize because it could not acquire a client
		number.
      </message>
    </code>
    <code hex="0057" severity="Error" name="ScErrUnknownExceptThrownInSetup">
      <message>
		An unknown exception was thrown by the database when trying something in
		the call to setup during the initialization phase.
      </message>
    </code>
    <code hex="0058" severity="Error" name="ScErrDbOpenMonitorInterface">
      <message>
		<!-- Mapped from ScErrOpenMonitorInterface. -->
		The database intends to register with the monitor, but it failed to open
		the monitor interface.
      </message>
      <remarks>
        <para>
			If there is no monitor (scipcmonitor.exe) running in the same
			terminal server session as the database process, this is likely the
			cause of the error. If the database is to be started in session 0,
			it may help to start the Starcounter System Server service. If the
			database is to be started in session 1, it may help to start the
			Starcounter Administrator.
        </para>
      </remarks>
    </code>
    <code hex="0059" severity="Error" name="ScErrDbCreateDbShmParameters">
      <message>
		<!-- Mapped from ScErrCreateDbShmParameters. -->
		The database failed to create the database shared memory parameters
		file.
      </message>
    </code>
    <code hex="005A" severity="Error" name="ScErrCreateDbShmParameters">
      <message>
		Failed to create the database shared memory parameters file.
      </message>
    </code>
    <code hex="005B" severity="Error" name="ScErrOpenDbShmParameters">
      <message>
		Failed to open the database shared memory parameters file.
      </message>
    </code>
    <code hex="005C" severity="Error" name="ScErrMapDbShmParametersInShm">
      <message>
		Failed to map the database shared memory parameters in shared memory.
      </message>
    </code>
	<!-- 005D is reserved for later use in monitor, that tries to create the
	monitor_interface. If it fails to create the monitor_interface, it does not
	return SCERRCREATEMONITORINTERFACE, it logs the error with the monitor
	logging system (used for debug), and throws a bad_monitor exception. This
	will change in the future, and therefore this error code is reserved.
	
    <code hex="005D" severity="Error" name="ScErrCreateMonitorInterface">
      <message>
		Failed to create monitor interface.
      </message>
    </code>
	-->
    <code hex="005E" severity="Error" name="ScErrOpenMonitorInterface">
      <message>
		Failed to open monitor interface.
      </message>
    </code>
    <code hex="005F" severity="Error" name="ScErrMapMonitorInterfaceInShm">
      <message>
		Failed to map monitor interface in shared memory.
      </message>
    </code>
    <code hex="0060" severity="Error" name="ScErrDbMapDbShmParametersInShm">
      <message>
		<!-- Mapped from ScErrMapDbShmParametersInShm. -->
		The database failed to map the database shared memory parameters in
		shared memory.
      </message>
    </code>
     <code hex="0061" severity="Error" name="ScErrCOpenDbShmParameters">
      <message>
		<!-- Mapped from ScErrMapDbShmParametersInShm. -->
		The client failed to open the database shared memory parameters file.
      </message>
    </code>
    <code hex="0062" severity="Error" name="ScErrCMapDbShmParametersInShm">
      <message>
		<!-- Mapped from ScErrMapDbShmParametersInShm. -->
		The client failed to map the database shared memory parameters in
		shared memory.
      </message>
    </code>
    <code hex="0063" severity="Error" name="ScErrDbOpenDebugFile">
      <message>
		The database failed to open the debug file.
      </message>
    </code>
    <code hex="0064" severity="Error" name="ScErrDbReleaseOwnerID">
      <message>
		The database tried to unregister with the monitor, but failed to release
		its owner ID.
      </message>
    </code>
    <code hex="0065" severity="Error" name="ScErrCReleaseOwnerID">
      <message>
		The client tried to unregister with the monitor, but failed to release
		its owner ID.
      </message>
    </code>
    <code hex="0066" severity="Error" name="ScErrDbAcquireOwnerIDTimeout">
      <message>
		The database tried to register with the monitor, but failed to acquire
		an owner ID because a timeout occurred.
      </message>
    </code>
    <code hex="0067" severity="Error" name="ScErrCAcquireOwnerIDTimeout">
      <message>
		The client tried to register with the monitor, but failed to acquire an
		owner ID because a timeout occurred.
      </message>
    </code>
    <code hex="0068" severity="Error" name="ScErrDbReleaseOwnerIDTimeout">
      <message>
		The database tried to unregister with the monitor, but failed to release
		its owner ID because a timeout occurred.
      </message>
    </code>
    <code hex="0069" severity="Error" name="ScErrCReleaseOwnerIDTimeout">
      <message>
		The client tried to unregister with the monitor, but failed to release
		its owner ID because a timeout occurred.
      </message>
    </code>
    <code hex="006A" severity="Error" name="ScErrBadSchedIdSupplied">
        <message>Trying to queue a job on scheduler with incorrect id.</message>
        <remarks>
            You can queue a job on scheduler with id from 0 to n-1, where n is a number of logical processors in the system.
        </remarks>
    </code>
    <code hex="006B" severity="Error" name="ScErrCAcquireOwnerIDTimeout2">
      <message>
        The client tried to register with the monitor, but failed to acquire an
	    owner ID because a timeout occurred.
      </message>
    </code>
    <code hex="006C" severity="Error" name="ScErrDbAlreadyStarted">
      <message>A Starcounter database with the specified name is already started.</message>
    </code>
    <code hex="006D" severity="Error" name="ScErrBadDatabaseConfig">
      <message>Invalid configuration prevents the database from being accessible.</message>
      <remarks>Generic error indicating that the configuration of a database is invalid preventing the database from being accessible.</remarks>
    </code>
    <code hex="006E" severity="Error" name="ScErrStartNetworkGateway">
      <message>
        Problems starting network gateway process.
      </message>
      <remarks>
        Network gateway process is started by each Starcounter server and is
        used to provide communication for Starcounter with outside world.
      </remarks>
    </code>
    <code hex="006F" severity="Error" name="ScErrBadChunksNumberConfig">
      <message>Shared memory chunks number is missing in database configuration file or has invalid value.</message>
    </code>
    <code hex="0070" severity="Error" name="ScErrTLogStorageIncompatible">
      <message>
        The properties of the disk drive doesn't match the transaction log (is the disk drive is
        configured for a different sector size than the transaction log is built for?).
      </message>
    </code>
    <code hex="0071" severity="Error" name="ScErrBadServiceConfig">
      <message>Service configuration is invalid.</message>
      <remarks>
        <para>
          The service configuration file doesn't exist, isn't accessible or
          isn't formatted correctly.
        </para>
      </remarks>
    </code>
    <code hex="0072" severity="Error" name="ScErrKilledByProcessManager">
      <message>Process was killed by process manager.</message>
    </code>
    <code hex="0073" severity="Error" name="ScErrBadServerConfig">
        <message>Server configuration is invalid.</message>
        <remarks>
            <para>
                The server configuration file doesn't exist, isn't accessible or
                isn't formatted correctly.
            </para>
        </remarks>
    </code>
    <code hex="0074" severity="Error" name="ScErrInvalidGlobalSegmentShmObj">
      <message>Invalid Global Segment Shared Memory Object.</message>
    </code>
    <code hex="0075" severity="Error" name="ScErrServerInitUnknownException">
      <message>Unknown exception thrown during initialization of server.</message>
    </code>
    <code hex="0076" severity="Error" name="ScErrServerPortInitInvalidShmObj">
      <message>Server port initialization failed, invalid shared memory object.</message>
    </code>
    <code hex="0077" severity="Error" name="ScErrServerPortInitInvalidMapReg">
      <message>Server port initialization failed, invalid mapped region.</message>
    </code>
    <code hex="0078" severity="Error" name="ScErrServerPortUnknownException">
      <message>Server port initialization failed, unknown exception caught.</message>
    </code>
    <code hex="0079" severity="Error" name="ScErrCantCreateIPCMonitorDir">
      <message>IPC monitor failed to create IPC monitor directory.</message>
    </code>
    <code hex="007A" severity="Error" name="ScErrIPCMonitorRequiredArguments">
      <message>IPC monitor failed to start, required arguments are missing.</message>
    </code>
    <code hex="007B" severity="Error" name="ScErrFormatIPCMonitorCleanupEv">
      <message>IPC monitor failed to format the ipc_monitor_cleanup_event_name.</message>
    </code>
    <code hex="007C" severity="Error" name="ScErrConvertIPCMonCleanupEvMBS">
      <message>IPC monitor failed to convert the IPC monitor cleanup event name to multi-byte string.</message>
    </code>
    <code hex="007D" severity="Error" name="ScErrCreateIPCMonitorCleanupEv">
      <message>IPC monitor failed to create the IPC monitor cleanup event.</message>
    </code>
    <code hex="007E" severity="Error" name="ScErrIPCMFormatActiveDbUpdatedEv">
      <message>IPC monitor failed to format the active databases updated event name.</message>
    </code>
    <code hex="007F" severity="Error" name="ScErrIPCMConvActiveDbUpdatedEvMB">
      <message>IPC monitor failed to convert active databases updated event name to multi-byte string.</message>
    </code>
    <code hex="0080" severity="Error" name="ScErrCreateActiveDbUpdatedEv">
      <message>IPC monitor failed to failed to create the active databases updated event.</message>
    </code>
    <code hex="0081" severity="Error" name="ScErrInvalidIPCMonInterfacShmObj">
      <message>IPC monitor invalid monitor_interface shared memory object.</message>
    </code>
    <code hex="0082" severity="Error" name="ScErrInvalidIPCMonInterfacMapReg">
      <message>IPC monitor invalid monitor_interface mapped_region.</message>
    </code>
    <code hex="0083" severity="Error" name="ScErrIPCMonitorOpenProcessToken">
      <message>IPC monitor OpenProcessToken() failed.</message>
    </code>
    <code hex="0084" severity="Error" name="ScErrIPCMonLookupPrivilegeValue">
      <message>IPC monitor LookupPrivilegeValue() failed.</message>
    </code>
    <code hex="0085" severity="Error" name="ScErrIPCMonAdjustTokenPrivileges">
      <message>IPC monitor AdjustTokenPrivileges() failed.</message>
    </code>
    <code hex="0086" severity="Error" name="ScErrIPCMonSetSeDebugPrivilege">
      <message>IPC monitor failed to set SeDebugPrivilege.</message>
    </code>
    <code hex="0087" severity="Error" name="ScErrIPCMonitorCreateActiveDbDir">
      <message>IPC monitor can't create monitor active databases directory.</message>
    </code>
    <code hex="0088" severity="Error" name="ScErrIPCMonitorDelActiveDbFile">
      <message>IPC monitor can't delete monitor active databases file.</message>
    </code>
    <code hex="0089" severity="Error" name="ScErrBoostIPCExecption">
      <message>Boost interprocess exception thrown in client_port.</message>
    </code>
    <code hex="008A" severity="Error" name="ScErrClientPortUnknownException">
      <message>Unknown exception thrown in client_port.</message>
    </code>
    <code hex="008B" severity="Error" name="ScErrIPCMonitorUnknownException">
      <message>Unknown exception thrown in IPC monitor.</message>
    </code>
    <code hex="008C" severity="Error" name="ScErrWeaverFailedLoadFile">
      <message>The weaver failed to load a binary user code file.</message>
    </code>
    <code hex="008D" severity="Error" name="ScErrScServiceIsAlreadyRunning">
      <message>An instance of scservice is already running in the same session.</message>
    </code>
    <code hex="008E" severity="Error" name="ScErrScServiceFailedCreateLck">
      <message>scservice tried to create a mutex named scservice_is_running_lock but CreateMutex() returned NULL.</message>
    </code>
    <code hex="008F" severity="Error" name="ScErrWeaverFailedStrongNameAsm">
      <message>A locally deployed strong-named assembly was detected.</message>
    </code>
    <code hex="0090" severity="Error" name="ScErrBadGatewayWorkersNumberConfig">
        <message>Gateway workers number is missing in configuration file or has invalid value.</message>
    </code>
    <code hex="0091" severity="Error" name="ScErrBadSessionsDefaultTimeout">
        <message>Sessions default timeout is missing in configuration file or has invalid value.</message>
    </code>
    <code hex="0092" severity="Error" name="ScErrBadApplicationName">
        <message>Application name can only contain letters, numbers and underscores.</message>
    </code>
    <code hex="0093" severity="Error" name="ScErrWeaverFailedResolveReference">
      <message>The weaver failed to resolve a reference to an assembly.</message>
    </code>
    <code hex="0094" severity="Error" name="ScErrBadInternalSystemPort">
        <message>Internal system port is missing in configuration file or has invalid value.</message>
    </code>
    <code hex="0095" severity="Error" name="ScErrCantBindAppWithPrivateData">
      <message>The application can not start because it contains at least one database class with private data. See separate errors with ID "ScErrNonPublicFieldNotExposed".</message>
    </code>
    <code hex="0096" severity="Error" name="ScErrInvokeApplicationHost">
      <message>Failed to create/invoke the application host. See IApplicationHost documentation on its constraints.</message>
    </code>
  </facility>

  <!-- I/O error codes. -->
  <facility name="IO" hex="0003">
    <code hex="0001" severity="Error" name="ScErrInvalidHandle">
      <message>The specified handle is invalid.</message>
      <remarks>Usually implies that the object referenced by the handle has been freed.</remarks>
    </code>
    <code hex="0002" severity="Error" name="ScErrNoUserAdapterReferences">
      <message>
        Attempt to release a user reference to an adapter failed because no user references was registered.
      </message>
    </code>
    <code hex="0003" severity="Error" name="ScErrBadChannelOptionValue">
      <message>
        Operation to set an option failed because the value of an option couldn't be set to the
        specified value.
      </message>
      <remarks>
        <para>
          Error is raised when configuring a channel. This is usually done using values from named
          port configuration (I/O handler configuration) but if so, configuration should already
          have been validated and this error should not occur.
        </para>
      </remarks>
    </code>
    <code hex="0006" severity="Error" name="ScErrCantLockMemory">
      <message>The operation couldn't be completed because memory couldn't be locked.</message>
    </code>
<!--
    <code hex="0007" severity="Error" name="ScErrCantCreateFile">
      <message>Unable to create file. Use standard functions to access the underlying error code.</message>
    </code>
    <code hex="0008" severity="Error" name="ScErrCantReadFile">
      <message>Unable to read file.</message>
      <remarks>Use standard functions to access the underlying error code.</remarks>
    </code>
    <code hex="0009" severity="Error" name="ScErrCantWriteFile">
      <message>Unable to write to file.</message>
      <remarks>Use standard functions to access the underlying error code.</remarks>
    </code>
-->
    <code hex="000A" severity="Error" name="ScErrChannelClosed">
      <message>Operation couldn't be completed because the channel has been closed.</message>
    </code>
    <code hex="000B" severity="Error" name="ScErrChannelReading">
      <message>Operation failed because an read has been posted and pending completion.</message>
      <remarks>
        A new read operation can not be posted and certain options can not be set until the operation
        has completed.
      </remarks>
    </code>
    <code hex="000C" severity="Error" name="ScErrConnectTimedOut">
      <message>
        Connection timed out because the remote party didn't respond within an acceptable
        abount of time.
      </message>
    </code>
    <code hex="000D" severity="Error" name="ScErrConnectionRefused">
      <message>
        A connection to a remote endpoint could not be established because the target system actively refused it.
      </message>
      <remarks>
        This is usually the result when communication could be established with the remote system but the current
        system wasn't excepted as a client. An example is when trying to connect to a specific port and address
        and the addressed system was found but no one was accepting connection requests on that port.
      </remarks>
    </code>
    <code hex="000E" severity="Error" name="ScErrEndPointInvalid">
      <message>Tried to bind to an invalid endpoint</message>
      <remarks>
        Operation failed because the channel couldn't be bound to the specified end point since it wasn't
        a valid end point.
      </remarks>
    </code>
    <code hex="000F" severity="Error" name="ScErrEndPointOccupied">
      <message>The endpoint is occupied</message>
      <remarks>
        Operation failed because the a channel couldn't be bound to the specified end point since it already
        was occupied.
      </remarks>
    </code>
    <code hex="0010" severity="Error" name="ScErrEndPointUnreachable">
      <message>The endpoint couldn't be reached.</message>
      <remarks>
        A connection couldn't be established because the specified end point couldn't be reached. When this
        error occurs it's probably because the current machine isn't connected to a network or only connected
        to a local network.
      </remarks>
    </code>
<!--
    <code hex="0011" severity="Error" name="ScErrFileLogClosed">
      <message>Operation couldn't be completed because the file log was closed.</message>
    </code>
-->
    <code hex="0012" severity="Error" name="ScErrListenerClosed">
      <message>Operation couldn't be completed because the listener has been closed.</message>
    </code>
    <code hex="0013" severity="Error" name="ScErrReadBufferExceeded">
      <message>Channel read operation failed because the message received was larger than allowed.</message>
    </code>
    <code hex="0014" severity="Error" name="ScErrToManyAdapterReferences">
      <message>
        Operation could not be completed because there the limit of references to the accessed I/O adapter has been reached.
      </message>
    </code>
    <code hex="0015" severity="Error" name="ScErrUnwritableMessage">
      <message>
        Operation couldn't be completed because the contents of the message couldn't be sent through a channel.
      </message>
      <remarks>
        This error occurs when trying to write a message containing 0 value bytes when 0 bytes is used as message terminator.
      </remarks>
    </code>
    <code hex="0016" severity="Error" name="ScErrLogsConnectionClosed">
      <message>Connection to log server closed.</message>
    </code>
    <code hex="0017" severity="Error" name="ScErrUnknownChannelOption">
      <message>Operation failed because no option with the specified name was availible.</message>
    </code>
    <code hex="0018" severity="Error" name="ScErrUnreadableMessage">
      <message>Received a malformed message</message>
      <remarks>
        Operation couldn't be completed because the contents of a message being read from by a channel
        couldn't be interpreted by the channel. Indicates that a message of an invalid format was passed
        to the process. The channel is closed when this error is detected since the input stream must be
        considered corrupted.
      </remarks>
    </code>
    <code hex="0019" severity="Error" name="ScErrObjectNotOwned">
      <message>
        An operation failed because the object that only allows access by the owning thread wasn't owned
        by the current thread.
      </message>
    </code>
    <code hex="001A" severity="Error" name="ScErrCantCreateProcessShare">
      <message>
        The memory file used to share server information already existed and the process could
        therefore not claim ownership of the object.
      </message>
      <remarks>
        Another process holds the memory file open. Could be a conflict with a client application
        reading server statistics although if the client application is properly implemented this
        is highly unlikely. In this case the issues should be resolved by trying again to start the
        server.
      </remarks>
    </code>
    <code hex="001B" severity="Error" name="ScErrCantOpenProcessShare">
      <message>
        The memory file used to share server information could not be opened. Most likely an
        indication that the server with the specified name isn't online.
      </message>
    </code>
<!--
    <code hex="001C" severity="Error" name="ScErrCantMoveFile">
      <message>Unable to move file. Use standard functions to access the underlying error code.</message>
    </code>
-->
    <code hex="001D" severity="Error" name="ScErrCantCreateAdapter">
      <message>
       Operation could not complete because of failure to create an I/O adapter. Occurs when the
       maximum number of I/O adapters has been reached.
      </message>
    </code>
    <code hex="001F" severity="Error" name="ScErrNotEnoughDiskSpace">
      <message>Operation failed due to insufficient disk space.</message>
    </code>
    <code hex="0020" severity="Error" name="ScErrBadProcessShareVersion">
      <message>
        The memory file used to share server information was of an incompatible version.
      </message>
    </code>
    <code hex="0021" severity="Error" name="ScErrCTimeoutPushRequestMessage">
      <message>
		A timeout occurred because the client could not push a request message
		to the channels in queue, because it is full. The database have not
		popped any request message from the channel within the timeout period.
      </message>
    </code>
    <code hex="0022" severity="Error" name="ScErrCTimeoutPopResponseMessage">
      <message>
		A timeout occurred because the client could not pop a response message
		from the channels out queue, because it is empty. The database have not
		pushed any response message to the channel within the timeout period.
      </message>
    </code>
    <code hex="0023" severity="Error" name="ScErrDatabaseIsNotLoaded">
      <message>
        Database connect failed because the database was not loaded.
      </message>
    </code>
    <code hex="0024" severity="Error" name="ScErrAcquireLinkedChunks">
      <message>
        Not enough free shared memory. Enough memory chunks could not be 
        acquired to hold the whole message.
      </message>
    </code>
    <code hex="0025" severity="Error" name="ScErrIncorrectNetworkProtocolUsage">
        <message>
            Current network protocol is not used correctly. Please consult documentation for more details.
        </message>
    </code>
    <code hex="0026" severity="Error" name="ScErrCantPushToChannel">
        <message>
            Channel is full, can't push.
        </message>
    </code>
  </facility>

  <!-- Database error codes. -->
  <facility name="Database" hex="0004">
<!--
    <code hex="0001" severity="Error" name="ScErrOutOfStorage">
      <message>Operation failed because needed storage couldn't be allocated.</message>
      <remarks>
        <para>
          Likely, a larger database is needed or storage space needs to be
          freed. Error could however, also be caused by a large amount of
          uncommitted data.
        </para>
      </remarks>
    </code>
-->
    <code hex="0002" severity="Error" name="ScErrStringHeapOutOfSpace">
      <message>No more space in string heap.</message>
      <remarks>
        <para>
          String heap is used to store type and field names in the kernel. The
          maximum string heap size if fixed so the only way to resolve this
          is reduce the number of types and fields store in the database.
        </para>
      </remarks>
    </code>
    <code hex="0003" severity="Error" name="ScErrNoTransactionAttached">
      <message>Operation must be performed in the context of a valid transaction</message>
      <remarks>
        Operation failed because no transaction was attached to the thread when the operation only could
        be executed within the context of a transaction (this applies to most database operations). Note
        that this error can occur even if the transaction isn't activly detached from the running thread,
        should another thread force-claim the ownership of the transaction (by for example committing or
        rolling back the transaction).
      </remarks>
    </code>
<!--
    <code hex="0005" severity="Error" name="ScErrForeignTransactionHandle">
      <message>
        Operation failed because the accessed object wasn't bound to the current transaction.
      </message>
      <remarks>
        <para>
          Error can occur when for example attempting to access a cursor or an uncommitted
          entity object created in the context of another transaction then the transaction
          attached to the thread.
        </para>
      </remarks>
    </code>
-->
    <code hex="0008" severity="Error" name="ScErrNotAnExtensionOfType">
      <message>The specified extension is not an extension of the specific type.</message>
    </code>
    <code hex="0009" severity="Error" name="ScErrCantCreateSchema">
      <message>Unable to create database schema</message>
      <remarks>
        Indicates that schema creation failed. The reason why schema creation failed is logged before the
        error is raised.
      </remarks>
    </code>
<!--
    <code hex="000A" severity="Error" name="ScErrNotProperExtentionType">
      <message>
        The extension type is properly declared (doesn't adhere to the constraints of extension
        types).
      </message>
    </code>
-->
    <code hex="000B" severity="Error" name="ScErrNotProperRelationAttr">
      <message>Indicates that an relation property wasn't properly declared.</message>
    </code>
    <code hex="000C" severity="Error" name="ScErrUnsupportedAttributeType">
      <message>The data type is not supported. The data type of a field or property in an Entity class is not supported by the database.</message>
    </code>
    <code hex="000D" severity="Error" name="ScErrToManyAttributes">
      <message>A type had to many attributes.</message>
    </code>
    <code hex="0010" severity="Error" name="ScErrDeletePending">
      <message>The operation failed because a delete is pending (issued but not finalized).</message>
      <remarks>If this error occurs it indicates a bug in the managed binding.</remarks>
    </code>
<!--
    <code hex="0011" severity="Error" name="ScErrCantDeletePrototype">
      <message>Attempt to delete a prototype object.</message>
    </code>
-->
    <code hex="0013" severity="Error" name="ScErrObjectNotAType">
      <message>Instantiation of a object failed because the object wasn't a registered type.</message>
    </code>
    <code hex="0014" severity="Error" name="ScErrReadOnlyDatabase">
      <message>The database is read-only.</message>
    </code>
<!--
    <code hex="0015" severity="Error" name="ScErrObjectIdAlreadyTaken">
      <message>Tried to create an object with a taken object ID.</message>
      <remarks>
        Indicates that an attempt to create an object with a specific identifier failed because the database
        already contained an object with that identifier.
      </remarks>
    </code>
-->
    <code hex="0016" severity="Error" name="ScErrNoTransRefToRelease">
      <message>An attempt to release an reference that wasn't registered was intercepted.</message>
      <remarks>Probably indicates that the reference counter is out of sync.</remarks>
    </code>
    <code hex="0018" severity="Error" name="ScErrToManyTransactionRefs">
      <message>Too many references registered by the transaction.</message>
      <remarks>Only a limited number of references can be registered (the reference counter is a 16-bit integer).</remarks>
    </code>
    <code hex="0019" severity="Error" name="ScErrObjectIllegalDurability">
      <message>
        A change in the durability of an object was requested, but the object was in a state where the durability couldn't be changed.
      </message>
    </code>
<!--
    <code hex="001A" severity="Error" name="ScErrBadAttributeIndexArg">
      <message>An invalid attribute index was passed to a kernel function.</message>
      <remarks>
        Either no attribute with the specified index exists, or the indicated attribute was of the wrong type (for
        example if attempting to read an integer as a string or attempting to read relational info from an attribute
        that doesn't specify a relation). NOTE: This is only checked in certain versions of the kernel with a higher
        level of input verification. This error isn't handled in regular versions of the kernel.
      </remarks>
    </code>
-->
    <code hex="001C" severity="Error" name="ScErrCantOpenImageFile">
      <message>One of database the image files of the database could not be opened.</message>
      <remarks>
        <para>
          The most likely case of this error is that the image file does not exists in the
          configured director or is locked by another process. The reason for why the image file
          couldn't be opened is logged seperatly.
        </para>
      </remarks>
    </code>
    <code hex="001D" severity="Error" name="ScErrCantReadImageFile">
      <message>An error occured when attempting to read from an image file.</message>
      <remarks>The reason for the failure is logged seperatly."</remarks>
    </code>
    <code hex="001E" severity="Error" name="ScErrCantWriteImageFile">
      <message>An error occured when attempting to write to an image file.</message>
      <remarks>The reason for the failure is logged seperatly."</remarks>
    </code>
    <code hex="001F" severity="Error" name="ScErrTransactionLockedOnThread">
      <message>Can't modify the state of the transaction.</message>
      <remarks>
        Transaction failed because the current transaction was locked on the thread. This error occures if trying to
        change the current transaction of modify the state of the current transaction in a context where this isn't
        allowed (for example when executing a trigger).
      </remarks>
    </code>
    <code hex="0021" severity="Error" name="ScErrNotProperCommitHookType">
      <message>
        The commit hook type is properly declared (doesn't adhere to the constraints of commit hook
        types).
      </message>
    </code>
    <code hex="0022" severity="Error" name="ScErrErrorInHookCallback">
      <message>The operation failed because an error was detected in a hook callback function.</message>
      <remarks>
        This error code is for example set when there is an error in a commit hook which in turn causes the commit to fail.
      </remarks>
    </code>
    <code hex="0023" severity="Error" name="ScErrIteratorNotOwned">
      <message>A cursor operation failed because the cursor wasn't owned by the current thread and transaction.</message>
    </code>
    <code hex="0024" severity="Error" name="ScErrPluginCodeViolation">
      <message>A violation in plugin code was detected.</message>
      <remarks>
        This could either be a declarative violation or one what was caused during runtime due to a callback function
        that let an exception slip loose. Individual codes for plugin violations are logged separatly; this is the common
        error that is propagated to user code.
      </remarks>
    </code>
    <code hex="0025" severity="Error" name="ScErrPluginMissingDefaultCtor">
      <message>A plugin type lacks a default constructor.</message>
    </code>
    <code hex="0026" severity="Error" name="ScErrPluginInvocationException">
      <message>An exception was not handled by a plugin callback or a plugin constructor.</message>
      <remarks>Note that errors occuring due to the runtime (code access for ex) should be treated separatly if possible.</remarks>
    </code>
    <code hex="0027" severity="Error" name="ScErrInvalidHookTarget">
      <message>The target declared foor a commit hooks is not valid hook.</message>
      <remarks>
        Hooks that implements custom filtering of targets must obey the constraints of targets as
        specified by the hooking documentation.
      </remarks>
    </code>
    <code hex="0028" severity="Error" name="ScErrTransactionAlreadyBound">
      <message>The transaction is already attached to another thread.</message>
      <remarks>Indicates an attempt to attach a transaction to a thread when the already is attached to another thread.</remarks>
    </code>
    <code hex="0029" severity="Error" name="ScErrWeavingFailed">
      <message>General weaver error.</message>
      <remarks>
        Information error connecting a sample of errors (always at least one) that is the cause of a general weaver error.
        Weaving errors use a reference approach, meaning that this error will inform the user about a unique reference that
        can be used to connect all errors and notices that are the underlying source for this error. With that reference
        it will be easy to find out more specific error information, assisting in correcting the problems that was discovered.
      </remarks>
    </code>
    <code hex="002A" severity="Error" name="ScErrMissingDefinition">
      <message>An entity class in the deployed application was not part of the previously created core
      database schema.</message>
      <remarks>
        <para>
          During schema deviation detection, a violation was found, indicating that the deployed
          database application code structure was different than the metadata found in the core.
        </para>
        <para>
          To remedy this symptom, a database rebuild must be performed.
        </para>
      </remarks>
    </code>
    <code hex="002B" severity="Error" name="ScErrRefForbiddenUserCode">
      <message>User code referenced a type, field or method decorated with the HideFromApplications attribute</message>
      <remarks>Maps to ATV01</remarks>
    </code>
    <code hex="002C" severity="Error" name="ScErrIllegalAttributeAssign">
      <message>The field may not be explicitly assigned.</message>
      <remarks>
        Illegal field assignment. This error will be the result of user code assigning a construct in Starcounter that doesnt
        allow explicit assignment. Examples includes reference lists and sequence number fields. (Maps to ATV03)
      </remarks>
    </code>
    <!--
    Deprecated.
    <code hex="002D" severity="Error" name="ScErrUntrustedKnownType">
      <message>An unrecognized type used the KnownType attribute.</message>
      <remarks>
        A type claimed to be a type "known" by Starcounter by providing a custom attribute KnownType, but the proof it supplied
        wasnt a proof that Starcounter recognized. (Maps to ATV04)
      </remarks>
    </code>
    -->
    <code hex="002E" severity="Error" name="ScErrDbClassCantBeGeneric">
      <message>A database class was declared as a generic, which is not allowed.</message>
      <remarks>Maps to DCV01.</remarks>
    </code>
    <code hex="002F" severity="Error" name="ScErrIllegalFinalizer">
      <message>A database class contained a finalizer, something currently not supported.</message>
      <remarks>Maps to DCV02.</remarks>
    </code>
    <code hex="0030" severity="Error" name="ScErrIllegalTypeRefDecl">
      <message>A database class contained a field declaration where the field was named __typeRef.</message>
      <remarks>This name has been reserved by Starcounter. (Maps to DCV03)</remarks>
    </code>
    <code hex="0031" severity="Error" name="ScErrToComplexCtor">
      <message>
        The instance initializer was too complex. Assign values inside the instance constructor instead.
      </message>
      <remarks>
        <para>
          The "initialization" part of the constructor (i.e., the part before the base constructor is called) should be simple enough:
        </para>
        <para>
          - May not declare lexical scopes (impossible in C#)
        </para>
        <para>
          - May not declare exception handlers (impossible in C#)
        </para>
        <para>
          - May not contain branching instructions (like constructs &lt;condition&gt;? &lt;true&gt; : &lt;false&gt; in C#).
        </para>
        <para>Maps to DCV04.</para>
      </remarks>
    </code>
    <code hex="0032" severity="Error" name="ScErrFieldRedeclaration">
      <message>A database class declared a persistent field that has already been declared in one of the parent classes.</message>
      <remarks>Maps to DCV06.</remarks>
    </code>
    <code hex="0033" severity="Error" name="ScErrIllegalExtCtor">
      <message>Extension classes may only have default constructors.</message>
      <remarks>
        An extension class was discovered and that class declared a constructor other than the default contructor. Extension
        classes are not allowed to declare any other constructors than the default contructor. (Maps to ECV01)
      </remarks>
    </code>
    <code hex="0034" severity="Error" name="ScErrIllegalExtCreation">
      <message>May not explicitly create instances of extension classes.</message>
      <remarks>
        Code that explicitly instantiated a Starcounter extension class was discovered. This is not allowed. (Maps to ECV02)
      </remarks>
    </code>
    <code hex="0035" severity="Error" name="ScErrIllegalExtCtorBody">
      <message>The constructor in an extension class contained user code.</message>
      <remarks>
        This is currently not allowed. Note: I can't really remember why we have this limitation? We should remove it if it's
        there for no particular reason. (Maps to ECV03)
      </remarks>
    </code>
    <code hex="0036" severity="Error" name="ScErrExtNotSealed">
      <message>An extension class that wasn't declared as "sealed" was found.</message>
      <remarks>Maps to ECV04.</remarks>
    </code>
    <code hex="0037" severity="Error" name="ScErrKindWrongName">
      <message>A Kind class named something other than "Kind" was found.</message>
      <remarks>
        <para>
          A Society Object class was discovered as a kind (by extending Something.Kind) but it was named something other than
          "Kind".
        </para>
        <para>
          Note: As long as we provide a tight integration with Society Objects and we validate their code constrains
          in modules that targets their framework, I guess it is fair to have a set of error codes for those violations as well.
          However, these might be considered to be removed/moved in the future. (Maps to KCV02)
        </para>
      </remarks>
    </code>
    <code hex="0038" severity="Error" name="ScErrKindMissingConcept">
      <message>A Kind class missing an enclosing concept class was found.</message>
      <remarks>
        All kind classes must be declared inside a Society Object concept class. A kind was found that wasn't.
        (Maps to KCV03)
      </remarks>
    </code>
    <code hex="0039" severity="Error" name="ScErrKindIllegalParent">
      <message>A Kind class was derived from an inappropriate base class.</message>
      <remarks>
        A kind class belonging to concept A must be derived from the closest declared kind class of A's base concept.
        A class that violated this was found. (Maps to KCV04)
      </remarks>
    </code>
    <code hex="003A" severity="Error" name="ScErrKindMissingCtor">
      <message>A Kind class missing a default constructor was found.</message>
      <remarks>
        A kind class must have a default constructor, either an explicit one or the one provided by the compiler.
        (Maps to KCV05)
      </remarks>
    </code>
    <code hex="003B" severity="Error" name="ScErrKindMissingParent">
      <message>
        Classes named "Kind" declared within Society Object concept classes must inherit its parent Kind.
      </message>
      <remarks>Maps to KCV06.</remarks>
    </code>
    <code hex="003C" severity="Error" name="ScErrKindWrongVisibility">
      <message>Kind classes must at least have the "protected" visibility.</message>
      <remarks>Maps to KCV09.</remarks>
    </code>
    <code hex="003D" severity="Error" name="ScErrFieldComplexInit">
      <message>Too complex field initializer in entity class. Initialize it in the constructor instead.</message>
      <remarks>
        A persistent field was equipped with an initialization statement (for example "public int = 0;"), but the statement
        was to complex for the current version of the code weaver to interpret. Consult weaver documentation about what
        initialization constructs are supported, and watch out for later versions of Starcounter, being able to support more
        complex initializations. (Maps to PFV02)
      </remarks>
    </code>
    <code hex="003E" severity="Error" name="ScErrFieldRefMethod">
      <message>Starcounter can't handle the reference parameters in a certain method.</message>
      <remarks>
        A few restrictions regarding methods with reference parameters of persistent fields currently applies. When this error
        occurs, look at the method signature of the target method (part of the error message) and see if it can be implemented
        differently until there is support for more complex field-by-reference cases in later versions of the database. For
        more information about this, contact Starcounter. (Maps to PFV21)
      </remarks>
    </code>
<!--
    <code hex="003F" severity="Error" name="ScErrSeqNotReadOnly">
      <message>Sequence number fields must be declared as readonly.</message>
      <remarks>(Maps to PFV03)</remarks>
    </code>
    <code hex="0040" severity="Error" name="ScErrSeqWrongType">
      <message>Sequence number fields must be of type UInt64.</message>
      <remarks>Maps to PFV04.</remarks>
    </code>
    <code hex="0041" severity="Error" name="ScErrSeqIllegalInit">
      <message>Sequence number fields can not be explicitly initialized.</message>
      <remarks>Maps to PFV19)</remarks>
    </code>
-->
    <code hex="0042" severity="Error" name="ScErrSynNoTarget">
      <message>A field was declared as a synonym to a non-existent field.</message>
      <remarks>
        A field was declared as a synonym, but the field it was declared as a synonym for could not be located by the loader.
        Make sure your synonym targets are accessible as fields in the current class (or a baseclass) and that they are also
        persistent. (Maps to PFV06)
      </remarks>
    </code>
    <code hex="0043" severity="Error" name="ScErrSynTypeMismatch">
      <message>Mismatch between a synonym's type and the synonym's target's type.</message>
      <remarks>
        There was a mismatch between a synonym and the target it specified. A synonym target must always be assignable for
        the synonym field and if and of the fields are instrict fields, the type must be a perfect match. (Maps to PFV07)
      </remarks>
    </code>
    <code hex="0044" severity="Error" name="ScErrSynVisibilityMismatch">
      <message>A synonym was found that was more visible than its target.</message>
      <remarks>
        When a synonym references a target in another type that its own, the synonym is not allowed to have a wider visibility
        than the target. (Maps to PFV08)
      </remarks>
    </code>
    <code hex="0045" severity="Error" name="ScErrSynReadOnlyMismatch">
      <message>A non-readonly synonym to a readonly field was found.</message>
      <remarks>
        When a synonym references a target in another type that its own, the synonym must be readonly if the target is readonly.
        (Maps to PFV09)
      </remarks>
    </code>
    <code hex="0046" severity="Error" name="ScErrSynTargetNotPersistent">
      <message>A synonym targeted a non-persistent field.</message>
      <remarks>When a synonym references a target, the target must be a persistent field and nothing else. (Maps to PFV12)</remarks>
    </code>
    <code hex="0047" severity="Error" name="ScErrSynPrivateTarget">
      <message>Can't declare synonyms to private fields.</message>
      <remarks>
        When a synonym references a target, and the target is in another type, the target must never have the private visibility.
        (Maps to PFV20)
      </remarks>
    </code>
<!--
    <code hex="0048" severity="Error" name="ScErrRelatesToMissing">
      <message>IEnumerable fields in entity classes must have the RelatesTo attribute.</message>
      <remarks>
        A field in a entity class was declared as a list of objects (using IEnumerable in the current version), but it wasn't
        tagged with a [RelatesTo] custom attribute, something forced by Starcounter. Either mark the field as being not persistent
        (if it is not meant to be a object relational list) or apply the [RelatesTo] attribute. (Maps to PFV14)
      </remarks>
    </code>
    <code hex="0049" severity="Error" name="ScErrRelatesToNoEndpoint">
      <message>A RelatesTo relation was found which targeted a non-existent field.</message>
      <remarks>
        When a one to many relation is specified using the RelatesTo custom attribute, the field specified in the constructor was
        not part of the the type the relation pointed to. (Maps to PFV15)
      </remarks>
    </code>
    <code hex="004A" severity="Error" name="ScErrRelatesToErrEndpoint">
      <message>A relation to an illegal type was specified with the RelatesTo attribute.</message>
      <remarks>
        When a one-to-many relation is specified using the RelatesTo custom attribute, the field specified in the constructor was
        of an illegal type. (Maps to PFV11)
      </remarks>
    </code>
    <code hex="004B" severity="Error" name="ScErrRelatesToErrTarget">
      <message>Bad target for RelatesTo attribute.</message>
      <remarks>
        When a one to many relation is specified using the RelatesTo custom attribute, the target type specifed in as the generic
        parameter of RelatesTo either wasn't persistent, wasn't accessible or didn't contain a persistent field as specified by the
        endpoint (field name) (Maps to PFV13)
      </remarks>
    </code>
    <code hex="004C" severity="Error" name="ScErrRelatesToNotReadOnly">
      <message>A one to many relation was specified, but was not declared as read only.</message>
      <remarks>Maps to PFV18</remarks>
    </code>
 -->
    <code hex="004D" severity="Error" name="ScErrPersPropNoTarget">
      <!-- TODO: I honestly don't understand this, hence the message. -->
      <message>Field not found.</message>
      <remarks>
        A persistent property (in a known assembly) was declared. It supplied a reference to a target database field, but that field
        was not found when queried for by the loader. (Maps to PPV02)
      </remarks>
    </code>
    <code hex="004E" severity="Error" name="ScErrTypeNameDuplicate">
      <message>Two classes of the same full name were found.</message>
      <remarks>
        A class was being discovered by the analyzer and while analyzing, the analyzer detected that a type with the same name (full
        name) was allready discovered. (Maps to DCV07)
      </remarks>
    </code>
<!--
    <code hex="004F" severity="Error" name="ScErrUniqueIndexDontHoldDef">
      <message>Fields with unique indexes must be filtered by "defined".</message>
      <remarks>
        An index is declared a unique index but is inappropriatly filtered. A unique index must contained all defined values.
      </remarks>
    </code>
    <code hex="0050" severity="Error" name="ScErrIndexDontMatchInherited">
      <message>An inherited index is declared to have different properties then the index that it inherits.</message>
    </code>
    <code hex="0051" severity="Error" name="ScErrUniqueConstraintViolation">
      <message>A uniqueness constraint was violated.</message>
      <remarks>
        A uniqueness constraint is when no defined value in a specific context is allowed the same value as another defined
        value in same context.
      </remarks>
    </code>
    <code hex="0052" severity="Error" name="ScErrObjectIsDeleted">
      <message>An object has been removed within the current transaction and is no longer visible.</message>
      <remarks>
        If the object was removed within the context of a different transaction then this is handled as transaction conflict
        and the appropriate error for this is raised instead.
      </remarks>
    </code>
-->
    <code hex="0053" severity="Error" name="ScErrObjectDoesntExist">
      <message>A transaction tried to access an object that has been deleted (or which for some reason doesn't exist).</message>
      <remarks>
        Indicates an attempt to access an object that for some reason doesn't exist. This error is raised if accessing or
        attempting to modify an object that has been deleted in another transaction before the start of the current transaction.
        This error is also used when attempting to access removed objects that exist outside the scope of transactions (like an
        index) or when accessing removed entity object without any notion of transactions (applies to certain metadata
        functions).
      </remarks>
    </code>
    <code hex="0054" severity="Error" name="ScErrTransactionNotOwned">
      <message>A transaction operation failed because the transaction wasn't owned by the current virtual processor.</message>
    </code>
    <code hex="0055" severity="Error" name="ScErrAttrNoKernelField">
      <message>
        An entity class in the deployed application declared a field not part of the previously created
        core database schema.
      </message>
      <remarks>
        <para>
          During schema deviation detection, a violation was found, indicating that the deployed
          database application code structure was different than the metadata found in the core.
        </para>
        <para>
          To remedy this symptom, a database rebuild must be performed.
        </para>
      </remarks>
    </code>
    <code hex="0056" severity="Error" name="ScErrUnloadFailed">
      <message>The unload routine failed to execute.</message>
    </code>
    <code hex="0057" severity="Error" name="ScErrReloadFailed">
      <message>The database reload routine failed to execute.</message>
    </code>
<!--
    <code hex="0058" severity="Error" name="ScErrTransactionAlreadyAborted">
      <message>Transaction abort failed because the transaction already was aborted.</message>
      <remarks>
        <para>
          Occurs when attempting to manually abort a transaction that isn't the current transaction
          and the transaction that was to be aborted already was aborted.
        </para>
      </remarks>
    </code>
-->
    <code hex="0059" severity="Error" name="ScErrTransactionScopeOwned">
      <message>Context not accessible because it's owned by a scope.</message>
    </code>
    <code hex="005A" severity="Error" name="ScErrUnhandledTransactConflict">
      <message>The operation failed because of an unhandled transaction conflict.</message>
      <remarks>
        <para>
          This error is raised by transaction scopes if they are unable to
          restart a conflicted transaction.
        </para>
      </remarks>
    </code>
    <code hex="005B" severity="Error" name="ScErrBinaryValueExceedsMaxSize">
      <message>Binary data exceeds maximum size.</message>
      <remarks>
        <para>
          Maximum size allowed for binary data is 4080 bytes (4096 - 16).
        </para>
      </remarks>
    </code>
<!--
	<code hex="005C" severity="Error" name="ScErrIllegalReference">
      <message>Illegal object reference for this object.</message>
      <remarks>
        <para>
          Object-references must be created in the same container (or the zero-container) to be valid.
        </para>
      </remarks>
	</code>
-->
	<code hex="005D" severity="Error" name="ScErrReadOnlyTransaction">
		<message>The transaction is readonly and cannot be changed to write-mode.</message>
	</code>
<!--
	<code hex="005E" severity="Error" name="ScErrInvalidContainerId">
		<message>ScErrINVALID_CONTAINERID</message>
	</code>
	<code hex="005F" severity="Error" name="ScErrObjectCannotBeModified">
		<message>The object belongs to another container and cannot be modified in this transaction.</message>
	</code>
  <code hex="0060" severity="Error" name="ScErrTransMustBeReadOnly">
		<message>A transaction created with the given properties is not allowed to be a read-write transaction.</message>
	</code>
  <code hex="0061" severity="Warning" name="ScErrTransactionLogOverflow">
    <message>
      A logging operation caused the log available to the session to overflow. The
      respons to this was for the server to issue a forced checkpoint.
    </message>
    <remarks>
      <para>
        Overflows are handled differently in different scenarios. The preferred way
        to handle an overflow is to checkpoint (and in such a case, this warning is
        issued). Other strategies are to abort the transaction (see ScErrLOG_OVERFLOW_ABORT)
        or to take the server down (see ScErrTRANS_LOG_FATAL_OVERFLOW).
      </para>
    </remarks>
  </code>
  <code hex="0062" severity="Error" name="ScErrRenameDuplicate">
    <message>A renamed token (class/field) specifies the same previous name as another one.</message>
    <remarks>
      <para>
        A class or a field was equipped with a renaming directive, saying it's name have changed.
        However, another class or field in the same scope claimed to have been previously named
        the same. The error message produced will contain specific information about what went wrong,
        and the documentation for the structural evolutional possibilites in Starcounter will contain
        a description of known violations.
      </para>
    </remarks>
  </code>
-->
  <code hex="0063" severity="Error" name="ScErrRenameMissingSource">
    <message>A renamed token (class/field) specifies a previous name not part of the old schema.</message>
    <remarks>
      <para>
        When specifying renaming instructions for classes and fields, Starcounter forces them to
        be part of the legacy schema, the one the renaming applies to. There are several probable
        causes for this error, all of them relating to bad specification of the previous name,
        and they will be listed on the documentation, helping developers understand what might
        have caused the error to be raised.
      </para>
    </remarks>
  </code>
<!--
  <code hex="0064" severity="Error" name="ScErrCantMapDatabaseImage">
    <message>The memory manager was unable to map the database image to memory.</message>
    <remarks>
      <para>
      	This error occurs when the memory manager was unable to map the database image to memory
      	for some other reason then that the memory needed couldn't be allocated. A internal error
      	with the OS error code is logged seperatly.
      </para>
    </remarks>
  </code>
-->
  <code hex="0065" severity="Error" name="ScErrMemoryManagerIsDead">
    <message>The memory manager has terminated unexpectedly.</message>
  </code>
  <code hex="0067" severity="Error" name="ScErrNotTheSameDatabase">
    <message>
     When reloading the database; the memory manager has detected that the image files represents
     another database the the one in memory, or another generation of it.
    </message>
  </code>
  <code hex="0068" severity="Error" name="ScErrCantWriteTransactionLog">
    <message>An error occured when writing to the redo log.</message>
  </code>
  <code hex="0069" severity="Error" name="ScErrCantOpenDumpFile">
    <message>Reload failed because the process was unable to open the dump file.</message>
  </code>
  <code hex="006A" severity="Error" name="ScErrCantOpenTransactionLog">
    <message>Unable to open transaction log.</message>
  </code>
  <code hex="006B" severity="Error" name="ScErrCantExpandImageFile">
    <message>Could not expand image file.</message>
  </code>
  <code hex="006C" severity="Error" name="ScErrCantCreateImageFile">
    <message>Could not create image file.</message>
  </code>
  <code hex="006D" severity="Error" name="ScErrCantCreateTransactionLog">
    <message>Could not create transaction log.</message>
  </code>
  <code hex="006F" severity="Error" name="ScErrUnloadFailedDumpExists">
    <message>
      The unload routine failed to execute because a dump with the specified name already exists.
    </message>
  </code>
  <code hex="0070" severity="Error" name="ScErrInvalidReloadInstructSet">
    <message>
      When initializing the reload, the reload instruction set unexpectedly was proved invalid.
    </message>
  </code>
  <code hex="0071" severity="Error" name="ScErrReloadBugV1NullableAI63">
    <message>
      When rebuilding (dump ver 1), a known and un-recoverable error was detected. Please contact
      Starcounter for guidance.
    </message>
  </code>
  <code hex="0072" severity="Error" name="ScErrReloadUnsupFieldConversion">
    <message>Unsupported field conversion during rebuild.</message>
  </code>
  <code hex="0073" severity="Error" name="ScErrReloadConversionOverflow">
    <message>Conversion overflow during rebuild.</message>
  </code>
  <code hex="0074" severity="Error" name="ScErrDumpVersionNotSupported">
    <message>When rebuilding, a version of the dump was not supported.</message>
  </code>
  <code hex="0075" severity="Error" name="ScErrCantFindImageFile">
    <message>One or both of the image files are missing.</message>
  </code>
  <code hex="0076" severity="Error" name="ScErrCantAccessImageFile">
    <message>One or both of the image files aren't accessible by the process.</message>
    <remarks>
      <para>
        Check so that the user that runs the server has read and write access
        to the file and that the file isn't read-only.
      </para>
      <para>
        Corresponds to windows error ERROR_ACCESS_DENIED.
      </para>
    </remarks>      
  </code>
  <code hex="0077" severity="Error" name="ScErrImageFileLocked">
    <message>One or both of the image files are locked by another process.</message>
    <remarks>
      <para>
        Corresponds to windows error ERROR_SHARING_VIOLATION.
      </para>
    </remarks>      
  </code>
  <code hex="0078" severity="Error" name="ScErrCantFindTransactionLog">
    <message>The transaction log is missing.</message>
  </code>
  <code hex="0079" severity="Error" name="ScErrCantAccessTransactionLog">
    <message>The transaction log isn't accessible by the process.</message>
    <remarks>
      <para>
        Check so that the user that runs the server has read and write access
        to the file and that the file isn't read-only.
      </para>
      <para>
        Corresponds to windows error ERROR_ACCESS_DENIED.
      </para>
    </remarks>      
  </code>
  <code hex="007A" severity="Error" name="ScErrTransactionLogLocked">
    <message>The transaction log is locked by another process.</message>
    <remarks>
      <para>
        Corresponds to windows error ERROR_SHARING_VIOLATION.
      </para>
    </remarks>      
  </code>
  <code hex="007B" severity="Error" name="ScErrCantAccessDumpFile">
    <message>Reload failed because the dump file weren't accessible by the process.</message>
    <remarks>
      <para>
        Check so that the user that runs the server has read and write access
        to the file and that the file isn't read-only.
      </para>
      <para>
        Corresponds to windows error ERROR_ACCESS_DENIED.
      </para>
    </remarks>      
  </code>
  <code hex="007C" severity="Error" name="ScErrDumpFileLocked">
    <message>Reload failed because the dump file was locked by another process.</message>
    <remarks>
      <para>
        Corresponds to windows error ERROR_SHARING_VIOLATION.
      </para>
    </remarks>      
  </code>
  <code hex="007D" severity="Error" name="ScErrReloadConstraintViolation">
     <message>The reload completed successfully but reload data violated one or more constraints.</message>
     <remarks>
	    <para>The log will also contain which constraint or constraints that was violated.</para>
     </remarks>
  </code>
	<code hex="007E" severity="Error" name="ScErrFileTransNotSupported">
		<message>File transactions cannot be used on this platform version.</message>
		<remarks>
			<para>
				Minimum version for File transactions is 6 (Windows Vista/Server 2008).
			</para>
		</remarks>
	</code>
  <code hex="007F" severity="Error" name="ScErrTypeBaseDeviation">
    <message>An entity type declared a base class that did not match the base class previously
    bound to the core database schema.
    </message>
    <remarks>
      <para>
        During schema deviation detection, a violation was found, indicating that the deployed
        database application code structure was different than the metadata found in the core.
      </para>
      <para>
        To remedy this symptom, a database rebuild must be performed.
      </para>
    </remarks>
  </code>
  <code hex="0080" severity="Error" name="ScErrFieldSignatureDeviation">
    <message>
      A database type declared a persistent field that did not match the signature of
      the attribute in the core schema.
    </message>
    <remarks>
      <para>
        During schema deviation detection, a violation was found, indicating that the deployed
        database application code structure was different than the metadata found in the core.
      </para>
      <para>
        To remedy this symptom, a database rebuild must be performed.
      </para>
      <para>
        This error code is used for deviating signatures on persistent fields declared in
        regular entity classes as well as in Starcounter extension classes.
      </para>
    </remarks>
  </code>
  <code hex="0081" severity="Error" name="ScErrSchemaDeviation">
    <message>
      Schema deviations were found when comparing the deployed application to the core schema
      in the database. Individual deviations detected have been logged. To find these logs,
      use the activity ID property of this message as a reference.
    </message>
    <remarks>
      <para>
        During schema deviation detection, at least one violation was found, indicating that
        the deployed database application code structure was different than the metadata found
        in the core.
      </para>
      <para>
        To remedy this symptom, a database rebuild must be performed.
      </para>
    </remarks>
  </code>
  <code hex="0082" severity="Error" name="ScErrExtFieldMissingCore">
    <message>
      An extension class in the deployed application declared a field not part of the previously created
      core database schema. This is caused by addition of fields, inproper renaming of fields or if the
      extended class of the extension was altered.
    </message>
    <remarks>
      <para>
        During schema deviation detection, a violation was found, indicating that the deployed
        database application code structure was different than the metadata found in the core.
      </para>
      <para>
        To remedy this symptom, a database rebuild must be performed.
      </para>
    </remarks>
  </code>
    <code hex="0083" severity="Error" name="ScErrIndexDeclarationDeviation">
      <message>
        An index was declared but either not part of the core database schema or the signature
        of that index did not match the signature of the index in the core.
      </message>
      <remarks>
        <para>
          During schema deviation detection, a violation was found, indicating that the deployed
          database application code structure was different than the metadata found in the core.
        </para>
        <para>
          To remedy this symptom, a database rebuild must be performed.
        </para>
      </remarks>
    </code>
    <code hex="0084" severity="Error" name="ScErrMissingEntityClass">
      <message>
        A database definition in the current core database schema have no corresponding entity
        class in the deployed application.
      </message>
      <remarks>
        <para>
          During schema deviation detection, a violation was found, indicating that the deployed
          database application code structure was different than the metadata found in the core.
        </para>
        <para>The reason for this error is that a class was either removed or improperly renamed.
        To remedy the symptom, a database rebuild must be performed.
        </para>
      </remarks>
    </code>
    <code hex="0085" severity="Error" name="ScErrMissingPersistentField">
      <message>
        A database attribute in the current core database schema have no corresponding persistent
        field in the deployed application.
      </message>
      <remarks>
        <para>
          During schema deviation detection, a violation was found, indicating that the deployed
          database application code structure was different than the metadata found in the core.
        </para>
        <para>
          The reason for this error is that a field was either removed or improperly renamed.
          To remedy the symptom, a database rebuild must be performed.
        </para>
      </remarks>
    </code>
    <code hex="0086" severity="Error" name="ScErrMissingExtensionClass">
      <message>
        In the core database schema, an entity class was extended by an extension class that
        have no corresponding class in the deployed application.
      </message>
      <remarks>
        <para>
          During schema deviation detection, a violation was found, indicating that the deployed
          database application code structure was different than the metadata found in the core.
        </para>
        <para>
          The reason for this error is that an extension class was either removed, improperly
          renamed or was redefined to extend another class than it extended originally. To remedy
          the symptom, a database rebuild must be performed.
        </para>
      </remarks>
    </code>
    <code hex="0087" severity="Error" name="ScErrIndexDeclarationMissing">
      <message>
        An index was defined in the core database schema but it has no corresponding index
        declaration in the deployed application.
      </message>
      <remarks>
        <para>
          During schema deviation detection, a violation was found, indicating that the deployed
          database application code structure was different than the metadata found in the core.
        </para>
        <para>
          The reason for this error is that an index previously defined have been removed/renamed.
          To remedy this symptom, a database rebuild must be performed.
        </para>
      </remarks>
    </code>
    <code hex="0088" severity="Error" name="ScErrHookCallbackNotBound">
      <message>
        At least one commit hook part of the deployed application defined a callback
        that was not previously bound to the core database definition of the target
        being hooked.
      </message>
      <remarks>
        <para>
          During schema deviation detection, a violation was found, indicating that the deployed
          database application code structure was different than the metadata found in the core.
        </para>
        <para>
          The reason for this error is that either a new hook was added or that a callback on
          an existing hook was added. To remedy this symptom, a database rebuild must be
          performed.
        </para>
      </remarks>
    </code>
    <code hex="0089" severity="Error" name="ScErrHookCallbackNotInstalled">
      <message>
        At least one hook part of the deployed application was missing. The core keeps
        track of what hooks and callbacks are installed and when a core definition was
        inspected, a callback was previously bound but no longer part of the deployed
        application.
      </message>
      <remarks>
        <para>
          During schema deviation detection, a violation was found, indicating that the deployed
          database application code structure was different than the metadata found in the core.
        </para>
        <para>
          The reason for this error is that a hook either was removed completly, referenced
          another target than it was originally, or that a particular callback of such a hook
          was removed. To remedy this symptom, a database rebuild must be performed.
        </para>
      </remarks>
    </code>
<!--
    <code hex="008A" severity="Error" name="ScErrClTableFull">
      <message>
         Can't create index because CL table is full (CL table keeps track of
         cursor lists).
      </message>
      <remarks>
        <para>
           The CL table has a maximum number of entries. When reached, no more
           indices can be created. The maximum number should never be reached.
           If this occurs, please contact Starcounter so that the size of the
           CL table can be increased.
        </para>
      </remarks>
    </code>
-->
    <code hex="008B" severity="Error" name="ScErrIteratorClosed">
      <message>A interator operation failed because the iterator was closed.</message>
    </code>
    <code hex="008D" severity="Error" name="ScErrCantBackupOutOfMemory">
      <message>
        The checkpoint image file could not be backed up because of failure to
        allocate needed resources.
      </message>
    </code>
    <code hex="008E" severity="Error" name="ScErrCantBackupAlreadyExists">
      <message>
        The checkpoint image file could not be backed up because a backup with the same timestamp
        already existed.
      </message>
    </code>
    <code hex="008F" severity="Error" name="ScErrCantBackupDiskFull">
      <message>
        The checkpoint image file could not be backed up because there wasn't enough room om the
        target disk.
      </message>
    </code>
    <code hex="0090" severity="Error" name="ScErrCantBackupUnexpError">
      <message>The checkpoint image file could not be backed up as a result of an OS error.</message>
      <remarks>
        <para>
          The reason for why the image file couldn't be backed up is logged
          seperatly.
        </para>
      </remarks>
    </code>
    <code hex="0091" severity="Error" name="ScErrCantVerifyBackupFile">
      <message>Backup file could not be verified.</message>
    </code>
    <code hex="0092" severity="Error" name="ScErrCantFindBackupFile">
      <message>Backup file could not be found.</message>
    </code>
    <code hex="0093" severity="Error" name="ScErrCantAccessBackupFile">
      <message>Backup file isn't accessible by the process.</message>
    </code>
    <code hex="0094" severity="Error" name="ScErrVerifyImageMagicFailed">
      <message>Verification of image file against magic number failed. The file could not be identified as an image file.</message>
    </code>
    <code hex="0095" severity="Error" name="ScErrVerifyBackupMagicFailed">
      <message>Verification of backup file against magic number failed. The file could not be identified as a backup file.</message>
    </code>
    <code hex="0096" severity="Error" name="ScErrCantFindMainTransLogFile">
      <message>
        When inspecting a set of physical redo log files in a multi-file transaction log
        setup, the server was not able to find the main redo log, indexed 0 (zero). The
        reason for this indicates that the main redo log file have been tampered with on
        the server, either it has been deleted or moved.
      </message>
    </code>
    <code hex="0097" severity="Error" name="ScErrTransLogFileCountMismatch">
      <message>
        When inspecting a set of physical redo log files in a multi-file transaction log
        setup, the server found that the count expected did not match the number of redo
        logs found. The reason for this indicates that physical files have been tampered
        with on the server, usually that one of more files have been deleted or moved.
      </message>
    </code>
    <code hex="0098" severity="Error" name="ScErrTransLogCantFindRefFile">
      <message>
        The physical redo log file referenced by the image opened was not part of the
        set of file identified as logs. This is most likely caused by the file being
        renamed or possibly deleted.
      </message>
    </code>
    <code hex="0099" severity="Error" name="ScErrLBinaryValueExceedMaxSize">
      <message>Large binary data exceeds maximum size.</message>
    </code>
    <code hex="009A" severity="Error" name="ScErrStringValueExceedsMaxSize">
      <message>String data exceeds maximum size.</message>
      <remarks>
        <para>
          The maximum size is set so that it's unlikely to be exceeded. If
          storing a larger string is needed then it will have to be stored as a
          large binary.
        </para>
        <para>
          The maximum size of a string in characters is affected by contents of
          the string and varies between different collations. This since it's
          the size of the string packed that is restricted.
        </para>
      </remarks>
    </code>
    <code hex="009B" severity="Error" name="ScErrStringConversionFailed">
      <message>An error occured when converting string to or from native format.</message>
      <remarks>
        <para>
          This error may indicate a bug in the string formatter or data corruption.
        </para>
      </remarks>
    </code>
    <code hex="009C" severity="Error" name="ScErrSearchKeyExceedsMaxSize">
      <message>Search key data exceeds maximum allowed size.</message>
    </code>
    <code hex="009D" severity="Error" name="ScErrOnlyDuringSchemaUpdate">
      <message>Operation is only supported during schema update.</message>
    </code>
    <code hex="009E" severity="Error" name="ScErrReattachFailedBadDbState">
      <message>
        A thread detached during database operation and failed to reattach leaving the server
        process in an inconsistent state.
      </message>
      <remarks>
        <para>
          Can occur either when processing commit hooks or a delete hook. Caused either by the
          thread ending the hook operation manually detached (which should not occur) or if an out
          of memory or similar occurs while attempting to reattach an auto detached thread.
        </para>
      </remarks>
    </code>
    <code hex="009F" severity="Error" name="ScErrCantInitCheckpOutOfMemory">
      <message>Checkpoint process could not be initialized because of failure to allocated needed resources from OS.</message>
    </code>
    <code hex="00A0" severity="Error" name="ScErrCantInitCheckpUnexpError">
      <message>Checkpoint process could not be initialized because of an unexpected OS error.</message>
      <remarks>
        <para>
          The reason for why the checkpoint process could not be initialized is logged seperatly.
        </para>
      </remarks>
    </code>
    <code hex="00A1" severity="Error" name="ScErrNotDuringSchemaUpdate">
      <message>Operation is not supported during schema update.</message>
    </code>
    <code hex="00A2" severity="Error" name="ScErrCommitPending">
      <message>The operation failed because a transaction commit is pending (issued but not finalized).</message>
      <remarks>If this error occurs it indicates a bug in the managed binding.</remarks>
    </code>
    <code hex="00A3" severity="Error" name="ScErrOutOfThreadBuffer">
      <message>The operation failed because the maximum size of the thread buffer was exceeded.</message>
    </code>
    <code hex="00A4" severity="Error" name="ScErrCodeGenerationFailed">
      <message>Code generation failed.</message>
      <remarks>
        The error is usually due to a previous I/O error. If so that error will have been written to log.
      </remarks>
    </code>
    <code hex="00A6" severity="Error" name="ScErrIndexOnTypeNotSupported">
      <message>Index on type of specified attribute not supported.</message>
    </code>
    <code hex="00A7" severity="Error" name="ScErrToManyAttributesOnIndex">
      <message>
        The number of attributes specified exceeds the maximum number of attributes supported in a combined index.
      </message>
    </code>
    <code hex="00A8" severity="Error" name="ScErrNoAttributesOnIndex">
      <message>No attributes specified on index creation.</message>
    </code>
    <code hex="00A9" severity="Error" name="ScErrInvalidIndexSortMask">
      <message>Invalid sort mask specified on index creation.</message>
    </code>
    <code hex="00AA" severity="Error" name="ScErrDefinitionToLarge">
      <message>The size of the defintion exceeded the maximum definition size.</message>
      <remarks>
        The size of a definition depends on the number and type of attributes and the number and
        type indexes. Reducing the number of attributes and/or indexes might help resolve this
        problem.
      </remarks>
    </code>
<!--
    <code hex="00AB" severity="Error" name="ScErrTLogOutOfWritableSpace">
      <message>A transaction could not be written to the redo log because there was no more space to write to.</message>
      <remarks>
        When a database is part of a replicating environment, the server preserves spaces
        (i.e. fractions of the redo log) until they are explicitly freed by the component that
        consumes the redo log (with the intention to replicate its contents). When there are no
        more space to write to, this indicates releasing of space has not been carried out as
        expected and the server can't continue.
      </remarks>
    </code>
    <code hex="00AC" severity="Error" name="ScErrNotPrimaryProcNode">
      <message>The operation failed because the calling thread was not executing on a primary node.</message>
    </code>
-->
    <code hex="00AD" severity="Error" name="ScErrReloadFailStringConvert">
      <message>String conversion failed during rebuild.</message>
    </code>
    <code hex="00AE" severity="Error" name="ScErrInvalidObjectAccess">
      <message>
        The operation failed because of an invalid object access.
      </message>
      <remarks>
        <para>
          Occurs when transaction attempts to access an object that isn't
          accessible from the specific transaction.
        </para>
        <para>   
           This could mean that the object either didn't exist when the
           transaction started, was deleted within the scope of the transaction
           or was created within the scope of another transaction not yet
           committed.
        </para>
        <para>
          It could also mean that the referenced object isn't accessible to the
          current transaction because it belongs to another container.
        </para>
        <para>
          Only simple reads generates this error. If the error is detected in
          a write the transaction is aborted. See ScErrInvalidObjectAccessAbort.
        </para>
      </remarks>
    </code>
<!--
    <code hex="00AF" severity="Error" name="ScErrTransLogFatalOverflow">
      <message>
        The log overflowed in a state where it could not be tolerated or handled
        by the server.
      </message>
      <remarks>
        <para>
          The log overflows when checkpoints are not properly executed, and normally,
          the server responds to an overflow by either issuing a so called "forced
          checkpoint" (see ScErrTRANSACTION_LOG_OVERFLOW) or by aborting the current
          transaction (see ScErrLOG_OVERFLOW_ABORT).
        </para>
        <para>
          When this error occurs, both the above options are no longer present to the
          server. Specifically, this error occurs when postponing of log writes to
          disk are in effect, and when all transactions must be logged to disk. In
          such a scenario, if the log overflows when flushing postponed contents, the
          only viable option is to bring the server down.
        </para>
      </remarks>
    </code>
    <code hex="00B0" severity="Error" name="ScErrTransLogFatalNoSpace">
      <message>
        The server found the redo log out of neccessary writable space when it was
        neccessary to flush out the contents of the redo log buffer to disk.
      </message>
      <remarks>
        <para>
          The server runs in a mode that must assure that portions of the log ("spaces")
          are preserved until explicitly released. When the failed transaction was
          being verified against the underlying set of spaces, the server found that
          writing it would cause a preserved space to be overwritten, and aborting
          was not an option, since writing of transactions to disk had been postponed.
          In this case, the server has to go down.
        </para>
        <para>
          The cause for this situation is due to log space not being properly released,
          most likely by some custom component (such as a replicator) not behaving correctly.
        </para>
        <para>
          See also: ScErrNO_WRITABLE_SPACE_ABORT.
        </para>
      </remarks>
    </code>
-->
    <code hex="00B1" severity="Error" name="ScErrSchemaCodeMismatch">
      <message>
        Operation failed be because input does not match schema.
      </message>
      <remarks>
        <para>
          Occurs when for example a string attribute is accessed as an integer.
        </para>
      </remarks>
    </code>
    <code hex="00B2" severity="Error" name="ScErrSetupDynCodeEnvFailed">
      <message>Failed to setup dynamic code environment.</message>
    </code>
    <code hex="00B3" severity="Error" name="ScErrLoadDynamicCodeFailed">
      <message>Failed to load a dynamically generated library.</message>
      <remarks>
        The error is usually due to a previous I/O error. If so that error will have been written to log.
      </remarks>
    </code>
    <code hex="00B4" severity="Error" name="ScErrCantReadTransactionLog">
      <message>An error occured when reading from the redo log.</message>
    </code>
    <code hex="00B5" severity="Error" name="ScErrPersPropWrongCoreRef">
      <!--(Maps to SCPPV03)-->
      <message>A PersistentProperty declaration referenced a field in the core that was not found.</message>
      <remarks>
        A persistent property (in a known assembly) was declared. It specified a mapping to
        a database field in the core, but that field was not found when the class and it's
        ancestors where analyzed.
      </remarks>
    </code>
    <code hex="00B6" severity="Error" name="ScErrToManyOpenIterators">
      <message>Too many open iterators registered with the current scheduler.</message>
      <remarks>
        Only a limited number of open iterators is allowed at any given time. To
        avoid this error be sure to close iterators (releasing the result set)
        when done with them and don't keep too many iterators referenced at any
        given time.
      </remarks>
    </code>
    <code hex="00B7" severity="Error" name="ScErrCantGenerateDynLibName">
      <message>Unable to generate a name for dynamically generated library.</message>
    </code>
    <code hex="00B8" severity="Error" name="ScErrNotARepTransaction">
      <message>Operation is only allowed by a REP transaction.</message>
    </code>
    <code hex="00B9" severity="Error" name="ScErrNotIfRepTransaction">
      <message>Operation is not allowed by a REP transaction.</message>
    </code>
    <code hex="00BA" severity="Error" name="ScErrCantCreateDbMemoryFile">
      <message>The memory manager was unable to create a memory file to store database memory.</message>
      <remarks>
        <para>
          This error occurs when the memory manager was unable to create a
          memory file for storing database data either when loading image or
          expanding database memory. If the failure is caused by an OS error
          code is logged seperatly. The error could also occur because the
          maximum number of memory files kept by the memory manager has been
          reached.
        </para>
        <para>
          If the memory manager fails to create a memory file because it was
          unable to allocate sufficient memory from the OS then a
          ScErrOutOfMemory will be raised.
        </para>
      </remarks>
    </code>
    <code hex="00BB" severity="Error" name="ScErrNamedIndexAlreadyExists">
      <message>
        An index with the specified name already exists.
      </message>
    </code>
    <code hex="00BC" severity="Error" name="ScErrMetadataClassDelete">
      <message>
        Metadata objects cannot be deleted.
      </message>
    </code>
    <code hex="00BD" severity="Error" name="ScErrCantInitFlushOutOfMemory">
      <message>Flush process could not be initialized because of failure to allocated needed resources from OS.</message>
    </code>
    <code hex="00BE" severity="Error" name="ScErrCantInitFlushUnexpError">
      <message>Flush process could not be initialized because of an unexpected OS error.</message>
      <remarks>
        <para>
          The reason for why the checkpoint process could not be initialized is logged seperatly.
        </para>
      </remarks>
    </code>
    <code hex="00BF" severity="Error" name="ScErrBadMemoryCksumCheckp">
      <message>
        Checksum mismatch detected in database memory on checkpoint.
      </message>
    </code>
    <code hex="00C0" severity="Error" name="ScErrBadImageFileCksumCheckp">
      <message>
        Checksum mismatch detected in image file on checkpoint.
      </message>
    </code>
    <code hex="00C1" severity="Error" name="ScErrBadImageFileCksumBackup">
      <message>
        Checksum mismatch detected in image file on backup.
      </message>
    </code>
    <code hex="00C2" severity="Error" name="ScErrImageFileAlreadyExists">
      <message>
        A new image file could not be created because a file with the specific name already exists.
      </message>
    </code>
    <code hex="00C3" severity="Error" name="ScErrImageExePageSizeMismatch">
      <message>The image page size does not match the page size of the executable.</message>
    </code>
    <code hex="00C4" severity="Error" name="ScErrBackupExePagesizeMismatch">
      <message>The backup page size does not match the page size of the executable.</message>
    </code>
    <code hex="00C5" severity="Error" name="ScErrOutputBufferToSmall">
      <message>Operation failed because the output buffer was to small for the output.</message>
    </code>
    <code hex="00C6" severity="Error" name="ScErrIndexNameTooLong">
      <message>Index creation failed because the specified index name was too long.</message>
    </code>
    <code hex="00C7" severity="Error" name="ScErrNotWithinATransaction">
      <message>Operation failed because a transaction was attached to the thread and the operation was not allowed whtin a transaction.</message>
    </code>
    <code hex="00C8" severity="Error" name="ScErrInvalidIndexName">
      <message>Index creation failed because the specified index name was of an invalid format.</message>
    </code>
    <code hex="00C9" severity="Error" name="ScErrConnectInsideDatabase">
      <message>Connect failed because it was called from code running inside a database.</message>
      <remarks>
        Connecting to databases using Db.Connect is currently only supported from client applications.
        When executing inside a database, a connect is not needed since the code is implicitly connected
        to the running database.
      </remarks>
    </code>
    <code hex="00CA" severity="Error" name="ScErrClientEntityTypeUnknown">
      <!--
      This error message relies on three input arguments when formatted to a final result:
      the name of the failing type, a new-line string and the SQL query that failed.
      -->
      <message>
        The SQL statement referenced a class/table whose code type was not found on the client. Missing type: "{0}".
        Please add the assembly defining this type using Db.Current.EnableClientAssembly(Assembly), for example using
        Db.Current.EnableClientAssembly(typeof({0}).Assembly).{1}SQL: "{2}".
      </message>
      <remarks>
        <para>
          To use entity types in a client application, the client runtime must be aware of their code
          types. All the entity types in a given assembly is instantly known the first type one of them
          is referenced, as they are implicitly registering themself with the runtime. However, if a
          type is used in an SQL statement and has not previously been referenced by it's code type,
          the query will fail with this error.
        </para>
        <para>
          To remedy this, you can explicitly add the entity types in a given assembly by issuing
          Db.Current.EnableClientAssembly(Assembly).
        </para>
      </remarks>
    </code>
    <code hex="00CB" severity="Error" name="ScErrClientBackendNotInitialized">
      <message>
        A method call failed because the client backend was not yet established.
      </message>
      <remarks>
        <para>
          This error usually indicates that a client has not successfully called Db.Connect
          before it used a Starcounter method that needed to access something in the database. 
        </para>
        <para>
          Example of methods that can cause this error if they are called without the client
          first have successfully called Db.Connect is: Db.SQL, SqlResult.GetEnumerator, new T
          where T is an entity type.
        </para>
      </remarks>
    </code>
    <code hex="00CC" severity="Error" name="ScErrAssemblyNotPreparedForClient">
      <message>
        The assembly was not compiled/weaved for access from a client application.
      </message>
      <remarks>
        <para>
          To use Starcounter binaries in a client application, the build system must prepare
          the code for client access during compilation. This is normally done in Visual
          Studio, under the project property page "Starcounter" in a Starcounter Library
          project. Make sure you set the "Enable access from external process" to TRUE.
        </para>
      </remarks>
    </code>
    <code hex="00CD" severity="Error" name="ScErrInvalidClientConnectString">
      <message>
        The database connection string is incorrect.
      </message>
    </code>
    <code hex="00CE" severity="Error" name="ScErrInstantiateBindingNoType">
      <message>
        The type- or extenstion binding "{0}" can not be instantiated because the code
        type is not known. Make sure the code type is assigned using the CodeType property.
      </message>
    </code>
    <code hex="00CF" severity="Error" name="ScErrInstantiateAbstractBinding">
      <message>
        The type- or extenstion binding "{0}" can not be instantiated because it represents
        a type that is declared abstract.
      </message>
    </code>
    <code hex="00D0" severity="Error" name="ScErrMaxNumberOfTablesExceeded">
      <message>
        Unable to create a new table because the maximum number of tables would be exceeded.
      </message>
    </code>
    <code hex="00D1" severity="Error" name="ScErrTableNameTooLong">
      <message>Create or alter table failed because the specified table name was too long.</message>
    </code>
    <code hex="00D2" severity="Error" name="ScErrInvalidTableName">
      <message>Create or alter table failed because the specified table name was of an invalid format.</message>
    </code>
    <code hex="00D3" severity="Error" name="ScErrColumnNameTooLong">
      <message>Create or alter table failed because the specified column name was too long.</message>
    </code>
    <code hex="00D4" severity="Error" name="ScErrInvalidColumnName">
      <message>Create or alter table failed because the specified column name was of an invalid format.</message>
    </code>
    <code hex="00D5" severity="Error" name="ScErrColumnTypeMustBeNullable">
      <message>Create or alter table failed because a column of a type that requires it to be nullable was not specified as nullable.</message>
    </code>
    <code hex="00D6" severity="Error" name="ScErrNamedTableAlreadyExists">
      <message>Create table failed because a table with the specified name already exists.</message>
    </code>
    <code hex="00D7" severity="Error" name="ScErrAlreadyConnectedToOtherDb">
      <message>Connecting failed because another database is already connected.</message>
    </code>
    <code hex="00D8" severity="Error" name="ScErrTableAlreadyDropped">
      <message>Failed to drop a table because it has already been dropped.</message>
    </code>
    <code hex="00D9" severity="Error" name="ScErrDbTerminatedGracefully">
      <message>
		The database process terminated gracefully.
      </message>
    </code>
    <code hex="00DA" severity="Error" name="ScErrDbTerminatedUnexpectedly">
      <message>
		The database process terminated unexpectedly.
      </message>
    </code>
    <code hex="00DB" severity="Error" name="ScErrUnknownDbState">
      <message>
		Unknown database state.
      </message>
    </code>
    <code hex="00DC" severity="Error" name="ScErrEntityClassNotPublic">
      <message>
        The class is not public. Entity classes must be declared with public visibility.
      </message>
    </code>
    <code hex="00DD" severity="Error" name="ScErrCommitNotPending">
      <message>The operation failed because a transaction commit is not pending.</message>
    </code>
    <code hex="00DE" severity="Error" name="ScErrCantResetAbort">
      <message>Transaction abort could not be reset.</message>
    </code>
    <code hex="00E0" severity="Error" name="ScErrCheckpWaitForLogAborted">
      <message>Wait for log writer to write log entries to disk before completing checkpoint was aborted.</message>
    </code>
    <code hex="00E1" severity="Error" name="ScErrCantWriteImageFileDiskFull">
      <message>Unable to write to image file because the write would expand the file and there is no space available on disk.</message>
    </code>
    <code hex="00E2" severity="Error" name="ScErrBadColumnType">
      <message>An unknown column type was specified when creating a table.</message>
    </code>
    <code hex="00E3" severity="Error" name="ScErrTransactionBound">
      <message>The operation failed because the transaction was bound to a thread.</message>
    </code>
    <code hex="00E4" severity="Error" name="ScErrTableDropped">
      <message>Failed alter table because it has been dropped.</message>
    </code>
    <code hex="00E5" severity="Error" name="ScErrIndexNotFound">
      <message>Index requested not found.</message>
    </code>
    <code hex="00E6" severity="Error" name="ScErrTableNotFound">
      <message>Table with specified name not found.</message>
    </code>
    <code hex="00E8" severity="Error" name="ScErrSystemTable">
      <message>Table can't be altered or dropped because it is a system table.</message>
    </code>
    <code hex="00E9" severity="Error" name="ScErrSystemIndex">
      <message>Index can't be altered or dropped because it is a system index.</message>
    </code>
    <code hex="00EA" severity="Error" name="ScErrCheckpointAborted">
      <message>Checkpoint was aborted.</message>
    </code>
    <code hex="00EF" severity="Error" name="ScErrCheckpWaitForSpaceAborted">
      <message>Wait for disk space to become available before completing checkpoint was aborted.</message>
    </code>
    <code hex="00F0" severity="Error" name="ScErrAssemblySpecNotFound">
      <message>The assembly specification type was not found in the given assembly.</message>
    </code>
    <code hex="00F1" severity="Error" name="ScErrBackingRetreivalFailed">
      <message>
        Unable to retrieve well-known metadata from a transformed binary. Check inner
        exceptions and/or logs to find more information.
      </message>
      <remarks>
        A general backing retreival error, used when no more specific backing error applies.
        Exceptions with this error will carry more detailed information (such as postfixes
        describing the case, and inner exceptions) and we are strict when logging this when
        it occurs in a real (i.e. non-testing) context.
      </remarks>
    </code>
    <code hex="00F2" severity="Error" name="ScErrBackingDbIndexTypeNotFound">
      <message>The database class index backing type was not found in the given assembly.</message>
    </code>
    <code hex="00F3" severity="Error" name="ScErrNotATypeSpecificationType">
      <message>The given .NET type was not considered a valid type specification type.</message>
    </code>
    <code hex="00F4" severity="Error" name="ScErrTypeSpecIllegalConstruct">
      <message>A type specification construct was missing or had an illegal signature.</message>
    </code>
    <code hex="00F5" severity="Error" name="ScErrAtLeastOneIndexOnTable">
      <message>Unable to drop index because at least one (not inherited) index is required on a table.</message>
    </code>
    <code hex="00F6" severity="Error" name="ScErrCLRDecToX6DecRangeError">
      <message>The CLR Decimal cannot be converted to a Starcounter X6 decimal without data loss. Range error.</message>
    </code>
    <code hex="00F7" severity="Error" name="ScErrPropertyNameEqualsField">
      <message>
        A property in a database class can not have the same name as a public/protected
        field in the same class, or in a base class, not even if they differ in casing.
      </message>
    </code>
    <code hex="00F8" severity="Error" name="ScErrCantExpandTransLog">
      <message>An error occured when attempting to expand transaction log.</message>
      <remarks>The reason for the failure is logged seperatly."</remarks>
    </code>
    <code hex="00F9" severity="Error" name="ScErrCantExpandTransLogBadFile">
      <message>Transaction log could not be expanded because a faulty log element file was found in the log directory.</message>
    </code>
    <code hex="00FA" severity="Error" name="ScErrCantExpandTransLogDiskFull">
      <message>Transaction log could not be expanded because of a failure to allocate disk space.</message>
    </code>
    <code hex="00FB" severity="Error" name="ScErrCantExpandTransLogNoMemory">
      <message>ransaction log could not be expanded because of a failure to allocate disk memory.</message>
    </code>
    <code hex="00FC" severity="Error" name="ScErrCantInitTransLogWriter">
      <message>An error occured when initializing transaction log writer.</message>
    </code>
    <code hex="00FE" severity="Error" name="ScErrNoTransLogSpaceAvailable">
      <message>Transaction could not be committed because of a lack of available log space.</message>
    </code>
    <code hex="00FF" severity="Error" name="ScErrTransLogSpaceCantBeExpanded">
      <message>Transaction could not be committed because of a lack of available log space and log space can't be expanded.</message>
    </code>
    <code hex="0100" severity="Error" name="ScErrTransLogWriterNotAvailable">
      <message>Transaction log writer is not available.</message>
    </code>
    <code hex="0101" severity="Error" name="ScErrCantLoadTransLogWriterLib">
      <message>Transaction log writer client library could not be loaded.</message>
    </code>
    <code hex="0102" severity="Error" name="ScErrIllegalTransientTarget">
      <message>
        The Transient attribute is not applicable to the target code construct.
      </message>
    </code>
    <code hex="0103" severity="Error" name="ScErrFailingEntrypoint">
      <message>
        The user code entrypoint method raised an exception.
      </message>
    </code>
    <code hex="0104" severity="Error" name="ScErrTransactionClosed">
      <message>An operation failed because transaction has been closed.</message>
    </code>
    <code hex="0105" severity="Error" name="ScErrFieldsDifferInCaseOnly">
      <message>
        A field in a database class can not have the same name as a another
        field in the same class, or in a base class, not even if they differ
        in casing.
      </message>
    </code>
    <code hex="0106" severity="Error" name="ScErrPropertyDifferInCaseOnly">
      <message>
        A property in a database class can not have the same name as a another
        property in the same class, or in a base class, not even if they differ
        in casing.
      </message>
    </code>
    <code hex="0107" severity="Error" name="ScErrForbiddenFieldInitializer">
      <message>
        Initializing fields in database classes must be done inside a
        constructor. Field initializers are not supported.
      </message>
    </code>
    <code hex="0108" severity="Error" name="ScErrApplicationCantBeResolved">
      <message>
        The application could not be resolved based on the given arguments or
        context.
      </message>
    </code>
    <code hex="0109" severity="Error" name="ScErrDatabaseMemberReservedName">
      <message>
        The name of a database class field or property clashed with a name
        reserved by Starcounter.
      </message>
    </code>
    <code hex="010A" severity="Error" name="ScErrCantExecuteDDLTransactLocked">
      <message>
        Failed to execute DDL statement, since a transaction cannot be created for the execution. This can happen if the statement was called in a user-specified transaction scope.
      </message>
    </code>
    <code hex="010B" severity="Error" name="ScErrTransactionSizeLimitReached">
      <message>
        Transaction size limit reached.
      </message>
    </code>
    <code hex="010C" severity="Error" name="ScErrSystemIndexOnNonSystemTable">
      <message>System index can't be added to a regular table.</message>
    </code>
    <code hex="010D" severity="Error" name="ScErrNotASystemTransaction">
      <message>Operation is only allowed within the context of a system transaction.</message>
    </code>
    <code hex="010E" severity="Error" name="ScErrNotANonSystemTransaction">
      <message>Operation is not allowed within the context of a system transaction.</message>
    </code>
    <code hex="010F" severity="Error" name="ScErrThreadDetachBlocked">
      <message>Attempt to detach thread when not allowed to detach thread.</message>
    </code>
    <code hex="0110" severity="Error" name="ScErrValueUndefined">
      <message>Value is undefined.</message>
    </code>
    <code hex="0111" severity="Error" name="ScErrRecordNotFound">
      <message>Record with specified id not found.</message>
    </code>
    <code hex="0112" severity="Error" name="ScErrTypeAlreadyLoaded">
      <message>
        A type with the same name was already loaded, from a different assembly.</message>
    </code>
    <code hex="0113" severity="Error" name="ScErrUnloadTableNoClass">
      <message>
	  Unloading a table fails, since its class is not loaded. An application, where the class is declared, needs to be loaded before unload is called.
	  </message>
    </code>
    <code hex="0114" severity="Error" name="ScErrToManyIndexes">
      <message>
        Maximum index count for table exceeded when creating index.
      </message>
      <remarks>
        Keep in mind that this is evaluated using the total amount of indexes on
        a table, including inherited indexes. Create table where base table
        because of failure to add default index for this reason.
      </remarks>
    </code>
    <code hex="0115" severity="Error" name="ScErrColumnNameNotUnique">
      <message>
        Create table failed because one or more columns shared the same name
        token as another column.
      </message>
      <remarks>
        Note that in case the table definition inherits another table definition
        the name of a defined column must not share the name of a inherited
        column.
      </remarks>
    </code>
    <code hex="0116" severity="Error" name="ScErrAmbiguousImplicitTransaction">
      <message>
        Ambiguous implicit transaction. Please put code inside a transaction scope.
      </message>
    </code>
    <code hex="0117" severity="Error" name="ScErrTokenNotFound">
      <message>Internal error: token for the given name is not found.</message>
    </code>
    <code hex="0118" severity="Error" name="ScErrInvalidTypeReference">
      <message>
        The [Type] attribute is not valid on the given target.
      </message>
    </code>
    <code hex="0119" severity="Error" name="ScErrInvalidInheritsReference">
      <message>
        The [Inherits] attribute is not valid on the given target.
      </message>
    </code>
    <code hex="011A" severity="Error" name="ScErrInvalidTypeName">
      <message>
        The [TypeName] attribute is not valid on the given target.
      </message>
    </code>
    <code hex="011B" severity="Error" name="ScErrDatabaseMemberNotPublic">
      <message>
        Fields/properties of this type must be declared public.
      </message>
    </code>
    <code hex="011C" severity="Error" name="ScErrIllegalTypeObject">
      <message>
        Object cannot be used as a type.
      </message>
    </code>
    <code hex="011D" severity="Error" name="ScErrNonPublicFieldNotExposed">
      <message>
        The database field was not public and no public property exist that expose it.
      </message>
    </code>
    <code hex="011E" severity="Error" name="ScErrTransactionAlreadyOwned">
      <message>
        The transaction is already owned by someone else and cannot be claimed.
      </message>
    </code>
    <code hex="011F" severity="Error" name="ScErrTransactionModifiedButNotReferenced">
      <message>
        Data in the transaction is created or updated, but the transaction is not 
        referenced and will be discarded. 
      </message>
    </code>
    <code hex="0125" severity="Error" name="ScErrDataManagerUnavailable">
      <message>
        Failed to connect to data manager is unavailable. Occurs when data
        manager is not started or not yet properly initialized.
      </message>
    </code>
    <code hex="0126" severity="Error" name="ScErrDataManagerChannelInUse">
      <message>
        Failed to connect to data manager because designated channel is in use.
        Occurs if a previous client is still connected or not yet properly
        disconnected.
      </message>
    </code>
    <code hex="0127" severity="Error" name="ScErrDataManagerUnresponsive">
      <message>
        Communication with data manager failed because data manager is
        unresponsive.
      </message>
    </code>
    <code hex="0128" severity="Error" name="ScErrDataManagerDisconnected">
      <message>
        Communication with data manager failed because client was disconnected
        by data manager.
      </message>
    </code>
    <code hex="0129" severity="Error" name="ScErrDataManagerIncoherent">
      <message>
        Communication with data manager failed because client is unable to
        understand the data manager.
      </message>
    </code>
    <code hex="012A" severity="Error" name="ScErrLogWriterStillRunning">
      <message>
        Could not proceed because log writer is still running and won't shut
        down.
      </message>
      <remarks>
        Database load can not proceed while log writer is still running and for
        some reason it won't shut down within an expected time frame. This could
        be because is stalled or because flushing pending log writes takes
        longer then expected.
      </remarks>
    </code>
    <code hex="012B" severity="Error" name="ScErrRecordIDLimitReached">
      <message>
        Record ID limit is reached. No more records can be inserted in the database.
      </message>
      <remarks>
        Database preconfigured maximum record ID has been reached. No more records can
        be inserted in the database.
      </remarks>
    </code>
    <code hex="012C" severity="Error" name="ScErrColumnNotFound">
      <message>Column with specified name not found.</message>
    </code>
    <code hex="012D" severity="Error" name="ScErrTransactionLogPositionNotFound">
      <message>Specified position not found in the transaction log.</message>
      <remarks>
        Position passed is not found in the transaction log. Most likely appropriate transaction
        log files has been removed due to retention policy.
      </remarks>
    </code>
    <code hex="012E" severity="Error" name="ScErrHandleTableLimitReached">
      <message>
        Unable to allocate a handle table since the maximum number of handles tables are reached.
      </message>
    </code>
    <code hex="012F" severity="Error" name="ScErrIllegalSynonymElement">
      <message>
        Illegal element for the SynonymousTo attribute.
      </message>
    </code>
    <code hex="0130" severity="Error" name="ScErrForbiddenDatabaseName">
      <message>Invalid database name.</message>
      <remarks>
        The database name must follow this [a-z,A-Z,0-9] naming scheme.
      </remarks>
    </code>
  </facility>
  
  <!-- Session error codes. -->
  <facility name="Session" hex="0005">
<!--
    <code hex="0001" severity="Error" name="ScErrNoSessionAttached">
      <message>No session attached.</message>
      <remarks>
        Operation failed because no session was attached to the thread when the operation only could be executed within
        the context of a session.
      </remarks>
    </code>
-->
    <code hex="0002" severity="Error" name="ScErrInvalidSessionId">
      <message>Specified session id not valid.</message>
      <remarks>
        The session with the id has either expired or never existed.
      </remarks>
    </code>
    <code hex="0003" severity="Error" name="ScErrTransNotRegisteredWithSesn">
      <message>The specific transaction is not registered with the session.</message>
    </code>
    <code hex="0004" severity="Error" name="ScErrMaxRegisteredTransReached">
      <message>Unable to register transaction with session because the maximum number of transactions per session has already been reached.</message>
    </code>
    <code hex="0005" severity="Error" name="ScErrSessionInsideDatabase">
      <message>Operations on sessions are only available from clients, not code running inside a database.</message>
    </code>
    <code hex="0006" severity="Error" name="ScErrSessionManagerDied">
      <message>Scheduler session manager has died.</message>
    </code>
    <code hex="0007" severity="Error" name="ScErrAnotherSessionActive">
      <message>Another session for this thread is already active.</message>
    </code>
    <code hex="0008" severity="Error" name="ScErrAcquireSessionTimeout">
      <message>Exclusive access to the session could not be obtained.</message>
    </code>
  </facility>

  <!-- Internal error codes. -->
  <facility name="Internal" hex="0006">
<!--
    <code hex="0001" severity="Error" name="ScErrUnexpectedFileError">
      <message>An unexpected file I/O error occurred when writing to or reading from a file.</message>
    </code>
-->
    <code hex="0002" severity="Error" name="ScErrUnexpectedDiskAccessErr">
      <message>A call to an operating system level disk access API failed to execute.</message>
    </code>
    <code hex="0003" severity="Error" name="ScErrUnexpectedFileAccessErr">
      <message>A call (other than read/write) to an operating system level file access API failed to execute.</message>
    </code>
    <code hex="0005" severity="Error" name="ScErrTransactionLogCorrupt">
      <message>
        Recovery detected the transaction log to be corrupt, recovery can't be completed.
      </message>
    </code>
    <code hex="0006" severity="Error" name="ScErrUnexpectedImageFileError">
      <message>An unexpected file I/O error occurred when writing to or reading from the image file.</message>
    </code>
    <code hex="0007" severity="Error" name="ScErrUnexpectedImageMMapError">
      <message>An unexpected error was detected when allocating memory for the database image.</message>
    </code>
    <code hex="0008" severity="Error" name="ScErrUnexpectedWaitError">
      <message>An unexpected error was detected when waiting for a waitable object.</message>
    </code>
    <code hex="0009" severity="Error" name="ScErrUnexpErrorOpenImageFile">
      <message>An unexpected file I/O error occurred when attempting to open an image file.</message>
    </code>
    <code hex="000A" severity="Error" name="ScErrUnexpErrorReadImageFile">
      <message>An unexpected file I/O error occurred when attempting to read from an image file.</message>
    </code>
    <code hex="000B" severity="Error" name="ScErrUnexpErrorWriteImageFile">
      <message>An unexpected file I/O error occurred when attempting to write to an image file.</message>
    </code>
    <code hex="000C" severity="Error" name="ScErrUnexpErrorInitSharedObject">
      <message>An unexpected error occured when attempting to initialize a shared object.</message>
    </code>
    <code hex="000D" severity="Error" name="ScErrUnexpErrorCreateTransLog">
      <message>An unexpected file I/O error occurred when attempting to create the redo log.</message>
    </code>
    <code hex="000E" severity="Error" name="ScErrUnexpErrorOpenTransLog">
      <message>An unexpected file I/O error occurred when attempting to open the redo log.</message>
    </code>
    <code hex="000F" severity="Error" name="ScErrUnexpErrorReadTransLog">
      <message>An unexpected file I/O error occurred when attempting to read from the redo log.</message>
    </code>
    <code hex="0010" severity="Error" name="ScErrUnexpErrorWriteTransLog">
      <message>An unexpected file I/O error occurred when attempting to write to the redo log.</message>
    </code>
    <code hex="0011" severity="Error" name="ScErrUnexpErrorOpenDumpFile">
      <message>An unexpected file I/O error occurred when attempting to open a dump file (SCD or SCDX).</message>
    </code>
    <code hex="0012" severity="Error" name="ScErrUnexpErrorReadDumpFile">
      <message>An unexpected file I/O error occurred when attempting to read a dump file (SCD or SCDX).</message>
    </code>
    <code hex="0013" severity="Error" name="ScErrUnexpErrorWriteDumpFile">
      <message>An unexpected file I/O error occurred when attempting to write to dump file (SCD or SCDX).</message>
    </code>
    <code hex="0014" severity="Error" name="ScErrUnexpErrorExpandImageFile">
      <message>An unexpected file I/O error occurred when attempting to expand an image file.</message>
    </code>
    <code hex="0015" severity="Error" name="ScErrUnexpErrorCopyImageFile">
      <message>An unexpected file I/O error occurred when attempting to copy an image file.</message>
    </code>
    <code hex="0016" severity="Error" name="ScErrUnexpErrorCreateImageFile">
      <message>An unexpected file I/O error occurred when attempting to create an image file.</message>
    </code>
    <code hex="0018" severity="Error" name="ScErrImageFileCorrupt">
      <message>The image file is corrupt.</message>
    </code>
    <code hex="001A" severity="Error" name="ScErrUnexpErrorCreateProcess">
      <message>An unexpected error occured when attempting to create a child process.</message>
    </code>
    <code hex="001B" severity="Error" name="ScErrUnexpErrorNameDumpFile">
      <message>An unexpected file I/O error occurred when attempting to rename dump file from temporary to final name.</message>
    </code>
    <code hex="001C" severity="Error" name="ScErrVerifyDumpMagicFailed">
      <message>When rebuilding, verifying the dump against the magic number failed.</message>
    </code>
    <code hex="001D" severity="Error" name="ScErrUnexpErrorGetDumpTmpName">
      <message>An unexpected error occured when creating a temporary file name for dump.</message>
      <remarks>Name is created using API function GetTempFileName.</remarks>
    </code>
    <code hex="001E" severity="Error" name="ScErrUnexpErrorCreateDumpFile">
      <message>An unexpected file I/O error occurred when attempting to create dump file (SCD or SCDX).</message>
    </code>
    <code hex="001F" severity="Error" name="ScErrMemoryManagerIncoherent">
      <message>The server can't understand the memory manager.</message>
    </code>
    <code hex="0020" severity="Error" name="ScErrUnexpChannelReadError">
      <message>An unexpected error was detected when initiating or completing a channel read.</message>
    </code>
    <code hex="0021" severity="Error" name="ScErrUnexpChannelWriteError">
      <message>An unexpected error was detected when initiating or completing a channel write.</message>
    </code>
    <code hex="0022" severity="Error" name="ScErrUnexpChannelAcceptError">
      <message>An unexpected error was detected when initiating or completing a channel accept.</message>
    </code>
    <code hex="0023" severity="Error" name="ScErrUnexpChannelConnectError">
      <message>An unexpected error was detected when initiating or completing a channel connect.</message>
    </code>
    <code hex="0024" severity="Error" name="ScErrUnexpChannelCloseError">
      <message>An unexpected error was detected when initiating or completing a channel close.</message>
    </code>
    <code hex="0025" severity="Error" name="ScErrUnexpListenerCreateError">
      <message>An unexpected error was detected when creating a listener.</message>
    </code>
    <code hex="0026" severity="Error" name="ScErrUnexpListenerCloseError">
      <message>An unexpected error was detected when initiating or completing a listener close.</message>
    </code>
    <code hex="0027" severity="Error" name="ScErrUnexpErrorOpenFileLog">
      <message>An unexpected error was detected when opening the server file/trace log.</message>
    </code>
<!--
    <code hex="0028" severity="Error" name="ScErrUnexpErrorFileLogSetFP">
      <message>An unexpected error was detected when trying to set the file pointer of the file/trace
      log to the end of the file.</message>
    </code>
-->
    <code hex="0029" severity="Error" name="ScErrUnexpErrInitBackupProc">
      <message>An unexpected OS error occurred when attempting to initialize backup process.</message>
    </code>
    <code hex="002A" severity="Error" name="ScErrUnexpErrBackupImageFile">
      <message>An unexpected file I/O error occurred when attempting to backup an image file.</message>
    </code>
    <code hex="002B" severity="Error" name="ScErrUnexpErrOpenBackupFile">
      <message>An unexpected file I/O error occurred when attempting to open a backup file.</message>
    </code>
    <code hex="002C" severity="Error" name="ScErrUnexpErrFindingTransLog">
      <message>An unexpected error occurred when attempting to find the redo log(s).</message>
    </code>
    <code hex="002D" severity="Error" name="ScErrUnexpErrTransLogCountZero">
      <message>An unexpected error occurred when reading the internal COUNT property of the physical
      main redo log. The value was 0 (zero).</message>
    </code>
    <code hex="002E" severity="Error" name="ScErrUnexpErrIllegalTLogSectRef">
      <message>
        The reference to the place where the next transaction should be written in the
        redo log, fetched from the image when loaded, was out of bounds with respect to
        the sector count of the given file.
      </message>
    </code>
    <code hex="002F" severity="Error" name="ScErrUnexpErrInitCheckpProc">
      <message>An unexpected OS error occurred when attempting to initialize checkpoint process.</message>
    </code>
    <code hex="0030" severity="Error" name="ScErrUnexpErrorCopyCodeFile">
      <message>An unexpected file I/O error occurred when attempting to copy code generation base file.</message>
    </code>
    <code hex="0031" severity="Error" name="ScErrUnexpErrorOpenCodeFile">
      <message>An unexpected file I/O error occurred when attempting to open code generation file.</message>
    </code>
    <code hex="0032" severity="Error" name="ScErrUnexpErrorWriteCodeFile">
      <message>An unexpected file I/O error occurred when attempting to write to code generation file.</message>
    </code>
    <code hex="0033" severity="Error" name="ScErrUnexpErrorExecuteCompile">
      <message>An unexpected error occurred when attempting to compile code generation output.</message>
      <remarks>This error is probably due to a faulty installation. Likely the used compiler is not properly installed.</remarks>
    </code>
    <code hex="0034" severity="Error" name="ScErrUnexpectedCompilerError">
      <message>An unexpected error occurred was returned by the compiler when attempting to compile code generation output.</message>
      <remarks>This error should not occur. Please contact Starcounter support.</remarks>
    </code>
    <code hex="0035" severity="Error" name="ScErrUnexpErrorCreateCodeDir">
      <message>An unexpected error occurred when attempting to create directory for dynamically generated code.</message>
    </code>
    <code hex="0036" severity="Error" name="ScErrUnexpErrorLoadCodeFile">
      <message>An unexpected error occurred when attempting to load dynamically generated code.</message>
    </code>
    <code hex="0037" severity="Error" name="ScErrUnexpErrorAllocResource">
      <message>An unexpected error occured when attempting to allocate a OS resource.</message>
    </code>
    <code hex="0038" severity="Error" name="ScErrUnexpErrorFreeResource">
      <message>An unexpected error occured when attempting to release a OS resource.</message>
    </code>
    <code hex="0039" severity="Error" name="ScErrUnexpErrorSetWaitEvent">
      <message>An unexpected error occured when attempting set, reset or wait for an OS event.</message>
    </code>
    <code hex="003A" severity="Error" name="ScErrUnexpErrorCreateDbMemFile">
      <message>An unexpected error was detected when creating a memory file for database data.</message>
    </code>
    <code hex="003B" severity="Error" name="ScErrUnexpMemoryCksumCheckp">
      <message>
        Checksum mismatch detected in database memory on checkpoint.
      </message>
    </code>
    <code hex="003C" severity="Error" name="ScErrUnexpImageFileCksumLoad">
      <message>
        Checksum mismatch detected in image file on load.
      </message>
    </code>
    <code hex="003D" severity="Error" name="ScErrUnexpImageFileCksumCheckp">
      <message>
        Checksum mismatch detected in image file on checkpoint.
      </message>
    </code>
    <code hex="003E" severity="Error" name="ScErrUnexpImageFileCksumBackup">
      <message>
        Checksum mismatch detected in image file on backup.
      </message>
    </code>
    <code hex="003F" severity="Error" name="ScErrUnexpErrInitFlushProc">
      <message>An unexpected OS error occurred when attempting to initialize image write process.</message>
    </code>
    <code hex="0040" severity="Error" name="ScErrUnexpErrSetDllDirectory">
      <message>An unexpected OS error occurred when attempting to initialize image write process.</message>
    </code>
    <code hex="0041" severity="Error" name="ScErrUriMatcherCodeGeneratorFailure">
      <message>Exception occurred inside URI matcher code generator.</message>
    </code>
    <code hex="0042" severity="Error" name="ScErrUnhandledWeaverException">
      <message>An unhandled, unidentified (non-Starcounter) exception occurred in the weaver.</message>
    </code>
    <code hex="0043" severity="Error" name="ScErrUnexpPlatformAPIError">
      <message>An unexpected error occured calling a platform API function.</message>
    </code>
    <code hex="0044" severity="Error" name="ScErrTupleTooBig">
      <message>TupleWriter cannot write tuple, since it is too big.</message>
    </code>
    <code hex="0045" severity="Error" name="ScErrUnexpFasterThanJson">
      <message>An unexpected error occured in FasterThanJson library.</message>
    </code>
    <code hex="0046" severity="Error" name="ScErrNoTupleWriteSave">
      <message>TupleWriter cannot safely write tuple.</message>
    </code>
    <code hex="0047" severity="Error" name="ScErrTupleValueTooBig">
      <message>Input value cannot fit the given tuple lenght.</message>
    </code>
    <code hex="0048" severity="Error" name="ScErrTupleOutOfRange">
      <message>Value is out of range of the tuple.</message>
    </code>
    <code hex="0049" severity="Error" name="ScErrUnexpEnumeratorDispose">
      <message>Unexpected error during enumerator dispose.</message>
    </code>
    <code hex="004A" severity="Error" name="ScErrUnexpDbMetadataMapping">
      <message>Unexpected error during mapping different meta-data, which represent database classes and properties.</message>
    </code>
    <code hex="004B" severity="Error" name="ScErrUnknownNetworkProtocol">
        <message>Current network protocol is unknown.</message>
    </code>
    <code hex="004C" severity="Error" name="ScErrTupleIncomplete">
      <message>TupleWriter cannot safely seal tuple, since not all values were written.</message>
    </code>
    <code hex="004D" severity="Error" name="ScErrWeaverCantUseCache">
      <message>
        The weaver was unable to weave the application because of an internal problem
        with the weaver cache. Run the weaver with the --nocache option to remedy.
      </message>
    </code>
    <code hex="004E" severity="Error" name="ScErrMaxHandlersReached">
        <message>Maximum number of handlers reached.</message>
    </code>
    <code hex="004F" severity="Error" name="ScErrHandlerInfoExceedsLimits">
        <message>Handler info exceeds size limits.</message>
    </code>
    <code hex="0050" severity="Error" name="ScErrUnexpectedResponse">
      <message>An internal node call returned an unexpected response.</message>
    </code>
    <code hex="0051" severity="Error" name="ScErrColumnHasNoProperty">
      <message>The column is not exposed with a property, it can not be accessed.</message>
    </code>
    <code hex="0052" severity="Error" name="ScErrUnexpectedConnectTimeout">
      <message>Unexpected connect timeout.</message>
    </code>
  </facility>

  <!-- Error codes related to query processing. -->
  <facility name="Sql" hex="0007">
    <code hex="0000" severity="Error" name="ScErrSqlInternalError">
      <message>Unexpected internal error in SQL module.</message>
    </code>
    <code hex="0001" severity="Error" name="ScErrSqlExportSchemaFailed">
      <message>SQL module was unable to write a schema file to the current temp directory.</message>
      <remarks>The schema file is used by external process scsqlparser.exe.</remarks>
    </code>
    <code hex="0002" severity="Error" name="ScErrSqlStartProcessFailed">
      <message>SQL module was unable to start external process scsqlparser.exe.</message>
    </code>
    <code hex="0003" severity="Error" name="ScErrSqlVerifyProcessFailed">
      <message>SQL module was unable to verify external process scsqlparser.exe.</message>
    </code>
    <code hex="0004" severity="Error" name="ScErrSqlProcessQueryFailed">
      <message>External process scsqlparser.exe was unable to process the current SQL query.</message>
    </code>
    <!--
    <code hex="0005" severity="Error" name="ScErrLinqInternalError">
      <message>Unexpected internal error in LINQ module.</message>
      <remarks>Obsolete since the LINQ module has been removed.</remarks>
    </code>
    -->
    <code hex="0006" severity="Error" name="ScErrQueryOptimInternalError">
      <message>Unexpected internal error in query optimization module.</message>
    </code>
    <code hex="0007" severity="Error" name="ScErrQueryExecInternalError">
      <message>Unexpected internal error in query execution module.</message>
    </code>
    <code hex="0008" severity="Error" name="ScErrSqlDuplicatedIdentifier">
      <message>More than one public identifier (class name, property name etc.) with the same case insensitive representation.</message>
      <remarks>Since the SQL is case insensitive such case insensitive ambiguity can not be allowed.</remarks>
    </code>
    <code hex="0009" severity="Error" name="ScErrConnConnectToDatabase">
        <message>Can't establish connection to specified database.</message>
    </code>
    <code hex="000A" severity="Error" name="ScErrConnGetQueryID">
        <message>Error fetching unique SQL query identifier.</message>
    </code>
    <code hex="000B" severity="Error" name="ScErrConnGetQueryResults">
        <message>Error fetching SQL query results.</message>
    </code>
    <!--
    <code hex="000C" severity="Error" name="ScErrConnProjectionNotAllowed">
        <message>Projections in SQL queries are not allowed.</message>
        <remarks>Obsolete and should not be used.</remarks>
    </code>
    -->
    <code hex="000D" severity="Error" name="ScErrConnGetNextResultsPage">
        <message>Error fetching SQL query results next page.</message>
    </code>
    <code hex="000E" severity="Error" name="ScErrConnCloseEnum">
        <message>Error closing open SQL enumerator.</message>
    </code>
    <code hex="000F" severity="Error" name="ScErrConnInitSqlFunctions">
        <message>Error initializing managed SQL function pointers.</message>
    </code>
    <code hex="0010" severity="Error" name="ScErrSingleObjectProjection">
      <message>Only single object projection is allowed for SQL queries on the client.</message>
    </code>
    <code hex="0011" severity="Error" name="ScErrQueryStringTooLong">
      <message>The length of the query string exceeds the maximal length allowed.</message>
    </code>
    <!-- <code hex="0012" severity="Error" name="ScErrOffsetKeyBufferTooSmall">
      <message>Provided buffer for offset key is too small.</message>
    </code> -->
    <code hex="0013" severity="Error" name="ScErrOffsetKeyOutOfProcessFetch">
      <message>In out of database execution offset key can be obtained only for queries with FETCH statement.</message>
    </code>
    <code hex="0014" severity="Error" name="ScErrQueryWrongParamType">
      <message>Incorrect SQL parameter/variable type.</message>
    </code>
	<code hex="0015" severity="Error" name="ScErrSQLIncorrectSyntax">
	  <message>Incorrect SQL syntax.</message>
	</code>
	<code hex="0016" severity="Error" name="ScErrSQLNotImplemented">
	  <message>Not implemented SQL feature.</message>
	</code>
	<code hex="0017" severity="Error" name="ScErrSQLNotSupported">
	  <message>Not supported SQL feature.</message>
	</code>
	<code hex="0018" severity="Error" name="ScErrUnexpErrSprintfSQLSyntax">
	  <message>An unexpected error occurred in unmanaged SQL parser when attempting to format message for SQL syntax error.</message>
	</code>
	<code hex="0019" severity="Error" name="ScErrUnexpSQLParser">
	  <message>An unexpected error occurred in SQL Parser.</message>
	</code>
    <code hex="001A" severity="Error" name="ScErrSQLUnknownName">
      <message>Specified name of class, property or other object name does not exist in the database.</message>
    </code>
    <code hex="001B" severity="Error" name="ScErrUnexpSQLScanner">
      <message>An unexpected error occurred in scanner of SQL Parser.</message>
    </code>
    <code hex="001C" severity="Error" name="ScErrInvalidOffsetKey">
      <message>Offset key is invalid for given query.</message>
    </code>
    <code hex="001D" severity="Error" name="ScErrUnsupportLiteral">
      <message>Literals are not supported in the query.</message>
    </code>
    <code hex="001E" severity="Error" name="ScErrUnsupportAggregate">
      <message>Aggregates are not supported in the query.</message>
    </code>
	<code hex="001F" severity="Error" name="ScErrQueryResultTypeMismatch">
	  <message>Expected generic result type does not match with query result type.</message>
	</code>
	<code hex="0020" severity="Error" name="ScErrTooManyIndexColumns">
	  <message>Too many columns for compound index.</message>
	</code>
	<code hex="0021" severity="Error" name="ScErrInvalidCurrent">
	  <message>Calling current is invalid, since enumerator has not started or has already finished.</message>
	</code>
	<code hex="0022" severity="Error" name="ScErrUnexpErrUnavailable">
	  <message>Internal error in SQL Processor. Error cannot be retrieved.</message>
	</code>
	<code hex="0023" severity="Error" name="ScErrUnexpMetadata">
	  <message>Internal error in unmanaged meta-data population.</message>
	</code>
	<code hex="0024" severity="Error" name="ScErrSqlInternalBufferSmall">
	  <message>Internal error in native SQL processor that allocated buffer is too small.</message>
	</code>
	<code hex="0025" severity="Error" name="ScErrSqlUnknownType">
	  <message>The type is unknown. The name of the table or database class specified in the query is unknown and cannot be matched to a database type.</message>
	</code>
	<code hex="0026" severity="Error" name="ScErrSqlUnknownColumn">
	  <message>The column is unknown. The name of the column or property specified in the query is unknown and cannot be matched to a database column.</message>
	</code>
	<code hex="0027" severity="Error" name="ScErrSqlAmbiguousType">
	  <message>The type is ambiguous. The name of the table or database class specified in the query matches several database types.</message>
	</code>
	<code hex="0028" severity="Error" name="ScErrSqlColumnTypeMismatch">
	  <message>Type of column value does not match actual column type.</message>
	</code>
	<code hex="0029" severity="Error" name="ScErrRange">
	  <message>Range error: value cannot be converted without loss.</message>
	</code>
	<code hex="002A" severity="Error" name="ScErrInvalidStatement">
	  <message>Given SQL statement is of unexpected type. Another API function should be called.</message>
	</code>
  </facility>

  <facility name="TransactionAbort" hex="0008">
    <code hex="0001" severity="Error" name="ScErrConstraintViolationAbort">
      <message>A transaction was aborted because a constraint was violated.</message>
      <remarks>
        A constraint violation is most likely caused by a bug, restarting a transaction that's aborted for
        this reason is therefore not advisable since it's very likely that the same error will occur again
        and again each time the transaction commits.
      </remarks>
    </code>
    <code hex="0002" severity="Error" name="ScErrTransactionConflictAbort">
      <message>A transaction was aborted because it was in conflict with another transaction.</message>
      <remarks>
        Accessing an object that has been deleted before the transaction started could also cause the
        current transaction to abort because of a perceived conflict. This can happen if an object is
        accessed within another transaction then the transaction the object was fetched in and the object
        at that time has been deleted. The reason for this is that the database engine can't determine when
        the object was deleted and therefore assumes that the object existed when the transaction started
        because of the assumption that the reference was fetched within the current transaction. To avoid
        this one should only access objects fetched within the context of the current transaction is possible.
      </remarks>
    </code>
<!--
    <code hex="0003" severity="Error" name="ScErrImplicitExternalAbort">
      <message>
        The transaction has been aborted by the framework because of an external event that
        suggested that the transaction should be considered invalid.
      </message>
      <remarks>
        <para>
          Since the abort error is raised only if data is accessed within the context of the
          transaction after the transaction aborted, chances are that the occurence this error on
          user level will be rare. More commonly the user code will only have to deal with the
          exception causing the transaction to abort.
        </para>
      </remarks>
    </code>
    <code hex="0004" severity="Error" name="ScErrExplicitExternalAbort">
      <message>
        The transaction has been explicitly aborted by user code.
      </message>
    </code>
-->
    <code hex="0005" severity="Error" name="ScErrOutOfMemoryAbort">
      <message>
        The transaction was aborted because of a failure to allocate memory.
      </message>
    </code>
    <code hex="0006" severity="Error" name="ScErrInvalidObjectAccessAbort">
      <message>
        The transaction was aborted because of an invalid object access.
      </message>
      <remarks>
        <para>
          Occurs when transaction attempts to access an object that isn't
          accessible from the specific transaction.
        </para>
        <para>   
           This could mean that the object either didn't exist when the
           transaction started, was deleted within the scope of the transaction
           or was created within the scope of another transaction not yet
           committed.
        </para>
        <para>
          It could also mean that the referenced object isn't accessible to the
          current transaction because it belongs to another container.
        </para>
        <para>
          Simple read operations that fails because of an invalid object access
          does not abort the transaction but instead generates a
          ScErrInvalidObjectAccess error.
          error.
        </para>
      </remarks>
    </code>
    <code hex="0007" severity="Error" name="ScErrSchemaCodeMismatchAbort">
      <message>
        The transaction was aborted because pending writes didn't match the schema.
      </message>
      <remarks>
        <para>
          Occurs when for example a string attribute was written to as an
          integer. Should not occur unless there is a problem with the binding.
        </para>
      </remarks>
    </code>
    <code hex="0008" severity="Error" name="ScErrInconsistentCodeAbort">
      <message>
        The transaction was aborted because code is inconsistent.
      </message>
      <remarks>
        <para>
          Occurs when for example an attribute is written as an attribute of a
          certain type and later read or written as an attribute of a different
          type.
        </para>
      </remarks>
    </code>
    <code hex="0009" severity="Error" name="ScErrPrototypeDeleteAbort">
      <message>
        The transaction was aborted because of an attempt to delete a
        prototype.
      </message>
    </code>
    <code hex="000A" severity="Error" name="ScErrOutOfFileStorageAbort">
      <message>
        The transaction was aborted because of a failure to allocate file storage space.
      </message>
    </code>
<!--
    <code hex="000B" severity="Error" name="ScErrOutOfLocalStorageAbort">
      <message>
        The transaction was aborted because of a failure to allocate local storage memory.
      </message>
    </code>
-->
    <code hex="000C" severity="Error" name="ScErrOutOfSharedStorageAbort">
      <message>
        The transaction was aborted because of a failure to allocate shared storage memory.
      </message>
    </code>
    <code hex="000D" severity="Error" name="ScErrUnexpInternalErrorAbort">
      <message>
        The transaction was aborted because of an unexpected internal error.
      </message>
    </code>
    <code hex="000E" severity="Error" name="ScErrCodeConstrViolationAbort">
      <message>
        The transaction was aborted because code constraint violation. That is,
        the calling code did something is wasn't supposed to.
      </message>
      <remarks>
        This is most likely due to a bug in database binding, not in user code.
      </remarks>
    </code>
<!--
    <code hex="000F" severity="Error" name="ScErrTransactionToBigAbort">
      <message>
        The transaction was aborted since it violated the maximum size of transactions
        as allowed by the server.
      </message>
    </code>
-->
    <code hex="0010" severity="Error" name="ScErrOutOfLogSpaceAbort">
      <message>
        The transaction was aborted because space could not be allocated for
        the transaction log entry.
      </message>
    </code>
    <code hex="0011" severity="Error" name="ScErrOutOfLogMemoryAbort">
      <message>
        The transaction was aborted because of a failure to allocate
        transaction log buffer space.
      </message>
    </code>
<!--
    <code hex="0020" severity="Error" name="ScErrNoWritableLogSpaceAbort">
      <message>
        The transaction was aborted since writing it to disk would cause a space
        marked for preservation would be overwritten.
      </message>
      <remarks>
        <para>
          The server runs in a mode that must assure that portions of the log ("spaces")
          are preserved until explicitly released. When the failed transaction was
          being verified against the underlying set of spaces, the server found that
          writing it would cause a preserved space to be overwritten, and hence the
          transaction had to be aborted.
        </para>
        <para>
          The cause for this situation is due to log space not being properly released,
          most likely by some custom component (such as a replicator) not behaving correctly.
        </para>
      </remarks>
    </code>
-->
<!--
    <code hex="0021" severity="Error" name="ScErrLogSpaceEvalFailedAbort">
      <message>
        The transaction was aborted because unable to evaluate if sufficient
        space for the log entry could be allocated in the log file.
      </message>
    </code>
-->
    <code hex="0022" severity="Error" name="ScErrExternalAbort">
      <message>
        The transaction has been aborted by the framework because of an external event that
        suggested that the transaction should be considered invalid.
      </message>
    </code>
    <code hex="0023" severity="Error" name="ScErrNotASystemTransactionAbort">
      <message>
        Transaction was aborted because of an attempt by a non-system
        transaction to update a system table.
      </message>
    </code>
    <code hex="0024" severity="Error" name="ScErrMemoryLimitReachedAbort">
      <message>
        The transaction was aborted because limit reached on limited memory
        resource.
      </message>
    </code>
    <code hex="0025" severity="Error" name="ScErrInvalidOperationAbort">
      <message>
        The transaction was aborted because an invalid operation attempted left
        the transaction in an inconsistent state.
      </message>
    </code>
    <code hex="0026" severity="Error" name="ScErrTransactionMergedAbort">
      <message>
        The transaction was aborted after being merged into another transaction.
      </message>
    </code>
    <code hex="0027" severity="Error" name="ScErrRecordTooLargeAbort">
      <message>
        The transaction was aborted because record generated exeeded the maximum
        allowed record size.
      </message>
    </code>
    <code hex="0028" severity="Error" name="ScErrLayoutLimitReachedAbort">
      <message>
        The transaction was aborted because of an attempt to create a new record
        layout while the limit of the number of record layouts had been reached.
      </message>
    </code>
    <code hex="0029" severity="Error" name="ScErrIndexLimitReachedAbort">
      <message>
        The transaction was aborted because of an attempt to create a new index
        while the limit of the number of indexes had been reached.
      </message>
    </code>
    <code hex="0030" severity="Error" name="ScErrSetIndexLimitReachedAbort">
      <message>
        The transaction was aborted because of an attempt to create a new index
        while the limit of the number of indexes on the specific set had been
        reached.
      </message>
    </code>
    <code hex="0031" severity="Error" name="ScErrCantMaintainSnapshotAbort">
      <message>
        The transaction was aborted because the snapshot the transaction was
        referencing couldn't be maintained.
      </message>
    </code>
  </facility>

<!--
  Network gateway error codes. Don't remove!

  <facility name="Network" hex="0009">
    <code hex="0001" severity="Error" name="ScErrOutOfMemoryNetworkRead">
      <message>Resource allocation failure detected when receiving a message over the network.</message>
    </code>
    <code hex="0002" severity="Error" name="ScErrReadBufExceedNetworkRead">
      <message>Network message discarded since is was larger then configuration allowed.</message>
    </code>
    <code hex="0003" severity="Error" name="ScErrUnexpErrorNetworkRead">
      <message>Unexpected error detected when receiving a message over the network.</message>
    </code>
    <code hex="0004" severity="Error" name="ScErrOutOfMemoryNetworkWrite">
      <message>Resource allocation failure detected detected when sending a message over the network.</message>
    </code>
    <code hex="0005" severity="Error" name="ScErrUnexpErrorNetworkWrite">
      <message>Unexpected error detected when sending a message over the network.</message>
    </code>
    <code hex="0006" severity="Error" name="ScErrOutOfMemoryNetworkAccept">
      <message>Resource allocation failure detected when accepting new network connection.</message>
    </code>
    <code hex="0007" severity="Error" name="ScErrUnexpErrorNetworkAccept">
      <message>Unexpected error detected when accepting new network connection.</message>
    </code>
  </facility>
-->

  <facility name="Management" hex="000A">
    <code hex="0001" severity="Error" name="ScErrServerNotFound">
      <message>A server with the specified identity was not found.</message>
    </code>
    <code hex="0002" severity="Error" name="ScErrDatabaseNotFound">
      <message>A database with the specified name was not found.</message>
    </code>
    <code hex="0003" severity="Error" name="ScErrServerNotRunning">
      <message>The administrator server is not running.</message>
      <remarks>
        <para>
          This error is used when a management client, such as star.exe,
          can not communicate properly with the admin server and decide
          it is because the admin server process is not running.
        </para>
        <para>
          See also: ScErrServerNotAvailable
        </para>
      </remarks>
    </code>
    <code hex="0004" severity="Error" name="ScErrCantStartDatabase">
      <message>Attempting to start the database failed.</message>
    </code>
    <code hex="0005" severity="Error" name="ScErrCantDeleteMaintenanceDir">
      <message>
        When recovering a previous, not finished maintenance operation, the
        maintenance directory could not be deleted.
      </message>
    </code>
    <code hex="0006" severity="Error" name="ScErrCantDeleteJournalWhenFiles">
      <message>
        When recovering a previous, not finished maintenance operation, the
        server refused to delete the maintenance journal because there were still
        files in the maintenance directory.
      </message>
    </code>
    <code hex="0007" severity="Error" name="ScErrDatabaseEngineTerminated">
      <message>
        The server detected that the user code host executable (sccode.exe)
        unexpectedly terminated during a management operation.
      </message>
    </code>
    <code hex="0008" severity="Error" name="ScErrUpdateFailedToUnload">
      <message>
        When the server tried to unload the database during a code library update,
        unloading failed.
      </message>
    </code>
    <code hex="0009" severity="Error" name="ScErrUpdateFailed">
      <message>
        Failed to update the database user code library.
      </message>
    </code>
    <code hex="000A" severity="Error" name="ScErrUpdateFailedToCreateFiles">
      <message>
        The server failed to create new database files during a code library
        update.
      </message>
    </code>
    <code hex="000B" severity="Error" name="ScErrServerCommandFailed">
      <message>
        The operation "{0}" failed.
      </message>
      <remarks>
        <para>
          This error is used as a general error for all server commands that don't provide
          a custom, more specific one.
        </para>
        <para>
          Example message when expanded: "The operation "Starting database 'MyDatabase'" failed.".
        </para>
      </remarks>
    </code>
    <code hex="000C" severity="Error" name="ScErrDatabaseDeleteFailed">
      <message>
        Failed to delete the database.
      </message>
    </code>
    <code hex="000D" severity="Error" name="ScErrDatabaseNotStopped">
      <message>
        {0} failed because the database was not stopped.
      </message>
    </code>
    <code hex="000E" severity="Error" name="ScErrWrongDatabaseEngineConfig">
      <message>
        The database configuration specified a database engine not part of the
        configured engines known by the server.
      </message>
    </code>
    <code hex="000F" severity="Error" name="ScErrConfEngineExeNotFound">
      <message>
        The engine executable file was not found in the location as specified
        in the servers engine configuration.
      </message>
    </code>
    <code hex="0010" severity="Error" name="ScErrUnexpectedCommandException">
      <message>
        {0} failed due to an unexpected problem.
      </message>
      <remarks>
        <para>
          The server detected that a command failed with an exception that was
          not an exception based on a Starcounter error code (and hence unexpected).
          The exception details are logged along with this error.
        </para>
        <para>
          Example message when expanded: "Starting database 'MyDatabase' failed due to an unexpected problem".
        </para>
      </remarks>
    </code>
    <code hex="0011" severity="Error" name="ScErrCodeHostProcessRefusedStop">
      <message>
        When asked to shut down, the user code process actively refused it.
      </message>
    </code>
    <code hex="0012" severity="Error" name="ScErrCodeHostProcessNotExited">
      <message>
        When asked to shut down, the user code process agreed to shut down,
        but the process didn't exit gracefully in time.
      </message>
    </code>
    <code hex="0013" severity="Error" name="ScErrExecutableNotFound">
      <message>
        The executable file cound not be found.
      </message>
      <remarks>
        Error used mainly by the server library when asked to run an executable
        and the executable file could not be found where specified. The error
        message should include the full path used (if possible).
      </remarks>
    </code>
    <code hex="0014" severity="Error" name="ScErrServerNotAvailable">
      <message>
        Unable to communicate with the administrator server.
      </message>
      <remarks>
        <para>
          This error is used when a management client, such as star.exe,
          can not communicate properly with the admin server and the exact
          reason why doesn't map one to one to any other, more specific
          Starcounter error (such as ScErrServerNotRunning).
        </para>
        <para>
          When constructing and logging/showing an error message based
          on this code, make sure to supply more low-level, detailed info
          such as socket level error codes, etc, to make support for this
          easier.
        </para>
        <para>
          See also: ScErrServerNotRunning
        </para>
      </remarks>
    </code>
    <code hex="0015" severity="Error" name="ScErrNetworkGatewayTerminated">
      <message>
        The server detected that the network gateway executable (scnetworkgateway.exe)
        unexpectedly terminated.
      </message>
    </code>
    <code hex="0016" severity="Error" name="ScErrIPCMonitorTerminated">
      <message>
        The server detected that the interprocess monitor executable (scipcmonitor.exe)
        unexpectedly terminated.
      </message>
    </code>
    <code hex="0017" severity="Error" name="ScErrCommandPreconditionFailed">
      <message>
        The server detected a precondition that was not met; the command was
        therefore not executed.
      </message>
      <remarks>
        This error allows server command processors to report about a condition
        failing to be met based on a given fingerprint. The server design for
        fingerprint matching is closely related and largely influenced by the
        HTTP Etag- and conditional invocation concepts and hence, this error
        can be considered the equivivalent to HTTP status 412.
      </remarks>
    </code>
    <code hex="0018" severity="Error" name="ScErrDatabaseEngineNotRunning">
      <message>
        The database engine is not running.
      </message>
      <remarks>
        Indicates a management operation was attempted but could not succeed
        because the database engine was not running, as expected too.
      </remarks>
    </code>
    <code hex="0019" severity="Error" name="ScErrExecutableAlreadyRunning">
      <message>
        The executable is already running.
      </message>
      <remarks>
        Indicates an executable is already loaded in a certain database engine
        and that state was considered worth reporting as an error.
      </remarks>
    </code>
    <code hex="001A" severity="Error" name="ScErrExecutableNotRunning">
      <message>
        The executable is not running.
      </message>
    </code>
    <code hex="001B" severity="Error" name="ScErrDbProcNotSignaling">
      <message>
        The database data process, when started, didn't signal it was
        operational in time.
      </message>
    </code>
    <code hex="001C" severity="Error" name="ScErrDbProcTerminated">
      <message>
        The server detected that the database data process unexpectedly
        terminated during a management operation.
      </message>
    </code>
    <code hex="001D" severity="Error" name="ScErrEngineProcFailedStart">
      <message>
        The database engine process failed to start due to an unexpected
        internal error. The full error detail can be found in the server
        log.
      </message>
    </code>
    <code hex="001E" severity="Error" name="ScErrDeleteDbRenameConfig">
      <message>
        Failed to rename the database configuration file when asked to
        delete the database.
      </message>
    </code>
    <code hex="001F" severity="Error" name="ScErrDatabaseRunning">
      <message>
        The database is running.
      </message>
      <remarks>
        Indicates a management operation was attempted but could not succeed
        because the database was running. The operation might succeed if the
        database is first stopped, and the operation is issued again.
      </remarks>
    </code>
    <code hex="0020" severity="Error" name="ScErrDeleteDbFilesPostponed">
      <message>
        At least one database-related file could not be deleted. Deleting
        will be retried until it succeeds or is cancelled.
      </message>
    </code>
    <code hex="0021" severity="Error" name="ScErrAutoReportFailedCollect">
      <message>
        Failed to collect reported error notifications from the notification
        file.
      </message>
    </code>
    <code hex="0022" severity="Error" name="ScErrAutoReportFailedSend">
      <message>
        Failed to send a set of collected reported error notifications.
      </message>
    </code>
    <code hex="0023" severity="Error" name="ScErrMissingApplicationName">
      <message>
        The name of the application was not specified.
      </message>
    </code>
    <code hex="0024" severity="Error" name="ScErrApplicationAlreadyRunning">
      <message>
        An application with the given name is already running.
      </message>
    </code>
    <code hex="0025" severity="Error" name="ScErrApplicationNotRunning">
      <message>
        No application with the given name is running.
      </message>
    </code>
    <code hex="0026" severity="Error" name="ScErrServerNotSignaling">
      <message>
        The admin server is taken longer than normal to start; it didn't
        signal it was ready in time.
      </message>
    </code>
    <code hex="0027" severity="Error" name="ScErrApplicationNotAnExecutable">
      <message>
        The application is not an executable.
      </message>
    </code>
    <code hex="0028" severity="Error" name="ScErrProcessExitCodeNotAvailable">
      <message>
        The exit code of the terminating process was not available.
      </message>
    </code>
    <code hex="0029" severity="Error" name="ScErrTooManyDatabases">
      <message>
        Creating a new database failed. The maximum number of databases that
        can coexist on a given server have been reached.
      </message>
    </code>
  </facility>

  <!-- Error codes related to setup installer -->
  <facility name="Installer" hex="000B">
      <!--
      Visual Studio 2008 integration is no longer supported. Hence, this error
      code is deprecated.
      <code hex="0001" severity="Error" name="ScErrInstallerVs2008NotFound">
          <message>Visual Studio 2008 is not found in the system. This component is required by Starcounter Visual Studio 2008 developer's integration.</message>
      </code>
      -->
      <code hex="0002" severity="Error" name="ScErrInstallerVs2010NotFound">
          <message>Visual Studio 2010 is not found in the system. This component is required by Starcounter Visual Studio 2010 developer's integration.</message>
      </code>
      <code hex="0003" severity="Error" name="ScErrInstallerVStudioIsRunning">
          <message>One or more instances of Microsoft Visual Studio (devenv.exe) are running. Please shut them down and press OK.</message>
      </code>
      <code hex="0004" severity="Error" name="ScErrInstallerDXOrVideoCard">
          <message>Proper Microsoft DirectX version is not installed in the system. This component is required by Starcounter activity monitor component.</message>
      </code>
      <code hex="0005" severity="Error" name="ScErrInstallerDxDiagProblem">
          <message>DirectX diagnostic utility has exited with the error code.</message>
      </code>
      <code hex="0006" severity="Error" name="ScErrInstallerCorruptedSetupFile">
          <message>Can't read keys from INI settings file.</message>
      </code>
      <code hex="0007" severity="Error" name="ScErrInstallerCantReadSettingValue">
          <message>Can't read value from INI settings file for a certain key.</message>
      </code>
      <code hex="0008" severity="Error" name="ScErrInstallerVSSafeImportsRegistry">
          <message>Can't access the Visual Studio safe imports path in the registry. This component is required by Starcounter Visual Studio integration.</message>
      </code>
      <code hex="0009" severity="Error" name="ScErrInstallerSetupVsIntegration">
          <message>The Visual Studio integration setup returned an error.</message>
      </code>
      <code hex="000A" severity="Error" name="ScErrInstallerVstudio2008">
          <message>Running Visual Studio 2008 for Starcounter integration installation has failed.</message>
      </code>
      <code hex="000B" severity="Error" name="ScErrInstallerRegedit">
          <message>Running regedit for Starcounter integration installation has failed.</message>
      </code>
      <code hex="000C" severity="Error" name="ScErrInstallerProcessTimeout">
          <message>One of the processes was not finished within allowed time interval.</message>
      </code>
      <code hex="000D" severity="Error" name="ScErrInstallerFirewallException">
          <message>Problem adding Windows Firewall exception.</message>
      </code>
      <code hex="000E" severity="Error" name="ScErrInstallerWrongServersNumber">
          <message>The number of installed servers differs from expected. Please properly uninstall previous Starcounter instance before starting a new installation.</message>
      </code>
      <code hex="000F" severity="Error" name="ScErrInstallerAborted">
          <message>Installation process has been aborted.</message>
      </code>
      <code hex="0010" severity="Error" name="ScErrInstallerInternalProblem">
          <message>General installer internal exception type.</message>
      </code>
      <code hex="0011" severity="Error" name="ScErrInstallerProcessWrongErrorCode">
          <message>One of the external processes didn't exit with correct exit code.</message>
      </code>
      <code hex="0012" severity="Error" name="ScErrInstallerProcessTaskNotAccomp">
          <message>One of the external processes didn't accomplish the indended task.</message>
      </code>
      <code hex="0013" severity="Error" name="ScErrInstallerVs2010NotInitialized">
        <message>The Visual Studio 2010 IDE was never initialized. Please start Visual Studio once before you install.</message>
      </code>
      <code hex="0014" severity="Error" name="ScErrInstallerAlreadyStarted">
          <message>Another Starcounter setup instance is running.</message>
      </code>
      <!--
      Deprectated error codes no longer in use. These codes described cases in the
      old Visual Studio integration installer code. That code has been replaced with
      VSIX based installation, and hence these error codes are no longer needed.
      
      <code hex="0015" severity="Error" name="ScErrVSTemplateDirNotFound">
        <message>The directory with Starcounter Visual Studio templates was not found.</message>
      </code>
      
      <code hex="0016" severity="Error" name="ScErrNoVSTemplatesFound">
        <message>No Visual Studio project template archive files were generated.</message>
      </code>
      <code hex="0017" severity="Error" name="ScErrCantReadPkgDefFile">
        <message>Failed to read the contents of the Visual Studio integration .pkgdef file.</message>
      </code>
      <code hex="0018" severity="Error" name="ScErrCantReadVSIXManifestFile">
        <message>Failed to read the contents of the Visual Studio integration VSIX manifest file.</message>
      </code>
      <code hex="0019" severity="Error" name="ScErrNoExtensionManagerRegKey">
        <message>The extension manager registry key was not found.</message>
      </code>
      -->
      <code hex="001A" severity="Error" name="ScErrVSIXEngineNotFound">
        <message>The installer could not find the VSIX installer engine executable.</message>
      </code>
      <code hex="001B" severity="Error" name="ScErrVSIXPackageNotFound">
        <message>The installer could not find the VSIX deployment package.</message>
      </code>
      <code hex="001C" severity="Error" name="ScErrVSIXEngineCouldNotStart">
        <message>The installer failed to launch the VSIX installer engine.</message>
      </code>
      <code hex="001D" severity="Error" name="ScErrVSIXEngineTimedOut">
        <message>The VSIX installer engine did not complete in time.</message>
      </code>
      <code hex="001E" severity="Error" name="ScErrVSIXEngineFailed">
        <message>The VSIX installer engine failed to install or uninstall the deployment package.</message>
      </code>
      <code hex="001F" severity="Error" name="ScErrInstallerVs2012NotFound">
        <message>Visual Studio 2012 is not installed. This component is required by Starcounter Visual Studio 2012 developer's integration.</message>
      </code>
	  <code hex="0020" severity="Error" name="ScErrInstallerSameDirectories">
        <message>At least two components have equal installation directories. All components should be installed in different directories.</message>
      </code>

  </facility>
  
  <!-- Error codes related to development specific problems -->
  <facility name="Development" hex="000C">
    <!--
    A general top-level error representing deployment that failed due
    to one or more reasons recognized. 
    -->
    <code hex="0001" severity="Error" name="ScErrUnableToDeployment">
      <message>
        Unable to deploy code library. The code library could not be
        deployed due to previous problems.
      </message>
    </code>
    <!-- 
    A general top-level error representing a deployment that failed
    due to an unexpected exception. We log the exception and in the
    help link, we ask the user to run devenv.exe with the /log switch
    and/or consult the log. Or submit the whole exception to us with
    the help of a "Send report" command. We should append the exception
    message as a postfix.
    -->
    <code hex="0002" severity="Error" name="ScErrUnexpectedDeploymentExcept">
      <message>
        Unable to deploy code library. The code library could not be
        deployed due to an unexpected condition. Please restart Visual
        Studio using the /log switch or consult the help link to find
        additional help.
      </message>
    </code>
    <!-- 
    Occurs when the path to the archive file is not set or could not be
    properly read from the project. Most likely, the user has tried to
    override some ScArchive-related property from the Starcounter.Msbuild
    targets file.
    -->
    <code hex="0003" severity="Error" name="ScErrCodeLibaryPathNoSet">
      <message>
        Can't find code library file. The path to the code library
        archive was not set. Check your projects "ScArchive"-related
        properties or consult the help link to find additional
        help.
      </message>
    </code>
    <!-- 
    Occurs when the path to the archive file reference a file that does
    not exist. Most likely, the user has tried to override some ScArchive-related
    property from the Starcounter.Msbuild targets file. We append the
    path as a postfix when reporting the error.
    -->
    <code hex="0004" severity="Error" name="ScErrCodeLibaryFileNotFound">
      <message>
        Can't find code library file. The path to the code library
        archive referenced a file that was not found. Check your projects
        "ScArchive"-related properties or consult the help link to find
        additional help.
      </message>
    </code>
    <!-- 
    Occurs when the path to the archive file reference a file type that
    is not supported. Most likely, the user has tried to override some
    ScArchive-related property from the Starcounter.Msbuild targets file,
    probably the "ScArchiveExtension". We append the path as a postfix
    when reporting the error.
    -->
    <code hex="0005" severity="Error" name="ScErrWrongCodeLibaryExtension">
      <message>
        Can't find code library file. The path to the code library
        archive referenced a file type not supported. Check your projects
        "ScArchiveExtension" property or consult the help link to find
        additional help.
      </message>
    </code>
    <!-- 
    Occurs when codelibrary.exe is invoked with an input directory that is
    not found.
    -->
    <code hex="0006" severity="Error" name="ScErrCodeLibInputDirNotFound">
      <message>
        The input directory does not exist.
      </message>
    </code>
    <!-- 
    Occurs when codelibrary.exe tries to create the cache directory for the
    weaver to use and creating it fails.
    -->
    <code hex="0007" severity="Error" name="ScErrCodeLibFailedNewCacheDir">
      <message>
        The cache directory could not be created.
      </message>
    </code>
    <code hex="0008" severity="Error" name="ScErrWeaverFileNotFound">
      <message>
        The specified file seem not to exist.
      </message>
      <remarks>
        Occurs when the weaver executable is given a file that can not be found.
      </remarks>
    </code>
    <code hex="0009" severity="Error" name="ScErrWeaverFileNotSupported">
      <message>
        The specified files extension is not supported.
      </message>
      <remarks>
        Occurs when the weaver executable is given a file with an extension that
        is not supported.
      </remarks>
    </code>
    <code hex="000A" severity="Error" name="ScErrDebugFailedConnectToServer">
      <message>
        Debugging the executable failed because Visual Studio was unable to connect to the
        server (a.k.a Starcounter Administrator). Usually indicates that the server is not
        running.
      </message>
      <remarks>
        Occurs when the Visual Studio extension runs the debugging sequence, in
        order to debug a Starcounter module, and the server (i.e. Starcounter Administrator)
        does not answer to the request being sent over the pipe. Usually indicates
        that the server is not running.
      </remarks>
    </code>
    <code hex="000B" severity="Error" name="ScErrDebugFailedServerErrorStarting">
      <message>
        Debugging the executable failed because the server (a.k.a Starcounter Administrator)
        returned an error when trying to run the code. Consult the server log for more
        detailed information.
      </message>
      <remarks>
        Occurs when the Visual Studio extension runs the debugging sequence, in
        order to debug a Starcounter module, and the server (i.e. Starcounter Administrator)
        reports an error in response to the request to weave and host the module inside
        the user code process.
      </remarks>
    </code>
    <code hex="000C" severity="Error" name="ScErrDebugFailedReported">
      <message>
        The debug sequence failed. Consult the Visual Studio error list for more information.
      </message>
      <remarks>
        Used internally to communicate the failure of the debug sequence using an
        exception. Indicates the debug sequence has failed, but that the raising component
        has logged detailed error messages to the error list and hence, no such action
        must be taken by the catching party.
      </remarks>
    </code>
    <code hex="000D" severity="Error" name="ScErrDebuggerAlreadyAttached">
      <message>
        Unable to attach a debugger to the code host process. A debugger is already attached.
      </message>
      <remarks>
        Indicates the debugging of a Starcounter application failed b/c attaching the
        debugger was not possible, since a debugger was already attached to the database
        code host process the about-to-be-debugged application targets.
      </remarks>
    </code>
    <code hex="000E" severity="Error" name="ScErrDebugDbHigherPrivilege">
      <message>
        Unable to attach the debugger to the database process because the database runs
        with a higher privilege than Visual Studio.
      </message>
      <remarks>
        To resolve this, either restart Visual Studio and run it as an administrator, or
        make sure the database runs in non-elevated mode.
      </remarks>
    </code>
    <code hex="000F" severity="Error" name="ScErrDebugNoDbProcess">
      <message>
        Unable to attach the debugger to the database process because the database
        process was not found.
      </message>
      <remarks>
        This indicate the database process terminated in between it was started
        and when Visual Studio tried attaching a debugger to it.
      </remarks>
    </code>
    <code hex="0010" severity="Error" name="ScErrDebugSequenceFailUnexpect">
      <message>
        The debugging sequence failed with an unexpected error. Consult the
        Visual Studio activity log for additional information.
      </message>
    </code>
    <code hex="0011" severity="Error" name="ScErrBinaryNotFoundWhenDebug">
      <message>
        Could not find the executable file to run. Is the project configured
        to build?
      </message>
    </code>
    <code hex="0012" severity="Error" name="ScErrCLITemplateNotFound">
      <message>
        A source code template with the specified name could not be found.
      </message>
    </code>
    <code hex="0013" severity="Error" name="ScErrAppDeployedEditionLibrary">
      <message>
        At least one file considered a Starcounter edition library was found
        locally deployed with an application, i.e. residing in the same directory
        as the application file.
      </message>
    </code>
    <code hex="0014" severity="Error" name="ScErrCantAccessAppResourceDir">
      <message>
        Specified application resource directory is not accessible. Please check it existence and
        correct access rights.
      </message>
    </code>
    <code hex="0015" severity="Error" name="ScErrAppResourceDirIsOnNetworkDrive">
      <message>
        Seems that specified application resource directory is mapped to a network drive. 
      </message>
    </code>
    <code hex="0016" severity="Error" name="ScErrJsonWithConstructor">
      <message>
        Typed JSON code-behind classes does not support custom instance constructors.
      </message>
    </code>
    <code hex="0017" severity="Error" name="ScErrJsonMappedMoreThanOnce">
      <message>
        The code-behind class defines multiple mapping attributes.
      </message>
    </code>
    <code hex="0018" severity="Error" name="ScErrJsonRootHasCustomMapping">
      <message>
        The code-behind class is named as the root JSON object, but also define a mapping.
      </message>
    </code>
    <code hex="0019" severity="Error" name="ScErrJsonClassNotPartial">
      <message>
        Typed JSON code-behind classes must be partial.
      </message>
    </code>
    <code hex="001A" severity="Error" name="ScErrJsonClassIsGeneric">
      <message>
        Typed JSON code-behind classes can not be generic.
      </message>
    </code>
    <code hex="001B" severity="Error" name="ScErrJsonWithMultipleRoots">
      <message>
        Found more than once code-behind class that was mapped to the root JSON object.
      </message>
    </code>
    <code hex="001C" severity="Error" name="ScErrJsonStaticInputHandler">
      <message>
        Input handler methods can not be static.
      </message>
    </code>
    <code hex="001D" severity="Error" name="ScErrJsonAbstractInputHandler">
      <message>
        Input handler methods can not be abstract.
      </message>
    </code>
    <code hex="001E" severity="Error" name="ScErrJsonInputHandlerBadParameterCount">
      <message>
        The input handler has to many parameters.
      </message>
    </code>
    <code hex="001F" severity="Error" name="ScErrJsonInputHandlerGeneric">
      <message>
        Input handler methods can not be generic.
      </message>
    </code>
    <code hex="0020" severity="Error" name="ScErrJsonInputHandlerRefParam">
      <message>
        Input handler parameter should not be defined as a reference (ref) parameter.
      </message>
    </code>
    <code hex="0021" severity="Error" name="ScErrJsonInputHandlerNotVoid">
      <message>
        Input handler methods must have void return type.
      </message>
    </code>
    <code hex="0022" severity="Error" name="ScErrJsonInvalidInstanceTypeAssignment">
      <message>
        Assignment of instancetype for a TypedJSON member must follow the pattern:
        'DefaultTemplate.{memberpath}.InstanceType = typeof({type});'.
      </message>
    </code>
    <code hex="0023" severity="Error" name="ScErrJsonUnsupportedInstanceTypeAssignment">
<<<<<<< HEAD
      <message> 
        Unsupported assignment of instancetype. 
=======
      <message>
        Unsupported assignment of instancetype.
>>>>>>> e02fcd26
      </message>
    </code>
    <code hex="0024" severity="Error" name="ScErrJsonDuplicateReuse">
      <message>
<<<<<<< HEAD
        Reuse of a TypedJSON object is specified both in the json file and code-behind. 
=======
        Reuse of a TypedJSON object is specified both in the json file and code-behind.
>>>>>>> e02fcd26
        The value from code-behind will be used.
      </message>
    </code>
    <code hex="0025" severity="Error" name="ScErrJsonDuplicateNamespace">
      <message>
        Namespace is specified both in the json file and code-behind.
        The value from code-behind will be used.
      </message>
    </code>
<<<<<<< HEAD
=======
    <code hex="0026" severity="Error" name="ScErrJsonAmbiguousDatatypeIExplicitBound">
      <message>
        A datatype specified as a generic parameter for IExplicitBound interface is ambiguous. 
        Please use the fully qualified name including namespace.
      </message>
    </code>
    <code hex="0027" severity="Error" name="ScErrJsonInvalidBindAssignment">
      <message>
        Assignment of binding for a TypedJSON member must follow the pattern:
        'DefaultTemplate.{memberpath}.Bind = "{binding-path}";'.
      </message>
    </code>
>>>>>>> e02fcd26
  </facility>
    <!-- Error codes related to network gateway -->
    <facility name="NetworkGateway" hex="000D">
        
        <code hex="0001" severity="Error" name="ScErrRequestOnUnregisteredUri">
            <message>
                HTTP request made on unregistered URI.
            </message>
        </code>

        <code hex="0002" severity="Error" name="ScErrParsingMethodAndUri">
            <message>
                Error while parsing HTTP method and URI.
            </message>
        </code>

        <code hex="0003" severity="Error" name="ScErrHandlerAlreadyRegistered">
            <message>
                This handler has already been registered.
            </message>
        </code>

        <code hex="0004" severity="Error" name="ScErrHandlerNotFound">
            <message>
                This given handler is not found.
            </message>
        </code>

        <code hex="0005" severity="Error" name="ScErrBadGatewayConfig">
            <message>Gateway configuration is invalid.</message>
            <remarks>
                <para>
                    The gateway configuration file doesn't exist, isn't accessible or
                    isn't formatted correctly.
                </para>
            </remarks>
        </code>

        <code hex="0006" severity="Error" name="ScErrNetworkPortIsOccupied">
            <message>
                Gateway tried to bind a socket on network port that is occupied.
            </message>
        </code>

        <code hex="0007" severity="Error" name="ScErrNetworkGatewayAlreadyRunning">
            <message>
                An instance of network gateway is already running.
            </message>
        </code>
        
    </facility>

    
    <!-- Error codes related to Apps -->
    <!--
    TODO: Rename this facility to something more general and accurate, for
    example "Rest" or "Web".
    -->
  <facility name="Apps" hex="000E">
    <code hex="0001" severity="Error" name="ScErrAppsHttpParserIncompleteHeaders">
            <message>HTTP request has incomplete headers.</message>
        </code>
        <code hex="0002" severity="Error" name="ScErrAppsHttpParserIncorrect">
            <message>HTTP contains incorrect data.</message>
        </code>
      <code hex="0003" severity="Error" name="ScErrJsonPropertyNotFound">
        <message>The property is not defined in the template.</message>
        <remarks>
          Error code used when parsing a Json document against a well-defined
          template and a given property name is not found in the template.
        </remarks>
      </code>
      <code hex="0004" severity="Error" name="ScErrJsonValueWrongType">
        <message>The value does not correspond to the template property type.</message>
        <remarks>
          Error code used when parsing a Json document against a well-defined
          template and a given property value is not valid according to the type of
          the property. For example, when doing "Name":false and "Name" is a string.
        </remarks>
      </code>
    <code hex="0005" severity="Error" name="ScErrJsonUnexpectedEndOfContent">
      <message>End of content reached unexpectedly</message>
      <remarks>
        Error code used when populating a typed json object using plain json as input
        and the end of the content is reached before the end of the json.
      </remarks>
    </code>
    <code hex="0006" severity="Error" name="ScErrCreateDataBindingForJson">
     <message>Cannot create binding between typed json and dataobject.</message>
    </code>
    <code hex="0007" severity="Error" name="ScErrInvalidJsonForInput">
      <message>Invalid json found when populating an typed json object.</message>
    </code>
    <code hex="0008" severity="Error" name="ScErrMissingDataTypeBindingJson">
      <message>Cannot create binding between typed json and dataobject. The datatype needs to be specified.</message>
    </code>
    <code hex="0009" severity="Error" name="ScErrDuplicateDataTypeJson">
      <message>
        Datatype cannot be specified in the json file if a code-behind class exists. 
        The datatype needs to be set as generic argument on the inheritance on the class.
      </message>
    </code>
    <code hex="000A" severity="Error" name="ScErrSessionJsonNotRoot">
      <message>
        The json is not a rootobject (have no parent) and cannot be used as sessiondata.
      </message>
    </code>
    <code hex="000B" severity="Error" name="ScErrJsonSetOnOtherSession">
      <message>
        The json is already connected to another session.
      </message>
    </code>
    <code hex="000C" severity="Error" name="ScErrDataBindingForJsonException">
      <message>An exception occurred when a databinding for a property in json was used.</message>
    </code>
  </facility>
  
    <!-- Error codes related to meta-layer and type system -->
  <facility name="MetaTypes" hex="000F">
    <code hex="0001" severity="Error" name="ScErrBaseTypeNotFound">
      <message>
        There is no type in the database for the given base type name.
      </message>
    </code>
    <code hex="0002" severity="Error" name="ScErrDataTypeNotFound">
      <message>
        There is no type in the database for the given column data type name.
      </message>
    </code>
    <code hex="0003" severity="Error" name="ScErrTypeNotFound">
      <message>
        There is no type in the database for the given type name.
      </message>
    </code>
    <code hex="0004" severity="Error" name="ScErrTypeColumnNotFound">
      <message>
        There is no column in the database for the given type and column name.
      </message>
    </code>
    <code hex="0005" severity="Error" name="ScErrIndexNotFoundInType">
      <message>
        There is no given index in the database for the given type.
      </message>
    </code>
    <code hex="0006" severity="Error" name="ScErrDropTypeNotEmpty">
      <message>
        Type cannot be dropped, since it is not empty.
      </message>
    </code>
    <code hex="0007" severity="Error" name="ScErrMetalayerBufferTooSmall">
      <message>
        Internal metalayer buffer is too small.
      </message>
    </code>
    <code hex="0008" severity="Error" name="ScErrColumnsArentUnique">
      <message>
        Column definitions aren't unique.
      </message>
    </code>
  </facility>

<!--
    <code hex="0010" severity="Error" name="ScErrTemplateNotSpecified">
      <message> A template needs to be specified before this object can be used. </message>
    </code>
-->
</error-codes><|MERGE_RESOLUTION|>--- conflicted
+++ resolved
@@ -4752,22 +4752,13 @@
       </message>
     </code>
     <code hex="0023" severity="Error" name="ScErrJsonUnsupportedInstanceTypeAssignment">
-<<<<<<< HEAD
       <message> 
         Unsupported assignment of instancetype. 
-=======
-      <message>
-        Unsupported assignment of instancetype.
->>>>>>> e02fcd26
       </message>
     </code>
     <code hex="0024" severity="Error" name="ScErrJsonDuplicateReuse">
       <message>
-<<<<<<< HEAD
         Reuse of a TypedJSON object is specified both in the json file and code-behind. 
-=======
-        Reuse of a TypedJSON object is specified both in the json file and code-behind.
->>>>>>> e02fcd26
         The value from code-behind will be used.
       </message>
     </code>
@@ -4777,8 +4768,6 @@
         The value from code-behind will be used.
       </message>
     </code>
-<<<<<<< HEAD
-=======
     <code hex="0026" severity="Error" name="ScErrJsonAmbiguousDatatypeIExplicitBound">
       <message>
         A datatype specified as a generic parameter for IExplicitBound interface is ambiguous. 
@@ -4791,7 +4780,6 @@
         'DefaultTemplate.{memberpath}.Bind = "{binding-path}";'.
       </message>
     </code>
->>>>>>> e02fcd26
   </facility>
     <!-- Error codes related to network gateway -->
     <facility name="NetworkGateway" hex="000D">
