--- conflicted
+++ resolved
@@ -7,37 +7,10 @@
 namespace Starcounter {
 
     /// <summary>
-    /// Handler levels helper class.
-    /// </summary>
-    public class Handlers {
-
-<<<<<<< HEAD
-        static Action<Boolean> internalAddExtraHandlerLevel_;
-
-        internal static void SetInternalAddExtraHandlerLevel(Action<Boolean> a) {
-            internalAddExtraHandlerLevel_ = a;
-        }
-
-        /// <summary>
-        /// Adds an extra handler level.
-        /// </summary>
-        public static void AddExtraHandlerLevel() {
-            HandlerOptions.NumHandlerLevels++;
-            internalAddExtraHandlerLevel_(false);
-        }
-    }
-
-    /// <summary>
     /// Special handler options.
     /// </summary>
     public class HandlerOptions {
 
-        internal static Int32 NumHandlerLevels = 1;
-
-        internal Boolean IsSpecificHandlerLevel { get; set; }
-
-        Int32 handlerLevel_ = 0;
-=======
         /// <summary>
         /// Invalid URI handler id.
         /// </summary>
@@ -76,21 +49,10 @@
             get;
             set;
         }
->>>>>>> 1d334c8e
-
-        /// <summary>
-        /// Handler level.
-        /// </summary>
-<<<<<<< HEAD
-        public Int32 HandlerLevel {
-            get {
-                return handlerLevel_;
-            }
-            set {
-                IsSpecificHandlerLevel = true;
-                handlerLevel_ = value;
-            }
-=======
+
+        /// <summary>
+        /// Current handler level.
+        /// </summary>
         public HandlerLevels HandlerLevel {
             get;
             set;
@@ -102,20 +64,16 @@
         public Boolean AllowNonPolyjuiceHandler {
             get;
             set;
->>>>>>> 1d334c8e
-        }
-
-        /// <summary>
-        /// Specific application name.
-        /// </summary>
-        public String AppName {
+        }
+
+        /// <summary>
+        /// Flag that allows only external calls.
+        /// </summary>
+        public Boolean CallExternalOnly {
             get; set;
         }
 
         /// <summary>
-<<<<<<< HEAD
-        /// Flag that allows only external calls.
-=======
         /// Parameters info.
         /// </summary>
         internal MixedCodeConstants.UserDelegateParamInfo ParametersInfo {
@@ -143,36 +101,44 @@
 
         /// <summary>
         /// Don't modify headers.
->>>>>>> 1d334c8e
-        /// </summary>
-        public Boolean CallExternalOnly { get; set; }
-
-        internal Boolean DontModifyHeaders { get; set; }
-
-        static Int32 defaultHandlerLevel_ = 0;
-
-        /// <summary>
-        /// Default handler level.
-        /// </summary>
-        public static Int32 DefaultHandlerLevel {
-
-            get {
-                return defaultHandlerLevel_;
-            }
-
-            set {
-                defaultHandlerLevel_ = value;
-                DefaultHandlerOptions = new HandlerOptions();
-                DefaultHandlerOptions.handlerLevel_ = defaultHandlerLevel_;
-            }
-        }
-
-        internal static HandlerOptions DefaultHandlerOptions = new HandlerOptions();
-
-        internal static void Reset() {
-            DefaultHandlerLevel = 0;
-            NumHandlerLevels = 1;
-        }
+        /// </summary>
+        internal Boolean DontModifyHeaders {
+            get; set;
+        }
+
+        /// <summary>
+        /// Default handler options.
+        /// </summary>
+        public static HandlerOptions DefaultHandlerOptions = new HandlerOptions() {
+        };
+
+        /// <summary>
+        /// General level.
+        /// </summary>
+        public readonly static HandlerOptions DefaultLevel = new HandlerOptions() {
+            HandlerLevel = HandlerOptions.HandlerLevels.DefaultLevel
+        };
+
+        /// <summary>
+        /// Application level.
+        /// </summary>
+        public readonly static HandlerOptions ApplicationLevel = new HandlerOptions() {
+            HandlerLevel = HandlerOptions.HandlerLevels.ApplicationLevel
+        };
+
+        /// <summary>
+        /// Extra application level.
+        /// </summary>
+        public readonly static HandlerOptions ApplicationExtraLevel = new HandlerOptions() {
+            HandlerLevel = HandlerOptions.HandlerLevels.ApplicationExtraLevel
+        };
+
+        /// <summary>
+        /// Code host static file server level.
+        /// </summary>
+        public readonly static HandlerOptions CodeHostStaticFileServer = new HandlerOptions() {
+            HandlerLevel = HandlerOptions.HandlerLevels.CodeHostStaticFileServer
+        };
     }
     
     /// <summary>
@@ -188,6 +154,12 @@
     /// </remarks>
     public partial class Handle {
 
+        const String GET_METHOD = "GET";
+        const String PUT_METHOD = "PUT";
+        const String POST_METHOD = "POST";
+        const String DELETE_METHOD = "DELETE";
+        const String PATCH_METHOD = "PATCH";
+
         /// <summary>
         /// Indicator of parameter in URI.
         /// </summary>
@@ -207,640 +179,304 @@
             _REST.RegisterResponsesMerger(mergerRoutine);
         }
 
-        /// <summary>
-        /// Register the specified uri, with one variable parameter, with a custom verb
-        /// </summary>
-        /// <param name="methodAndUri">The method and uri to register.</param>
-        /// <param name="handler">The handler.</param>
-        public static void CUSTOM(string methodAndUri, Func<Response> handler, HandlerOptions ho = null)
-        {
-            _REST.RegisterHandler(StarcounterConstants.NetworkPorts.DefaultUnspecifiedPort, methodAndUri, handler, ho);
-        }
-
-        public static void CUSTOM(ushort port, string methodAndUri, Func<Response> handler, HandlerOptions ho = null)
-        {
-            _REST.RegisterHandler(port, methodAndUri, handler, ho);
-        }
-
-        /// <summary>
-        /// Register the specified uri, with one variable parameter, with a custom verb
-        /// </summary>
-        /// <param name="method">The method to register.</param>
-        /// <param name="uri">The uri to register.</param>
-        /// <param name="handler">The handler.</param>
-        public static void CUSTOM(string method, string uri, Func<Response> handler, HandlerOptions ho = null)
-        {
-            _REST.RegisterHandler(StarcounterConstants.NetworkPorts.DefaultUnspecifiedPort, method + " " + uri, handler, ho);
-        }
-
-        public static void CUSTOM(ushort port, string method, string uri, Func<Response> handler, HandlerOptions ho = null)
-        {
-            _REST.RegisterHandler(port, method + " " + uri, handler, ho);
-        }
-
-        /// <summary>
-        /// Register the specified uri, with one variable parameter, with a custom verb
-        /// </summary>
-        /// <typeparam name="T">The type of the parameter.</typeparam>
-        /// <param name="methodAndUri">The method and uri to register.</param>
-        /// <param name="handler">The handler.</param>
-        public static void CUSTOM<T>(string methodAndUri, Func<T, Response> handler, HandlerOptions ho = null)
-        {
-            _REST.RegisterHandler<T>(StarcounterConstants.NetworkPorts.DefaultUnspecifiedPort, methodAndUri, handler, ho);
-        }
-
-        public static void CUSTOM<T>(ushort port, string methodAndUri, Func<T, Response> handler, HandlerOptions ho = null)
-        {
-            _REST.RegisterHandler<T>(port, methodAndUri, handler, ho);
-        }
-
-        /// <summary>
-        /// Register the specified uri, with one variable parameter, with a custom verb
-        /// </summary>
-        /// <typeparam name="T">The type of the parameter.</typeparam>
-        /// <param name="method">The method to register.</param>
-        /// <param name="uri">The uri to register.</param>
-        /// <param name="handler">The handler.</param>
-        public static void CUSTOM<T>(string method, string uri, Func<T, Response> handler, HandlerOptions ho = null)
-        {
-            _REST.RegisterHandler<T>(StarcounterConstants.NetworkPorts.DefaultUnspecifiedPort, method + " " + uri, handler, ho);
-        }
-
-        public static void CUSTOM<T>(ushort port, string method, string uri, Func<T, Response> handler, HandlerOptions ho = null)
-        {
-            _REST.RegisterHandler<T>(port, method + " " + uri, handler, ho);
-        }
-   
-        /// <summary>
-        /// Register the specified uri with a PUT verb.
-        /// </summary>
-        /// <param name="uri">The uri to register.</param>
-        /// <param name="handler">The handler.</param>
-        public static void PUT(string uri, Func<Response> handler, HandlerOptions ho = null)
-        {
-            _REST.RegisterHandler(StarcounterConstants.NetworkPorts.DefaultUnspecifiedPort, "PUT " + uri, handler, ho);
-        }
-
-        public static void PUT(ushort port, string uri, Func<Response> handler, HandlerOptions ho = null)
-        {
-            _REST.RegisterHandler(port, "PUT " + uri, handler, ho);
-        }
-
-        /// <summary>
-        /// Register the specified uri, with one variable parameter, with a PUT verb
-        /// </summary>
-        /// <typeparam name="T">The type of the parameter.</typeparam>
-        /// <param name="uri">The uri to register.</param>
-        /// <param name="handler">The handler.</param>
-        public static void PUT<T>(string uri, Func<T, Response> handler, HandlerOptions ho = null)
-        {
-            _REST.RegisterHandler<T>(StarcounterConstants.NetworkPorts.DefaultUnspecifiedPort, "PUT " + uri, handler, ho);
-        }
-
-        public static void PUT<T>(ushort port, string uri, Func<T, Response> handler, HandlerOptions ho = null)
-        {
-            _REST.RegisterHandler<T>(port, "PUT " + uri, handler, ho);
-        }
-
-        /// <summary>
-        /// Register the specified uri, with two variable parameters, with a PUT verb
-        /// </summary>
-        /// <typeparam name="T1">The type of the first parameter.</typeparam>
-        /// <typeparam name="T2">The type of the second parameter.</typeparam>
-        /// <param name="uri">The uri to register.</param>
-        /// <param name="handler">The handler.</param>
-        public static void PUT<T1, T2>(string uri, Func<T1, T2, Response> handler, HandlerOptions ho = null)
-        {
-            _REST.RegisterHandler<T1, T2>(StarcounterConstants.NetworkPorts.DefaultUnspecifiedPort, "PUT " + uri, handler, ho);
-        }
-
-        public static void PUT<T1, T2>(ushort port, string uri, Func<T1, T2, Response> handler, HandlerOptions ho = null)
-        {
-            _REST.RegisterHandler<T1, T2>(port, "PUT " + uri, handler, ho);
-        }
-
-        /// <summary>
-        /// Register the specified uri, with two variable parameters, with a custom verb
-        /// </summary>
-        /// <typeparam name="T1">The type of the first parameter.</typeparam>
-        /// <typeparam name="T2">The type of the second parameter.</typeparam>
-        /// <param name="methodAndUri">The method and uri to register.</param>
-        /// <param name="handler">The handler.</param>
-        public static void CUSTOM<T1, T2>(string methodAnduri, Func<T1, T2, Response> handler, HandlerOptions ho = null)
-        {
-            _REST.RegisterHandler<T1, T2>(StarcounterConstants.NetworkPorts.DefaultUnspecifiedPort, methodAnduri, handler, ho);
-        }
-
-        public static void CUSTOM<T1, T2>(ushort port, string methodAnduri, Func<T1, T2, Response> handler, HandlerOptions ho = null)
-        {
-            _REST.RegisterHandler<T1, T2>(port, methodAnduri, handler, ho);
-        }
-
-        /// <summary>
-        /// Register the specified uri, with two variable parameters, with a custom verb
-        /// </summary>
-        /// <typeparam name="T1">The type of the first parameter.</typeparam>
-        /// <typeparam name="T2">The type of the second parameter.</typeparam>
-        /// <param name="uri">The uri to register.</param>
-        /// <param name="method">The method to register.</param>
-        /// <param name="handler">The handler.</param>
-        public static void CUSTOM<T1, T2>(string method, string uri, Func<T1, T2, Response> handler, HandlerOptions ho = null)
-        {
-            _REST.RegisterHandler<T1, T2>(StarcounterConstants.NetworkPorts.DefaultUnspecifiedPort, method + " " + uri, handler, ho);
-        }
-
-        public static void CUSTOM<T1, T2>(ushort port, string method, string uri, Func<T1, T2, Response> handler, HandlerOptions ho = null)
-        {
-            _REST.RegisterHandler<T1, T2>(port, method + " " + uri, handler, ho);
-        }
-
-        /// <summary>
-        /// Register the specified uri, with three variable parameters, with a PUT verb
-        /// </summary>
-        /// <typeparam name="T1">The type of the first parameter.</typeparam>
-        /// <typeparam name="T2">The type of the second parameter.</typeparam>
-        /// <typeparam name="T3">The type of the third parameter.</typeparam>
-        /// <param name="uri">The uri to register</param>
-        /// <param name="handler">The handler.</param>
-        public static void PUT<T1, T2, T3>(string uri, Func<T1, T2, T3, Response> handler, HandlerOptions ho = null)
-        {
-            _REST.RegisterHandler<T1, T2, T3>(StarcounterConstants.NetworkPorts.DefaultUnspecifiedPort, "PUT " + uri, handler, ho);
-        }
-
-        public static void PUT<T1, T2, T3>(ushort port, string uri, Func<T1, T2, T3, Response> handler, HandlerOptions ho = null)
-        {
-            _REST.RegisterHandler<T1, T2, T3>(port, "PUT " + uri, handler, ho);
-        }
-
-        /// <summary>
-        /// Register the specified uri, with three variable parameters, with a custom verb
-        /// </summary>
-        /// <typeparam name="T1">The type of the first parameter.</typeparam>
-        /// <typeparam name="T2">The type of the second parameter.</typeparam>
-        /// <typeparam name="T3">The type of the third parameter.</typeparam>
-        /// <param name="methodAndUri">The method and uri to register</param>
-        /// <param name="handler">The handler.</param>
-        public static void CUSTOM<T1, T2, T3>(string methodAndUri, Func<T1, T2, T3, Response> handler, HandlerOptions ho = null)
-        {
-            _REST.RegisterHandler<T1, T2, T3>(StarcounterConstants.NetworkPorts.DefaultUnspecifiedPort, methodAndUri, handler, ho);
-        }
-
-        public static void CUSTOM<T1, T2, T3>(ushort port, string methodAndUri, Func<T1, T2, T3, Response> handler, HandlerOptions ho = null)
-        {
-            _REST.RegisterHandler<T1, T2, T3>(port, methodAndUri, handler, ho);
-        }
-
-        /// <summary>
-        /// Register the specified uri, with three variable parameters, with a custom verb
-        /// </summary>
-        /// <typeparam name="T1">The type of the first parameter.</typeparam>
-        /// <typeparam name="T2">The type of the second parameter.</typeparam>
-        /// <typeparam name="T3">The type of the third parameter.</typeparam>
-        /// <param name="uri">The uri to register.</param>
-        /// <param name="method">The method to register.</param>
-        /// <param name="handler">The handler.</param>
-        public static void CUSTOM<T1, T2, T3>(string method, string uri, Func<T1, T2, T3, Response> handler, HandlerOptions ho = null)
-        {
-            _REST.RegisterHandler<T1, T2, T3>(StarcounterConstants.NetworkPorts.DefaultUnspecifiedPort, method + " " + uri, handler, ho);
-        }
-
-        public static void CUSTOM<T1, T2, T3>(ushort port, string method, string uri, Func<T1, T2, T3, Response> handler, HandlerOptions ho = null)
-        {
-            _REST.RegisterHandler<T1, T2, T3>(port, method + " " + uri, handler, ho);
-        }
-
-        /// <summary>
-        /// Register the specified uri, with four variable parameters, with a PUT verb
-        /// </summary>
-        /// <typeparam name="T1">The type of the first parameter.</typeparam>
-        /// <typeparam name="T2">The type of the second parameter.</typeparam>
-        /// <typeparam name="T3">The type of the third parameter.</typeparam>
-        /// <typeparam name="T4">The type of the fourth parameter.</typeparam>
-        /// <param name="uri">The uri to register.</param>
-        /// <param name="handler">The handler.</param>
-        public static void PUT<T1, T2, T3, T4>(string uri, Func<T1, T2, T3, T4, Response> handler, HandlerOptions ho = null)
-        {
-            _REST.RegisterHandler<T1, T2, T3, T4>(StarcounterConstants.NetworkPorts.DefaultUnspecifiedPort, "PUT " + uri, handler, ho);
-        }
-
-        public static void PUT<T1, T2, T3, T4>(ushort port, string uri, Func<T1, T2, T3, T4, Response> handler, HandlerOptions ho = null)
-        {
-            _REST.RegisterHandler<T1, T2, T3, T4>(port, "PUT " + uri, handler, ho);
-        }
-
-        /// <summary>
-        /// Register the specified uri, with four variable parameters, with a custom verb
-        /// </summary>
-        /// <typeparam name="T1">The type of the first parameter.</typeparam>
-        /// <typeparam name="T2">The type of the second parameter.</typeparam>
-        /// <typeparam name="T3">The type of the third parameter.</typeparam>
-        /// <typeparam name="T4">The type of the fourth parameter.</typeparam>
-        /// <param name="methodAndUri">The method and uri to register.</param>
-        /// <param name="handler">The handler.</param>
-        public static void CUSTOM<T1, T2, T3, T4>(string methodAndUri, Func<T1, T2, T3, T4, Response> handler, HandlerOptions ho = null)
-        {
-            _REST.RegisterHandler<T1, T2, T3, T4>(StarcounterConstants.NetworkPorts.DefaultUnspecifiedPort, methodAndUri, handler, ho);
-        }
-
-        public static void CUSTOM<T1, T2, T3, T4>(ushort port, string methodAndUri, Func<T1, T2, T3, T4, Response> handler, HandlerOptions ho = null)
-        {
-            _REST.RegisterHandler<T1, T2, T3, T4>(port, methodAndUri, handler, ho);
-        }
-
-        /// <summary>
-        /// Register the specified uri, with four variable parameters, with a custom verb
-        /// </summary>
-        /// <typeparam name="T1">The type of the first parameter.</typeparam>
-        /// <typeparam name="T2">The type of the second parameter.</typeparam>
-        /// <typeparam name="T3">The type of the third parameter.</typeparam>
-        /// <typeparam name="T4">The type of the fourth parameter.</typeparam>
-        /// <param name="uri">The uri to register.</param>
-        /// <param name="method">The method to register.</param>
-        /// <param name="handler">The handler.</param>
-        public static void CUSTOM<T1, T2, T3, T4>(string method, string uri, Func<T1, T2, T3, T4, Response> handler, HandlerOptions ho = null)
-        {
-            _REST.RegisterHandler<T1, T2, T3, T4>(StarcounterConstants.NetworkPorts.DefaultUnspecifiedPort, method + " " + uri, handler, ho);
-        }
-
-        public static void CUSTOM<T1, T2, T3, T4>(ushort port, string method, string uri, Func<T1, T2, T3, T4, Response> handler, HandlerOptions ho = null)
-        {
-            _REST.RegisterHandler<T1, T2, T3, T4>(port, method + " " + uri, handler, ho);
-        }
-
-        /// <summary>
-        /// Register the specified uri, with five variable parameters, with a PUT verb
-        /// </summary>
-        /// <typeparam name="T1">The type of the first parameter.</typeparam>
-        /// <typeparam name="T2">The type of the second parameter.</typeparam>
-        /// <typeparam name="T3">The type of the third parameter.</typeparam>
-        /// <typeparam name="T4">The type of the fourth parameter.</typeparam>
-        /// <typeparam name="T5">The type of the fifth parameter.</typeparam>
-        /// <param name="uri">The uri to register.</param>
-        /// <param name="handler">The handler.</param>
-        public static void PUT<T1, T2, T3, T4, T5>(string uri, Func<T1, T2, T3, T4, T5, Response> handler, HandlerOptions ho = null)
-        {
-            _REST.RegisterHandler<T1, T2, T3, T4, T5>(StarcounterConstants.NetworkPorts.DefaultUnspecifiedPort, "PUT " + uri, handler, ho);
-        }
-
-        public static void PUT<T1, T2, T3, T4, T5>(ushort port, string uri, Func<T1, T2, T3, T4, T5, Response> handler, HandlerOptions ho = null)
-        {
-            _REST.RegisterHandler<T1, T2, T3, T4, T5>(port, "PUT " + uri, handler, ho);
-        }
-
-        /// <summary>
-        /// Register the specified uri, with five variable parameters, with a custom verb
-        /// </summary>
-        /// <typeparam name="T1">The type of the first parameter.</typeparam>
-        /// <typeparam name="T2">The type of the second parameter.</typeparam>
-        /// <typeparam name="T3">The type of the third parameter.</typeparam>
-        /// <typeparam name="T4">The type of the fourth parameter.</typeparam>
-        /// <typeparam name="T5">The type of the fifth parameter.</typeparam>
-        /// <param name="methodAndUri">The method and uri to register.</param>
-        /// <param name="handler">The handler.</param>
-        public static void CUSTOM<T1, T2, T3, T4, T5>(string methodAndUri, Func<T1, T2, T3, T4, T5, Response> handler, HandlerOptions ho = null)
-        {
-            _REST.RegisterHandler<T1, T2, T3, T4, T5>(StarcounterConstants.NetworkPorts.DefaultUnspecifiedPort, methodAndUri, handler, ho);
-        }
-
-        public static void CUSTOM<T1, T2, T3, T4, T5>(ushort port, string methodAndUri, Func<T1, T2, T3, T4, T5, Response> handler, HandlerOptions ho = null)
-        {
-            _REST.RegisterHandler<T1, T2, T3, T4, T5>(port, methodAndUri, handler, ho);
-        }
-
-        /// <summary>
-        /// Register the specified uri, with five variable parameters, with a custom verb
-        /// </summary>
-        /// <typeparam name="T1">The type of the first parameter.</typeparam>
-        /// <typeparam name="T2">The type of the second parameter.</typeparam>
-        /// <typeparam name="T3">The type of the third parameter.</typeparam>
-        /// <typeparam name="T4">The type of the fourth parameter.</typeparam>
-        /// <typeparam name="T5">The type of the fifth parameter.</typeparam>
-        /// <param name="uri">The uri to register.</param>
-        /// <param name="method">The method to register.</param>
-        /// <param name="handler">The handler.</param>
-        public static void CUSTOM<T1, T2, T3, T4, T5>(string method, string uri, Func<T1, T2, T3, T4, T5, Response> handler, HandlerOptions ho = null)
-        {
-            _REST.RegisterHandler<T1, T2, T3, T4, T5>(StarcounterConstants.NetworkPorts.DefaultUnspecifiedPort, method + " " + uri, handler, ho);
-        }
-
-        public static void CUSTOM<T1, T2, T3, T4, T5>(ushort port, string method, string uri, Func<T1, T2, T3, T4, T5, Response> handler, HandlerOptions ho = null)
-        {
-            _REST.RegisterHandler<T1, T2, T3, T4, T5>(port, method + " " + uri, handler, ho);
-        }
-
-        /// <summary>
-        /// Register the specified uri with a GET verb.
-        /// </summary>
-        /// <param name="uri">The uri to register.</param>
-        /// <param name="handler">The handler.</param>
-        public static void POST(string uri, Func<Response> handler, HandlerOptions ho = null)
-        {
-            _REST.RegisterHandler(StarcounterConstants.NetworkPorts.DefaultUnspecifiedPort, "POST " + uri, handler, ho);
-        }
-
-        public static void POST(ushort port, string uri, Func<Response> handler, HandlerOptions ho = null)
-        {
-            _REST.RegisterHandler(port, "POST " + uri, handler, ho);
-        }
-
-        /// <summary>
-        /// Register the specified uri, with one variable parameter, with a POST verb
-        /// </summary>
-        /// <typeparam name="T">The type of the parameter.</typeparam>
-        /// <param name="uri">The uri to register.</param>
-        /// <param name="handler">The handler.</param>
-        public static void POST<T>(string uri, Func<T, Response> handler, HandlerOptions ho = null)
-        {
-            _REST.RegisterHandler<T>(StarcounterConstants.NetworkPorts.DefaultUnspecifiedPort, "POST " + uri, handler, ho);
-        }
-
-        public static void POST<T>(ushort port, string uri, Func<T, Response> handler, HandlerOptions ho = null)
-        {
-            _REST.RegisterHandler<T>(port, "POST " + uri, handler, ho);
-        }
-
-        /// <summary>
-        /// Register the specified uri, with two variable parameters, with a POST verb
-        /// </summary>
-        /// <typeparam name="T1">The type of the first parameter.</typeparam>
-        /// <typeparam name="T2">The type of the second parameter.</typeparam>
-        /// <param name="uri">The uri to register.</param>
-        /// <param name="handler">The handler.</param>
-        public static void POST<T1, T2>(string uri, Func<T1, T2, Response> handler, HandlerOptions ho = null)
-        {
-            _REST.RegisterHandler<T1, T2>(StarcounterConstants.NetworkPorts.DefaultUnspecifiedPort, "POST " + uri, handler, ho);
-        }
-
-        public static void POST<T1, T2>(ushort port, string uri, Func<T1, T2, Response> handler, HandlerOptions ho = null)
-        {
-            _REST.RegisterHandler<T1, T2>(port, "POST " + uri, handler, ho);
-        }
-
-        /// <summary>
-        /// Register the specified uri, with three variable parameters, with a POST verb
-        /// </summary>
-        /// <typeparam name="T1">The type of the first parameter.</typeparam>
-        /// <typeparam name="T2">The type of the second parameter.</typeparam>
-        /// <typeparam name="T3">The type of the third parameter.</typeparam>
-        /// <param name="uri">The uri to register</param>
-        /// <param name="handler">The handler.</param>
-        public static void POST<T1, T2, T3>(string uri, Func<T1, T2, T3, Response> handler, HandlerOptions ho = null)
-        {
-            _REST.RegisterHandler<T1, T2, T3>(StarcounterConstants.NetworkPorts.DefaultUnspecifiedPort, "POST " + uri, handler, ho);
-        }
-
-        public static void POST<T1, T2, T3>(ushort port, string uri, Func<T1, T2, T3, Response> handler, HandlerOptions ho = null)
-        {
-            _REST.RegisterHandler<T1, T2, T3>(port, "POST " + uri, handler, ho);
-        }
-
-        /// <summary>
-        /// Register the specified uri, with four variable parameters, with a POST verb
-        /// </summary>
-        /// <typeparam name="T1">The type of the first parameter.</typeparam>
-        /// <typeparam name="T2">The type of the second parameter.</typeparam>
-        /// <typeparam name="T3">The type of the third parameter.</typeparam>
-        /// <typeparam name="T4">The type of the fourth parameter.</typeparam>
-        /// <param name="uri">The uri to register.</param>
-        /// <param name="handler">The handler.</param>
-        public static void POST<T1, T2, T3, T4>(string uri, Func<T1, T2, T3, T4, Response> handler, HandlerOptions ho = null)
-        {
-            _REST.RegisterHandler<T1, T2, T3, T4>(StarcounterConstants.NetworkPorts.DefaultUnspecifiedPort, "POST " + uri, handler, ho);
-        }
-
-        public static void POST<T1, T2, T3, T4>(ushort port, string uri, Func<T1, T2, T3, T4, Response> handler, HandlerOptions ho = null)
-        {
-            _REST.RegisterHandler<T1, T2, T3, T4>(port, "POST " + uri, handler, ho);
-        }
-
-        /// <summary>
-        /// Register the specified uri, with five variable parameters, with a POST verb
-        /// </summary>
-        /// <typeparam name="T1">The type of the first parameter.</typeparam>
-        /// <typeparam name="T2">The type of the second parameter.</typeparam>
-        /// <typeparam name="T3">The type of the third parameter.</typeparam>
-        /// <typeparam name="T4">The type of the fourth parameter.</typeparam>
-        /// <typeparam name="T5">The type of the fifth parameter.</typeparam>
-        /// <param name="uri">The uri to register.</param>
-        /// <param name="handler">The handler.</param>
-        public static void POST<T1, T2, T3, T4, T5>(string uri, Func<T1, T2, T3, T4, T5, Response> handler, HandlerOptions ho = null)
-        {
-            _REST.RegisterHandler<T1, T2, T3, T4, T5>(StarcounterConstants.NetworkPorts.DefaultUnspecifiedPort, "POST " + uri, handler, ho);
-        }
-
-        public static void POST<T1, T2, T3, T4, T5>(ushort port, string uri, Func<T1, T2, T3, T4, T5, Response> handler, HandlerOptions ho = null)
-        {
-            _REST.RegisterHandler<T1, T2, T3, T4, T5>(port, "POST " + uri, handler, ho);
-        }
-
-        /// <summary>
-        /// Register the specified uri with a DELETE verb.
-        /// </summary>
-        /// <param name="uri">The uri to register.</param>
-        /// <param name="handler">The handler.</param>
-        public static void DELETE(string uri, Func<Response> handler, HandlerOptions ho = null)
-        {
-            _REST.RegisterHandler(StarcounterConstants.NetworkPorts.DefaultUnspecifiedPort, "DELETE " + uri, handler, ho);
-        }
-
-        public static void DELETE(ushort port, string uri, Func<Response> handler, HandlerOptions ho = null)
-        {
-            _REST.RegisterHandler(port, "DELETE " + uri, handler, ho);
-        }
-
-        /// <summary>
-        /// Register the specified uri, with one variable parameter, with a DELETE verb
-        /// </summary>
-        /// <typeparam name="T">The type of the parameter.</typeparam>
-        /// <param name="uri">The uri to register.</param>
-        /// <param name="handler">The handler.</param>
-        public static void DELETE<T>(string uri, Func<T, Response> handler, HandlerOptions ho = null)
-        {
-            _REST.RegisterHandler<T>(StarcounterConstants.NetworkPorts.DefaultUnspecifiedPort, "DELETE " + uri, handler, ho);
-        }
-
-        public static void DELETE<T>(ushort port, string uri, Func<T, Response> handler, HandlerOptions ho = null)
-        {
-            _REST.RegisterHandler<T>(port, "DELETE " + uri, handler, ho);
-        }
-
-        /// <summary>
-        /// Register the specified uri, with two variable parameters, with a DELETE verb
-        /// </summary>
-        /// <typeparam name="T1">The type of the first parameter.</typeparam>
-        /// <typeparam name="T2">The type of the second parameter.</typeparam>
-        /// <param name="uri">The uri to register.</param>
-        /// <param name="handler">The handler.</param>
-        public static void DELETE<T1, T2>(string uri, Func<T1, T2, Response> handler, HandlerOptions ho = null)
-        {
-            _REST.RegisterHandler<T1, T2>(StarcounterConstants.NetworkPorts.DefaultUnspecifiedPort, "DELETE " + uri, handler, ho);
-        }
-
-        public static void DELETE<T1, T2>(ushort port, string uri, Func<T1, T2, Response> handler, HandlerOptions ho = null)
-        {
-            _REST.RegisterHandler<T1, T2>(port, "DELETE " + uri, handler, ho);
-        }
-
-        /// <summary>
-        /// Register the specified uri, with three variable parameters, with a DELETE verb
-        /// </summary>
-        /// <typeparam name="T1">The type of the first parameter.</typeparam>
-        /// <typeparam name="T2">The type of the second parameter.</typeparam>
-        /// <typeparam name="T3">The type of the third parameter.</typeparam>
-        /// <param name="uri">The uri to register</param>
-        /// <param name="handler">The handler.</param>
-        public static void DELETE<T1, T2, T3>(string uri, Func<T1, T2, T3, Response> handler, HandlerOptions ho = null)
-        {
-            _REST.RegisterHandler<T1, T2, T3>(StarcounterConstants.NetworkPorts.DefaultUnspecifiedPort, "DELETE " + uri, handler, ho);
-        }
-
-        public static void DELETE<T1, T2, T3>(ushort port, string uri, Func<T1, T2, T3, Response> handler, HandlerOptions ho = null)
-        {
-            _REST.RegisterHandler<T1, T2, T3>(port, "DELETE " + uri, handler, ho);
-        }
-
-        /// <summary>
-        /// Register the specified uri, with four variable parameters, with a DELETE verb
-        /// </summary>
-        /// <typeparam name="T1">The type of the first parameter.</typeparam>
-        /// <typeparam name="T2">The type of the second parameter.</typeparam>
-        /// <typeparam name="T3">The type of the third parameter.</typeparam>
-        /// <typeparam name="T4">The type of the fourth parameter.</typeparam>
-        /// <param name="uri">The uri to register.</param>
-        /// <param name="handler">The handler.</param>
-        public static void DELETE<T1, T2, T3, T4>(string uri, Func<T1, T2, T3, T4, Response> handler, HandlerOptions ho = null)
-        {
-            _REST.RegisterHandler<T1, T2, T3, T4>(StarcounterConstants.NetworkPorts.DefaultUnspecifiedPort, "DELETE " + uri, handler, ho);
-        }
-
-        public static void DELETE<T1, T2, T3, T4>(ushort port, string uri, Func<T1, T2, T3, T4, Response> handler, HandlerOptions ho = null)
-        {
-            _REST.RegisterHandler<T1, T2, T3, T4>(port, "DELETE " + uri, handler, ho);
-        }
-
-        /// <summary>
-        /// Register the specified uri, with five variable parameters, with a DELETE verb
-        /// </summary>
-        /// <typeparam name="T1">The type of the first parameter.</typeparam>
-        /// <typeparam name="T2">The type of the second parameter.</typeparam>
-        /// <typeparam name="T3">The type of the third parameter.</typeparam>
-        /// <typeparam name="T4">The type of the fourth parameter.</typeparam>
-        /// <typeparam name="T5">The type of the fifth parameter.</typeparam>
-        /// <param name="uri">The uri to register.</param>
-        /// <param name="handler">The handler.</param>
-        public static void DELETE<T1, T2, T3, T4, T5>(string uri, Func<T1, T2, T3, T4, T5, Response> handler, HandlerOptions ho = null)
-        {
-            _REST.RegisterHandler<T1, T2, T3, T4, T5>(StarcounterConstants.NetworkPorts.DefaultUnspecifiedPort, "DELETE " + uri, handler, ho);
-        }
-
-        public static void DELETE<T1, T2, T3, T4, T5>(ushort port, string uri, Func<T1, T2, T3, T4, T5, Response> handler, HandlerOptions ho = null)
-        {
-            _REST.RegisterHandler<T1, T2, T3, T4, T5>(port, "DELETE " + uri, handler, ho);
-        }
-
-        /// <summary>
-        /// Register the specified uri with a PATCH verb.
-        /// </summary>
-        /// <param name="uri">The uri to register.</param>
-        /// <param name="handler">The handler.</param>
-        public static void PATCH(string uri, Func<Response> handler, HandlerOptions ho = null)
-        {
-            _REST.RegisterHandler(StarcounterConstants.NetworkPorts.DefaultUnspecifiedPort, "PATCH " + uri, handler, ho);
-        }
-
-        public static void PATCH(ushort port, string uri, Func<Response> handler, HandlerOptions ho = null)
-        {
-            _REST.RegisterHandler(port, "PATCH " + uri, handler, ho);
-        }
-
-        /// <summary>
-        /// Register the specified uri, with one variable parameter, with a PATCH verb
-        /// </summary>
-        /// <typeparam name="T">The type of the parameter.</typeparam>
-        /// <param name="uri">The uri to register.</param>
-        /// <param name="handler">The handler.</param>
-        public static void PATCH<T>(string uri, Func<T, Response> handler, HandlerOptions ho = null)
-        {
-            _REST.RegisterHandler<T>(StarcounterConstants.NetworkPorts.DefaultUnspecifiedPort, "PATCH " + uri, handler, ho);
-        }
-
-        public static void PATCH<T>(ushort port, string uri, Func<T, Response> handler, HandlerOptions ho = null)
-        {
-            _REST.RegisterHandler<T>(port, "PATCH " + uri, handler, ho);
-        }
-
-        /// <summary>
-        /// Register the specified uri, with two variable parameters, with a PATCH verb
-        /// </summary>
-        /// <typeparam name="T1">The type of the first parameter.</typeparam>
-        /// <typeparam name="T2">The type of the second parameter.</typeparam>
-        /// <param name="uri">The uri to register.</param>
-        /// <param name="handler">The handler.</param>
-        public static void PATCH<T1, T2>(string uri, Func<T1, T2, Response> handler, HandlerOptions ho = null)
-        {
-            _REST.RegisterHandler<T1, T2>(StarcounterConstants.NetworkPorts.DefaultUnspecifiedPort, "PATCH " + uri, handler, ho);
-        }
-
-        public static void PATCH<T1, T2>(ushort port, string uri, Func<T1, T2, Response> handler, HandlerOptions ho = null)
-        {
-            _REST.RegisterHandler<T1, T2>(port, "PATCH " + uri, handler, ho);
-        }
-
-        /// <summary>
-        /// Register the specified uri, with three variable parameters, with a PATCH verb
-        /// </summary>
-        /// <typeparam name="T1">The type of the first parameter.</typeparam>
-        /// <typeparam name="T2">The type of the second parameter.</typeparam>
-        /// <typeparam name="T3">The type of the third parameter.</typeparam>
-        /// <param name="uri">The uri to register</param>
-        /// <param name="handler">The handler.</param>
-        public static void PATCH<T1, T2, T3>(string uri, Func<T1, T2, T3, Response> handler, HandlerOptions ho = null)
-        {
-            _REST.RegisterHandler<T1, T2, T3>(StarcounterConstants.NetworkPorts.DefaultUnspecifiedPort, "PATCH " + uri, handler, ho);
-        }
-
-        public static void PATCH<T1, T2, T3>(ushort port, string uri, Func<T1, T2, T3, Response> handler, HandlerOptions ho = null)
-        {
-            _REST.RegisterHandler<T1, T2, T3>(port, "PATCH " + uri, handler, ho);
-        }
-
-        /// <summary>
-        /// Register the specified uri, with four variable parameters, with a PATCH verb
-        /// </summary>
-        /// <typeparam name="T1">The type of the first parameter.</typeparam>
-        /// <typeparam name="T2">The type of the second parameter.</typeparam>
-        /// <typeparam name="T3">The type of the third parameter.</typeparam>
-        /// <typeparam name="T4">The type of the fourth parameter.</typeparam>
-        /// <param name="uri">The uri to register.</param>
-        /// <param name="handler">The handler.</param>
-        public static void PATCH<T1, T2, T3, T4>(string uri, Func<T1, T2, T3, T4, Response> handler, HandlerOptions ho = null)
-        {
-            _REST.RegisterHandler<T1, T2, T3, T4>(StarcounterConstants.NetworkPorts.DefaultUnspecifiedPort, "PATCH " + uri, handler, ho);
-        }
-
-        public static void PATCH<T1, T2, T3, T4>(ushort port, string uri, Func<T1, T2, T3, T4, Response> handler, HandlerOptions ho = null)
-        {
-            _REST.RegisterHandler<T1, T2, T3, T4>(port, "PATCH " + uri, handler, ho);
-        }
-
-        /// <summary>
-        /// Register the specified uri, with five variable parameters, with a PATCH verb
-        /// </summary>
-        /// <typeparam name="T1">The type of the first parameter.</typeparam>
-        /// <typeparam name="T2">The type of the second parameter.</typeparam>
-        /// <typeparam name="T3">The type of the third parameter.</typeparam>
-        /// <typeparam name="T4">The type of the fourth parameter.</typeparam>
-        /// <typeparam name="T5">The type of the fifth parameter.</typeparam>
-        /// <param name="uri">The uri to register.</param>
-        /// <param name="handler">The handler.</param>
-        public static void PATCH<T1, T2, T3, T4, T5>(string uri, Func<T1, T2, T3, T4, T5, Response> handler, HandlerOptions ho = null)
-        {
-            _REST.RegisterHandler<T1, T2, T3, T4, T5>(StarcounterConstants.NetworkPorts.DefaultUnspecifiedPort, "PATCH " + uri, handler, ho);
-        }
-
-        public static void PATCH<T1, T2, T3, T4, T5>(ushort port, string uri, Func<T1, T2, T3, T4, T5, Response> handler, HandlerOptions ho = null)
-        {
-            _REST.RegisterHandler<T1, T2, T3, T4, T5>(port, "PATCH " + uri, handler, ho);
+        public static void CUSTOM(String methodAndUriInfo, Func<Response> handler, HandlerOptions ho = null)
+        {
+            _REST.RegisterHandler(StarcounterConstants.NetworkPorts.DefaultUnspecifiedPort, methodAndUriInfo, handler, ho);
+        }
+
+        public static void CUSTOM(ushort port, String methodAndUriInfo, Func<Response> handler, HandlerOptions ho = null)
+        {
+            _REST.RegisterHandler(port, methodAndUriInfo, handler, ho);
+        }
+
+        public static void CUSTOM<T>(String methodAndUriInfo, Func<T, Response> handler, HandlerOptions ho = null)
+        {
+            _REST.RegisterHandler<T>(StarcounterConstants.NetworkPorts.DefaultUnspecifiedPort, methodAndUriInfo, handler, ho);
+        }
+
+        public static void CUSTOM<T>(ushort port, String methodAndUriInfo, Func<T, Response> handler, HandlerOptions ho = null)
+        {
+            _REST.RegisterHandler<T>(port, methodAndUriInfo, handler, ho);
+        }
+
+        public static void CUSTOM<T1, T2>(String methodAndUriInfo, Func<T1, T2, Response> handler, HandlerOptions ho = null) {
+
+            _REST.RegisterHandler<T1, T2>(StarcounterConstants.NetworkPorts.DefaultUnspecifiedPort, methodAndUriInfo, handler, ho);
+        }
+
+        public static void CUSTOM<T1, T2>(ushort port, String methodAndUriInfo, Func<T1, T2, Response> handler, HandlerOptions ho = null) {
+
+            _REST.RegisterHandler<T1, T2>(port, methodAndUriInfo, handler, ho);
+        }
+
+        public static void CUSTOM<T1, T2, T3>(String methodAndUriInfo, Func<T1, T2, T3, Response> handler, HandlerOptions ho = null) {
+
+            _REST.RegisterHandler<T1, T2, T3>(StarcounterConstants.NetworkPorts.DefaultUnspecifiedPort, methodAndUriInfo, handler, ho);
+        }
+
+        public static void CUSTOM<T1, T2, T3>(ushort port, String methodAndUriInfo, Func<T1, T2, T3, Response> handler, HandlerOptions ho = null) {
+
+            _REST.RegisterHandler<T1, T2, T3>(port, methodAndUriInfo, handler, ho);
+        }
+
+        public static void CUSTOM<T1, T2, T3, T4>(String methodAndUriInfo, Func<T1, T2, T3, T4, Response> handler, HandlerOptions ho = null) {
+
+            _REST.RegisterHandler<T1, T2, T3, T4>(StarcounterConstants.NetworkPorts.DefaultUnspecifiedPort, methodAndUriInfo, handler, ho);
+        }
+
+        public static void CUSTOM<T1, T2, T3, T4>(ushort port, String methodAndUriInfo, Func<T1, T2, T3, T4, Response> handler, HandlerOptions ho = null) {
+
+            _REST.RegisterHandler<T1, T2, T3, T4>(port, methodAndUriInfo, handler, ho);
+        }
+
+        public static void CUSTOM<T1, T2, T3, T4, T5>(String methodAndUriInfo, Func<T1, T2, T3, T4, T5, Response> handler, HandlerOptions ho = null) {
+
+            _REST.RegisterHandler<T1, T2, T3, T4, T5>(StarcounterConstants.NetworkPorts.DefaultUnspecifiedPort, methodAndUriInfo, handler, ho);
+        }
+
+        public static void CUSTOM<T1, T2, T3, T4, T5>(ushort port, String methodAndUriInfo, Func<T1, T2, T3, T4, T5, Response> handler, HandlerOptions ho = null) {
+
+            _REST.RegisterHandler<T1, T2, T3, T4, T5>(port, methodAndUriInfo, handler, ho);
+        }
+
+        public static void PUT(String uriTemplate, Func<Response> handler, HandlerOptions ho = null)
+        {
+            _REST.RegisterHandler(StarcounterConstants.NetworkPorts.DefaultUnspecifiedPort, PUT_METHOD + " " + uriTemplate, handler, ho);
+        }
+
+        public static void PUT(ushort port, String uriTemplate, Func<Response> handler, HandlerOptions ho = null)
+        {
+            _REST.RegisterHandler(port, PUT_METHOD + " " + uriTemplate, handler, ho);
+        }
+
+        public static void PUT<T>(String uriTemplate, Func<T, Response> handler, HandlerOptions ho = null)
+        {
+            _REST.RegisterHandler<T>(StarcounterConstants.NetworkPorts.DefaultUnspecifiedPort, PUT_METHOD + " " + uriTemplate, handler, ho);
+        }
+
+        public static void PUT<T>(ushort port, String uriTemplate, Func<T, Response> handler, HandlerOptions ho = null)
+        {
+            _REST.RegisterHandler<T>(port, PUT_METHOD + " " + uriTemplate, handler, ho);
+        }
+
+        public static void PUT<T1, T2>(String uriTemplate, Func<T1, T2, Response> handler, HandlerOptions ho = null)
+        {
+            _REST.RegisterHandler<T1, T2>(StarcounterConstants.NetworkPorts.DefaultUnspecifiedPort, PUT_METHOD + " " + uriTemplate, handler, ho);
+        }
+
+        public static void PUT<T1, T2>(ushort port, String uriTemplate, Func<T1, T2, Response> handler, HandlerOptions ho = null)
+        {
+            _REST.RegisterHandler<T1, T2>(port, PUT_METHOD + " " + uriTemplate, handler, ho);
+        }
+
+        public static void PUT<T1, T2, T3>(String uriTemplate, Func<T1, T2, T3, Response> handler, HandlerOptions ho = null)
+        {
+            _REST.RegisterHandler<T1, T2, T3>(StarcounterConstants.NetworkPorts.DefaultUnspecifiedPort, PUT_METHOD + " " + uriTemplate, handler, ho);
+        }
+
+        public static void PUT<T1, T2, T3>(ushort port, String uriTemplate, Func<T1, T2, T3, Response> handler, HandlerOptions ho = null)
+        {
+            _REST.RegisterHandler<T1, T2, T3>(port, PUT_METHOD + " " + uriTemplate, handler, ho);
+        }
+
+        public static void PUT<T1, T2, T3, T4>(String uriTemplate, Func<T1, T2, T3, T4, Response> handler, HandlerOptions ho = null)
+        {
+            _REST.RegisterHandler<T1, T2, T3, T4>(StarcounterConstants.NetworkPorts.DefaultUnspecifiedPort, PUT_METHOD + " " + uriTemplate, handler, ho);
+        }
+
+        public static void PUT<T1, T2, T3, T4>(ushort port, String uriTemplate, Func<T1, T2, T3, T4, Response> handler, HandlerOptions ho = null)
+        {
+            _REST.RegisterHandler<T1, T2, T3, T4>(port, PUT_METHOD + " " + uriTemplate, handler, ho);
+        }
+
+        public static void PUT<T1, T2, T3, T4, T5>(String uriTemplate, Func<T1, T2, T3, T4, T5, Response> handler, HandlerOptions ho = null)
+        {
+            _REST.RegisterHandler<T1, T2, T3, T4, T5>(StarcounterConstants.NetworkPorts.DefaultUnspecifiedPort, PUT_METHOD + " " + uriTemplate, handler, ho);
+        }
+
+        public static void PUT<T1, T2, T3, T4, T5>(ushort port, String uriTemplate, Func<T1, T2, T3, T4, T5, Response> handler, HandlerOptions ho = null)
+        {
+            _REST.RegisterHandler<T1, T2, T3, T4, T5>(port, PUT_METHOD + " " + uriTemplate, handler, ho);
+        }
+
+        public static void POST(String uriTemplate, Func<Response> handler, HandlerOptions ho = null)
+        {
+            _REST.RegisterHandler(StarcounterConstants.NetworkPorts.DefaultUnspecifiedPort, POST_METHOD + " " + uriTemplate, handler, ho);
+        }
+
+        public static void POST(ushort port, String uriTemplate, Func<Response> handler, HandlerOptions ho = null)
+        {
+            _REST.RegisterHandler(port, POST_METHOD + " " + uriTemplate, handler, ho);
+        }
+
+        public static void POST<T>(String uriTemplate, Func<T, Response> handler, HandlerOptions ho = null)
+        {
+            _REST.RegisterHandler<T>(StarcounterConstants.NetworkPorts.DefaultUnspecifiedPort, POST_METHOD + " " + uriTemplate, handler, ho);
+        }
+
+        public static void POST<T>(ushort port, String uriTemplate, Func<T, Response> handler, HandlerOptions ho = null)
+        {
+            _REST.RegisterHandler<T>(port, POST_METHOD + " " + uriTemplate, handler, ho);
+        }
+
+        public static void POST<T1, T2>(String uriTemplate, Func<T1, T2, Response> handler, HandlerOptions ho = null)
+        {
+            _REST.RegisterHandler<T1, T2>(StarcounterConstants.NetworkPorts.DefaultUnspecifiedPort, POST_METHOD + " " + uriTemplate, handler, ho);
+        }
+
+        public static void POST<T1, T2>(ushort port, String uriTemplate, Func<T1, T2, Response> handler, HandlerOptions ho = null)
+        {
+            _REST.RegisterHandler<T1, T2>(port, POST_METHOD + " " + uriTemplate, handler, ho);
+        }
+
+        public static void POST<T1, T2, T3>(String uriTemplate, Func<T1, T2, T3, Response> handler, HandlerOptions ho = null)
+        {
+            _REST.RegisterHandler<T1, T2, T3>(StarcounterConstants.NetworkPorts.DefaultUnspecifiedPort, POST_METHOD + " " + uriTemplate, handler, ho);
+        }
+
+        public static void POST<T1, T2, T3>(ushort port, String uriTemplate, Func<T1, T2, T3, Response> handler, HandlerOptions ho = null)
+        {
+            _REST.RegisterHandler<T1, T2, T3>(port, POST_METHOD + " " + uriTemplate, handler, ho);
+        }
+
+        public static void POST<T1, T2, T3, T4>(String uriTemplate, Func<T1, T2, T3, T4, Response> handler, HandlerOptions ho = null)
+        {
+            _REST.RegisterHandler<T1, T2, T3, T4>(StarcounterConstants.NetworkPorts.DefaultUnspecifiedPort, POST_METHOD + " " + uriTemplate, handler, ho);
+        }
+
+        public static void POST<T1, T2, T3, T4>(ushort port, String uriTemplate, Func<T1, T2, T3, T4, Response> handler, HandlerOptions ho = null)
+        {
+            _REST.RegisterHandler<T1, T2, T3, T4>(port, POST_METHOD + " " + uriTemplate, handler, ho);
+        }
+
+        public static void POST<T1, T2, T3, T4, T5>(String uriTemplate, Func<T1, T2, T3, T4, T5, Response> handler, HandlerOptions ho = null)
+        {
+            _REST.RegisterHandler<T1, T2, T3, T4, T5>(StarcounterConstants.NetworkPorts.DefaultUnspecifiedPort, POST_METHOD + " " + uriTemplate, handler, ho);
+        }
+
+        public static void POST<T1, T2, T3, T4, T5>(ushort port, String uriTemplate, Func<T1, T2, T3, T4, T5, Response> handler, HandlerOptions ho = null)
+        {
+            _REST.RegisterHandler<T1, T2, T3, T4, T5>(port, POST_METHOD + " " + uriTemplate, handler, ho);
+        }
+
+        public static void DELETE(String uriTemplate, Func<Response> handler, HandlerOptions ho = null)
+        {
+            _REST.RegisterHandler(StarcounterConstants.NetworkPorts.DefaultUnspecifiedPort, DELETE_METHOD + " " + uriTemplate, handler, ho);
+        }
+
+        public static void DELETE(ushort port, String uriTemplate, Func<Response> handler, HandlerOptions ho = null)
+        {
+            _REST.RegisterHandler(port, DELETE_METHOD + " " + uriTemplate, handler, ho);
+        }
+
+        public static void DELETE<T>(String uriTemplate, Func<T, Response> handler, HandlerOptions ho = null)
+        {
+            _REST.RegisterHandler<T>(StarcounterConstants.NetworkPorts.DefaultUnspecifiedPort, DELETE_METHOD + " " + uriTemplate, handler, ho);
+        }
+
+        public static void DELETE<T>(ushort port, String uriTemplate, Func<T, Response> handler, HandlerOptions ho = null)
+        {
+            _REST.RegisterHandler<T>(port, DELETE_METHOD + " " + uriTemplate, handler, ho);
+        }
+
+        public static void DELETE<T1, T2>(String uriTemplate, Func<T1, T2, Response> handler, HandlerOptions ho = null)
+        {
+            _REST.RegisterHandler<T1, T2>(StarcounterConstants.NetworkPorts.DefaultUnspecifiedPort, DELETE_METHOD + " " + uriTemplate, handler, ho);
+        }
+
+        public static void DELETE<T1, T2>(ushort port, String uriTemplate, Func<T1, T2, Response> handler, HandlerOptions ho = null)
+        {
+            _REST.RegisterHandler<T1, T2>(port, DELETE_METHOD + " " + uriTemplate, handler, ho);
+        }
+
+        public static void DELETE<T1, T2, T3>(String uriTemplate, Func<T1, T2, T3, Response> handler, HandlerOptions ho = null)
+        {
+            _REST.RegisterHandler<T1, T2, T3>(StarcounterConstants.NetworkPorts.DefaultUnspecifiedPort, DELETE_METHOD + " " + uriTemplate, handler, ho);
+        }
+
+        public static void DELETE<T1, T2, T3>(ushort port, String uriTemplate, Func<T1, T2, T3, Response> handler, HandlerOptions ho = null)
+        {
+            _REST.RegisterHandler<T1, T2, T3>(port, DELETE_METHOD + " " + uriTemplate, handler, ho);
+        }
+
+        public static void DELETE<T1, T2, T3, T4>(String uriTemplate, Func<T1, T2, T3, T4, Response> handler, HandlerOptions ho = null)
+        {
+            _REST.RegisterHandler<T1, T2, T3, T4>(StarcounterConstants.NetworkPorts.DefaultUnspecifiedPort, DELETE_METHOD + " " + uriTemplate, handler, ho);
+        }
+
+        public static void DELETE<T1, T2, T3, T4>(ushort port, String uriTemplate, Func<T1, T2, T3, T4, Response> handler, HandlerOptions ho = null)
+        {
+            _REST.RegisterHandler<T1, T2, T3, T4>(port, DELETE_METHOD + " " + uriTemplate, handler, ho);
+        }
+
+        public static void DELETE<T1, T2, T3, T4, T5>(String uriTemplate, Func<T1, T2, T3, T4, T5, Response> handler, HandlerOptions ho = null)
+        {
+            _REST.RegisterHandler<T1, T2, T3, T4, T5>(StarcounterConstants.NetworkPorts.DefaultUnspecifiedPort, DELETE_METHOD + " " + uriTemplate, handler, ho);
+        }
+
+        public static void DELETE<T1, T2, T3, T4, T5>(ushort port, String uriTemplate, Func<T1, T2, T3, T4, T5, Response> handler, HandlerOptions ho = null)
+        {
+            _REST.RegisterHandler<T1, T2, T3, T4, T5>(port, DELETE_METHOD + " " + uriTemplate, handler, ho);
+        }
+
+        public static void PATCH(String uriTemplate, Func<Response> handler, HandlerOptions ho = null)
+        {
+            _REST.RegisterHandler(StarcounterConstants.NetworkPorts.DefaultUnspecifiedPort, PATCH_METHOD + " " + uriTemplate, handler, ho);
+        }
+
+        public static void PATCH(ushort port, String uriTemplate, Func<Response> handler, HandlerOptions ho = null)
+        {
+            _REST.RegisterHandler(port, PATCH_METHOD + " " + uriTemplate, handler, ho);
+        }
+
+        public static void PATCH<T>(String uriTemplate, Func<T, Response> handler, HandlerOptions ho = null)
+        {
+            _REST.RegisterHandler<T>(StarcounterConstants.NetworkPorts.DefaultUnspecifiedPort, PATCH_METHOD + " " + uriTemplate, handler, ho);
+        }
+
+        public static void PATCH<T>(ushort port, String uriTemplate, Func<T, Response> handler, HandlerOptions ho = null)
+        {
+            _REST.RegisterHandler<T>(port, PATCH_METHOD + " " + uriTemplate, handler, ho);
+        }
+
+        public static void PATCH<T1, T2>(String uriTemplate, Func<T1, T2, Response> handler, HandlerOptions ho = null)
+        {
+            _REST.RegisterHandler<T1, T2>(StarcounterConstants.NetworkPorts.DefaultUnspecifiedPort, PATCH_METHOD + " " + uriTemplate, handler, ho);
+        }
+
+        public static void PATCH<T1, T2>(ushort port, String uriTemplate, Func<T1, T2, Response> handler, HandlerOptions ho = null)
+        {
+            _REST.RegisterHandler<T1, T2>(port, PATCH_METHOD + " " + uriTemplate, handler, ho);
+        }
+
+        public static void PATCH<T1, T2, T3>(String uriTemplate, Func<T1, T2, T3, Response> handler, HandlerOptions ho = null)
+        {
+            _REST.RegisterHandler<T1, T2, T3>(StarcounterConstants.NetworkPorts.DefaultUnspecifiedPort, PATCH_METHOD + " " + uriTemplate, handler, ho);
+        }
+
+        public static void PATCH<T1, T2, T3>(ushort port, String uriTemplate, Func<T1, T2, T3, Response> handler, HandlerOptions ho = null)
+        {
+            _REST.RegisterHandler<T1, T2, T3>(port, PATCH_METHOD + " " + uriTemplate, handler, ho);
+        }
+
+        public static void PATCH<T1, T2, T3, T4>(String uriTemplate, Func<T1, T2, T3, T4, Response> handler, HandlerOptions ho = null)
+        {
+            _REST.RegisterHandler<T1, T2, T3, T4>(StarcounterConstants.NetworkPorts.DefaultUnspecifiedPort, PATCH_METHOD + " " + uriTemplate, handler, ho);
+        }
+
+        public static void PATCH<T1, T2, T3, T4>(ushort port, String uriTemplate, Func<T1, T2, T3, T4, Response> handler, HandlerOptions ho = null)
+        {
+            _REST.RegisterHandler<T1, T2, T3, T4>(port, PATCH_METHOD + " " + uriTemplate, handler, ho);
+        }
+
+        public static void PATCH<T1, T2, T3, T4, T5>(String uriTemplate, Func<T1, T2, T3, T4, T5, Response> handler, HandlerOptions ho = null)
+        {
+            _REST.RegisterHandler<T1, T2, T3, T4, T5>(StarcounterConstants.NetworkPorts.DefaultUnspecifiedPort, PATCH_METHOD + " " + uriTemplate, handler, ho);
+        }
+
+        public static void PATCH<T1, T2, T3, T4, T5>(ushort port, String uriTemplate, Func<T1, T2, T3, T4, T5, Response> handler, HandlerOptions ho = null)
+        {
+            _REST.RegisterHandler<T1, T2, T3, T4, T5>(port, PATCH_METHOD + " " + uriTemplate, handler, ho);
         }
     }
 }