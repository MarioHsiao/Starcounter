﻿
using HttpStructs;
using Starcounter.Internal;
using System;
using System.Collections.Generic;
using System.Text;
using System.IO;
using System.Runtime.InteropServices;

namespace Starcounter.Advanced
{
    public class ResponseSchedulerStore
    {
        LinkedList<Response> cachedResponses_ = new LinkedList<Response>();

        public Response GetNewInstance()
        {
            if (cachedResponses_.Count > 0)
            {
                LinkedListNode<Response> respNode = cachedResponses_.Last;
                cachedResponses_.RemoveLast();
                return respNode.Value;
            }

            Response resp = new Response();
            resp.AttachToCache(cachedResponses_);
            return resp;
        }
    }

    /// <summary>
    /// Represents an HTTP response.
    /// </summary>
    /// <remarks>
    /// The Starcounter Web Server caches resources as complete http responses.
    /// As the exact same response can often not be used, the cashed response also
    /// include useful offsets and injection points to facilitate fast transitions
    /// to individual http responses. The cached response is also used to cache resources
    /// (compressed or uncompressed content) even if the consumer wants to embed the content
    /// in a new http response.
    /// </remarks>
    public partial class Response
    {
/*        /// <summary>
        /// If true, the Uncompressed and/or compressed byte arrays contains content AND header.
        /// If false, the Uncompressed and/or compressed byte arrays contain only content.
        /// </summary>
        /// <remarks>
        /// This is used when constructing responses from texts where the implicit conversion from
        /// string to response does not know what content type to use by default. The default content
        /// type will depend on the request. I.e. if the user agent makes a request with an Accept header
        /// telling the server that it wants "text/html" and the handler return a string, the default
        /// content type will be "text/html". As the implicit conversion from string to Response does
        /// not have fast and easy access to the request context, the response is created without a
        /// header. The header is constructed by Starcounter just 
        /// </remarks>
        private bool _ByteArrayContainsHeader = true;
 */

        // From which cache list this response came from.
        protected LinkedList<Response> responseCacheListFrom_ = null;

        // Node with this response.
        protected LinkedListNode<Response> responseListNode_ = null;

        /// <summary>
        /// Returns the enumerator back to the cache.
        /// </summary>
        internal void ReturnToCache()
        {
            // Returning this enumerator back to the cache.
            responseCacheListFrom_.AddLast(responseListNode_);
        }

        /// <summary>
        /// Should be called when attached to a cache.
        /// </summary>
        /// <param name="fromCache">Cache where this enumerator should be returned.</param>
        internal void AttachToCache(LinkedList<Response> fromCache)
        {
            // Attaching to the specified cache.
            responseCacheListFrom_ = fromCache;

            // Creating cache node from this response.
            responseListNode_ = new LinkedListNode<Response>(this);
        }

        /// <summary>
        /// The _ uncompressed
        /// </summary>
        private byte[] uncompressed_response_ = null;

        /// <summary>
        /// The _ compressed
        /// </summary>
        private byte[] compressed_response_ = null;

        /// <summary>
        /// UncompressedBodyOffset_
        /// </summary>
        public int UncompressedBodyOffset_ = -1;

        /// <summary>
        /// CompressedBodyOffset_
        /// </summary>
        public int CompressedBodyOffset_ = -1;

        /// <summary>
        /// UncompressedBodyLength_
        /// </summary>
        public int UncompressedBodyLength_ = -1;

        /// <summary>
        /// CompressedBodyLength_
        /// </summary>
        public int CompressedBodyLength_ = -1;

        /// <summary>
        /// The uris
        /// </summary>
        public List<string> Uris = new List<string>();

        /// <summary>
        /// The file path
        /// </summary>
        public string FilePath;

        /// <summary>
        /// The file directory
        /// </summary>
        public string FileDirectory;

        /// <summary>
        /// The file name
        /// </summary>
        public string FileName;

        /// <summary>
        /// The file exists
        /// </summary>
        public bool FileExists;

        /// <summary>
        /// The file modified
        /// </summary>
        public DateTime FileModified;

        /// <summary>
        /// As the session id is a fixed size field, the session id of a cached
        /// response can easily be replaced with a current session id.
        /// </summary>
        /// <value>The session id offset.</value>
        /// <remarks>The offset is only valid in the uncompressed response.</remarks>
        public int SessionIdOffset { get; set; }

        #region BodyInjection
        /// <summary>
        /// Used for content injection.
        /// Where to insert the View Model assignment into the html document.
        /// </summary>
        /// <remarks>
        /// The injection offset (injection point) is only valid in the uncompressed
        /// response.
        /// 
        /// Insertion is made at one of these points (in order of priority).
        /// ======================================
        /// 1. The point after the &lt;head&gt; tag.
        /// 2. The point after the &lt;!doctype&gt; tag.
        /// 3. The beginning of the html document.
        /// </remarks>
        /// <value>The script injection point.</value>
        public int ScriptInjectionPoint { get; set; }

        /// <summary>
        /// Used for content injection.
        /// When injecting content into the response, the content length header
        /// needs to be altered. Used together with the ContentLengthLength property.
        /// </summary>
        /// <value>The content length injection point.</value>
        public int ContentLengthInjectionPoint { get; set; } // Used for injection

        /// <summary>
        /// Used for content injection.
        /// When injecting content into the response, the content length header
        /// needs to be altered. The existing previous number of bytes used for the text
        /// integer length value starting at ContentLengthInjectionPoint is stored here.
        /// </summary>
        /// <value>The length of the content length.</value>
        public int ContentLengthLength { get; set; } // Used for injection

        /// <summary>
        /// Used for injecting headers. Specifies where to insert additional
        /// headers that might be needed.
        /// </summary>
        public int HeaderInjectionPoint { get; set; }

        #endregion

        /// <summary>
        /// Indicates if user wants to send custom response.
        /// </summary>
        Boolean customFields_;

        UInt16 statusCode_;

        /// <summary>
        /// HTTP response status code.
        /// </summary>
        public UInt16 StatusCode
        {
            get
            {
                if (0 == statusCode_)
                {
                    unsafe
                    {
                        if (null == http_response_struct_)
                            throw new ArgumentException("HTTP response not initialized.");

                        statusCode_ = http_response_struct_->status_code_;
                    }
                }

                return statusCode_;
            }

            set
            {
                customFields_ = true;
                statusCode_ = value;
            }
        }

        String statusDescription_;

        /// <summary>
        /// Status description.
        /// </summary>
        public String StatusDescription
        {
            get
            {
                if (customFields_)
                    return statusDescription_;

                if (null == statusDescription_)
                {
                    unsafe
                    {
                        if (null == http_response_struct_)
                            throw new ArgumentException("HTTP response not initialized.");

                        statusDescription_ = http_response_struct_->GetStatusDescription();
                    }
                }

                return statusDescription_;
            }

            set
            {
                customFields_ = true;
                statusDescription_ = value;
            }
        }

        String contentType_;

        /// <summary>
        /// Content type.
        /// </summary>
        public String ContentType
        {
            get
            {
                if (null == contentType_)
                    contentType_ = this["Content-Type"];

                return contentType_;
            }

            set
            {
                customFields_ = true;
                contentType_ = value;
            }
        }

        String contentEncoding_;

        /// <summary>
        /// Content encoding.
        /// </summary>
        public String ContentEncoding
        {
            get
            {
                if (null == contentEncoding_)
                    contentEncoding_ = this["Content-Encoding"];

                return contentEncoding_;
            }

            set
            {
                customFields_ = true;
                contentEncoding_ = value;
            }
        }

        String bodyString_;

        /// <summary>
        /// Body string.
        /// </summary>
        public String Body
        {
            get
            {
                if (customFields_) {
                    if (null == bodyString_) {
                        if (null != bodyBytes_) {
                            bodyString_ = Encoding.UTF8.GetString(bodyBytes_);
                        } else {
                            bodyString_ = null;
                        }
                    }

                    return bodyString_;
                }

                bodyString_ = GetBodyStringUtf8_Slow();

                return bodyString_;
            }

            set
            {
                customFields_ = true;
                bodyString_ = value;
            }
        }

        /// <summary>
        /// 
        /// </summary>
        /// <typeparam name="T"></typeparam>
        /// <returns></returns>
        public T GetContent<T>() {
            if (typeof(T) == typeof(String)) {
                return (T)(object)GetContentString();
            }
            if (typeof(T) == typeof(byte[])) {
                return (T)(object)GetContentBytes();
            } 
            return (T)Content;
        }

        /// <summary>
        /// 
        /// </summary>
        /// <returns></returns>
        private string GetContentString() {
            if (bodyString_ != null)
                return bodyString_;
<<<<<<< HEAD
            if (bodyBytes_ != null)
                return Encoding.UTF8.GetString(bodyBytes_);
            if (_Hypermedia != null)
                return _Hypermedia.ToString();

            bodyString_ = GetBodyStringUtf8_Slow();
            return bodyString_;
=======
            var bytes = this.GetContentBytes();
            return Encoding.UTF8.GetString(bytes);
>>>>>>> c19e185a
        }


        /// <summary>
        /// 
        /// </summary>
        /// <returns></returns>
        private byte[] GetContentBytes() {
            if (bodyBytes_ != null)
                return bodyBytes_;
            if (bodyString_ != null)
                return Encoding.UTF8.GetBytes(bodyString_);
            if (_Hypermedia != null) {
                MimeType discard;
                return _Hypermedia.AsMimeType(MimeType.Unspecified, out discard);
            }
<<<<<<< HEAD

            bodyBytes_ = GetBodyBytes_Slow();
            return bodyBytes_;
=======
            if (Uncompressed != null) {
                return ExtractBodyFromUncompressedHttpResponse();
            }
            return new byte[0];
>>>>>>> c19e185a
        }

        /// <summary>
        /// Should be made faster using pointers copying direcly to the output buffer
        /// </summary>
        /// <returns></returns>
        private byte[] ExtractBodyFromUncompressedHttpResponse() {
            var bytes = new byte[this.UncompressedBodyLength_];
            Uncompressed.CopyTo(bytes, this.UncompressedBodyOffset_);
            return bytes;
        }

        /// <summary>
        /// Body string.
        /// </summary>
        public Object Content
        {
            get
            {
                if (null != _Hypermedia)
                    return _Hypermedia;

                if (null != bodyBytes_)
                    return bodyBytes_;

                if (null == bodyString_)
                    bodyString_ = GetBodyStringUtf8_Slow();

                return bodyString_;
            }

            set
            {
                if (value is String) {
                    bodyString_ = (String) value;
                } else if (value is Byte[]) {
                    bodyBytes_ = (Byte[]) value;
                } else if (value is IHypermedia) {
                    _Hypermedia = (IHypermedia) value;
                } else {
                    throw new ArgumentException("Wrong content type assigned!");
                }

                customFields_ = true;
            }
        }

        Byte[] bodyBytes_;

        /// <summary>
        /// Body bytes.
        /// </summary>
        public Byte[] BodyBytes
        {
            get
            {
                if (null == bodyBytes_)
                    bodyBytes_ = GetBodyBytes_Slow();

                return bodyBytes_;
            }

            set
            {
                customFields_ = true;
                bodyBytes_ = value;
            }
        }

        /// <summary>
        /// Resets all custom fields.
        /// </summary>
        internal void ResetAllCustomFields()
        {
            customFields_ = false;

            setCookiesString_ = null;
            headersString_ = null;
            bodyString_ = null;
            contentType_ = null;
            contentEncoding_ = null;
            statusDescription_ = null;
            statusCode_ = 0;
            AppsSession = null;
        }

        private IHypermedia _Hypermedia;

        /// <summary>
        /// The response can be contructed in one of the following ways:
        /// 
        /// 1) using a complete binary HTTP response
        /// in the Uncompressed or Compressed propery (this includes the header)
        /// 
        /// 2) using a IHypermedia object in the Hypermedia property
        /// 
        /// 3) using the BodyString property (does not include the header)
        /// 
        /// 4) using the BodyBytes property (does not include the header)
        /// </summary>
        public IHypermedia Hypermedia {
            get {
                return _Hypermedia;
            }
            set {
                customFields_ = true;
                _Hypermedia = value;
            }
        }

        String headersString_;

        /// <summary>
        /// Headers string.
        /// </summary>
        public String Headers
        {
            get
            {
                if (customFields_)
                {
                    if (null == headersString_)
                        throw new ArgumentException("Headers field is not set.");

                    return headersString_;
                }

                throw new ArgumentException("Headers field is not set.");
            }

            set
            {
                customFields_ = true;
                headersString_ = value;
            }
        }

        String setCookiesString_;

        /// <summary>
        /// Set-Cookie string.
        /// </summary>
        public String SetCookie
        {
            get
            {
                if (null == setCookiesString_)
                    setCookiesString_ = this["Set-Cookie"];

                return setCookiesString_;
            }

            set
            {
                customFields_ = true;
                setCookiesString_ = value;
            }
        }

        /// <summary>
        /// Constructs Response from fields that are set.
        /// </summary>
        public void ConstructFromFields()
        {
            // Checking if we have a custom response.
            if (!customFields_)
                return;

            byte[] bytes = bodyBytes_;
            if (_Hypermedia != null) {
                var mimetype = http_request_.PreferredMimeType;
                try {
                    bytes = _Hypermedia.AsMimeType(mimetype,out mimetype);
                    contentType_ = MimeTypeHelper.MimeTypeAsString(mimetype);
                }
                catch (UnsupportedMimeTypeException exc) {
                    throw new Exception(
                        String.Format("Unsupported mime-type {0} in request Accept header. Exception: {1}", http_request_["Accept"], exc.ToString()));
                }

                if (bytes == null) {
                    // The preferred requested mime type was not supported, try to see if there are
                    // other options.
                    IEnumerator<MimeType> secondaryChoices = http_request_.PreferredMimeTypes;
                    secondaryChoices.MoveNext(); // The first one is already accounted for
                    while (bytes == null && secondaryChoices.MoveNext()) {
                        mimetype = secondaryChoices.Current;
                        bytes = _Hypermedia.AsMimeType(mimetype,out mimetype);
                    }
                    if (bytes == null) {
                        // None of the requested mime types were supported.
                        // We will have to respond with a "Not Acceptable" message.
                        statusCode_ = 406;
                    }
                    else {
                        contentType_ = MimeTypeHelper.MimeTypeAsString(mimetype);
                    }
                }
                // We have our precious bytes. Let's wrap them up in a response.
            }

            String str = "HTTP/1.1 ";
            
            if (statusCode_ > 0)
            {
                str += statusCode_;
                str += " ";

                // Checking if Status Description is set.
                if (null != statusDescription_)
                    str += statusDescription_ + StarcounterConstants.NetworkConstants.CRLF;
                else
                    str += "OK" + StarcounterConstants.NetworkConstants.CRLF;
            }
            else
            {
                // Checking if Status Description is set.
                if (null != statusDescription_)
                    str += "200 " + statusDescription_ + StarcounterConstants.NetworkConstants.CRLF;
                else
                    str += "200 OK" + StarcounterConstants.NetworkConstants.CRLF;
            }

            str += "Server: SC" + StarcounterConstants.NetworkConstants.CRLF;

            if (null != headersString_)
                str += headersString_;

            if (null != contentType_)
                str += "Content-Type: " + contentType_ + StarcounterConstants.NetworkConstants.CRLF;

            if (null != contentEncoding_)
                str += "Content-Encoding: " + contentEncoding_ + StarcounterConstants.NetworkConstants.CRLF;

            if (null != setCookiesString_) {
                str += "Set-Cookie: " + setCookiesString_;

                if (null != AppsSession)
                    str += ";Location=" + ScSessionClass.DataLocationUriPrefixEscaped + AppsSession.ToAsciiString() + "; path=/";

                str += StarcounterConstants.NetworkConstants.CRLF;
            } else {
                if (null != AppsSession)
                    str += "Set-Cookie: Location=" + ScSessionClass.DataLocationUriPrefixEscaped + AppsSession.ToAsciiString() + "; path=/" + StarcounterConstants.NetworkConstants.CRLF;
            }
             
            if (null != bodyString_)
            {
                if (null != bytes)
                    throw new ArgumentException("Either body string, body bytes or hypermedia can be set for Response.");

                str += "Content-Length: " + bodyString_.Length + StarcounterConstants.NetworkConstants.CRLF;
                str += StarcounterConstants.NetworkConstants.CRLF;

                // Adding the body.
                str += bodyString_;

                // Finally setting the uncompressed bytes.
                Uncompressed = Encoding.UTF8.GetBytes(str);
            }
            else if (null != bytes)
            {
                str += "Content-Length: " + bytes.Length + StarcounterConstants.NetworkConstants.CRLF;
                str += StarcounterConstants.NetworkConstants.CRLF;

                Byte[] headersBytes = Encoding.UTF8.GetBytes(str);

                // Adding the body.
                Byte[] responseBytes = new Byte[headersBytes.Length + bytes.Length];

                System.Buffer.BlockCopy(headersBytes, 0, responseBytes, 0, headersBytes.Length);
                System.Buffer.BlockCopy(bytes, 0, responseBytes, headersBytes.Length, bytes.Length);

                // Finally setting the uncompressed bytes.
                Uncompressed = responseBytes;
            }
            else {
                str += "Content-Length: 0" + StarcounterConstants.NetworkConstants.CRLF;
                str += StarcounterConstants.NetworkConstants.CRLF;

                // Finally setting the uncompressed bytes.
                Uncompressed = Encoding.UTF8.GetBytes(str);
            }

            customFields_ = false;
        }

        /// <summary>
        /// Checks if status code is resembling success.
        /// </summary>
        public Boolean IsSuccessStatusCode
        {
            get
            {
                UInt16 statusCode = StatusCode;
                return (statusCode >= 200) && (statusCode <= 226);
            }
        }

        /// <summary>
        /// The number of bytes containing the http header in the uncompressed response. This is also
        /// the offset of the first byte of the content.
        /// </summary>
        /// <value>The length of the header.</value>
        public Int32 HeadersLength { get; set; }

        /// <summary>
        /// The number of bytes of the content (i.e. the resource) of the uncompressed http response.
        /// </summary>
        /// <value>The length of the content.</value>
        public Int32 ContentLength
        {
            get
            {
                if (customFields_)
                {
                    if (UncompressedBodyLength_ > 0)
                        return UncompressedBodyLength_;

                    if (null != bodyBytes_)
                        return bodyBytes_.Length;

                    if (null != bodyString_)
                        return bodyString_.Length;

                    // By default returning no content.
                    return 0;
                }

                unsafe
                {
                    if (null == http_response_struct_)
                        throw new ArgumentException("HTTP response not initialized.");

                    return http_response_struct_->content_len_bytes_;
                }
            }
            set
            {
                UncompressedBodyLength_ = value;
            }
        }

        /// <summary>
        /// The uncompressed cached response
        /// </summary>
        /// <value>The uncompressed.</value>
        public Byte[] Uncompressed
        {
            get
            {
                return uncompressed_response_;
            }
            set
            {
                uncompressed_response_ = value;
            }
        }

        /// <summary>
        /// Getting full response length.
        /// </summary>
        public Int32 ResponseLength
        {
            get
            {
                if (customFields_)
                {
                    if (uncompressed_response_ != null)
                        return uncompressed_response_.Length;

                    throw new ArgumentException("No response defined!");
                }

                unsafe
                {
                    if (null == http_response_struct_)
                        throw new ArgumentException("HTTP response not initialized.");

                    return (Int32)http_response_struct_->response_len_bytes_;
                }
            }
        }

        /// <summary>
        /// Gets the bytes.
        /// </summary>
        /// <param name="request">The request.</param>
        /// <returns>System.Byte[][].</returns>
        public byte[] GetBytes(Request request)
        {
            // TODO: Re-enable once uncompressed resources are fixed.
            if (/*request.IsGzipAccepted && */Compressed != null)
                return Compressed;

            return Uncompressed;
        }

        /// <summary>
        /// The compressed (gzip) cached resource
        /// </summary>
        /// <value>The compressed.</value>
        public byte[] Compressed
        {
            get
            {
                if (!WorthWhileCompressing)
                    return uncompressed_response_;
                else
                    return compressed_response_;
            }
            set
            {
                compressed_response_ = value;
            }
        }

        /// <summary>
        /// The _ worth while compressing
        /// </summary>
        private bool _WorthWhileCompressing = true;

        /// <summary>
        /// If false, it was found that the compressed version of the response was
        /// insignificantly smaller, equally large or even larger than the original version.
        /// </summary>
        /// <value><c>true</c> if [worth while compressing]; otherwise, <c>false</c>.</value>
        public bool WorthWhileCompressing
        {
            get
            {
                return _WorthWhileCompressing;
            }
            set
            {
                _WorthWhileCompressing = value;
            }
        }

        /// <summary>
        /// Internal structure with HTTP response information.
        /// </summary>
        unsafe HttpResponseInternal* http_response_struct_ = null;

        /// <summary>
        /// Direct pointer to session data.
        /// </summary>
        unsafe ScSessionStruct* session_;

        /// <summary>
        /// Internal network data stream.
        /// </summary>
        public NetworkDataStream data_stream_;

        /// <summary>
        /// Indicates if this Response is internally constructed from Apps.
        /// </summary>
        Boolean is_internal_response_ = false;

        /// <summary>
        /// Parses internal HTTP response.
        /// </summary>
        [DllImport("schttpparser.dll", CallingConvention = CallingConvention.StdCall, CharSet = CharSet.Ansi)]
        public unsafe extern static UInt32 sc_parse_http_response(
            Byte* response_buf,
            UInt32 response_size_bytes,
            Byte* out_http_response);

        /// <summary>
        /// Initializes a new instance of the <see cref="Response" /> class.
        /// </summary>
        public Response()
        {
            HeaderInjectionPoint = -1;
        }

        /// <summary>
        /// Reference to corresponding HTTP request.
        /// </summary>
        Request http_request_ = null;

        // Type of network protocol.
        //MixedCodeConstants.NetworkProtocolType protocol_type_;

        /// <summary>
        /// A response may be associated with a request. If a response is created without a content type,
        /// the primary content type of the Accept header in the request will be assumed.
        /// </summary>
        public Request Request {
            get {
                return http_request_;
            }
            set {
                http_request_ = value;
            }
        }

        /// <summary>
        /// Underlying memory stream.
        /// </summary>
        MemoryStream mem_stream_ = null;

        /// <summary>
        /// Setting the response buffer.
        /// </summary>
        /// <param name="response_buf"></param>
        /// <param name="response_len_bytes"></param>
        public void SetResponseBuffer(Byte[] response_buf, MemoryStream mem_stream, Int32 response_len_bytes)
        {
            uncompressed_response_ = response_buf;

            mem_stream_ = mem_stream;

            unsafe
            {
                // Checking if have not allocated anything yet.
                if (null != http_response_struct_->socket_data_)
                {
                    // Releasing internal resources here.
                    BitsAndBytes.Free((IntPtr)http_response_struct_->socket_data_);
                    http_response_struct_->socket_data_ = null;
                }

                // Setting the response data pointer.
                http_response_struct_->socket_data_ = (Byte*) BitsAndBytes.Alloc(response_buf.Length);

                // Copying HTTP response data.
                fixed (Byte* fixed_response_buf = response_buf)
                    BitsAndBytes.MemCpy(http_response_struct_->socket_data_, fixed_response_buf, (UInt32)response_buf.Length);

                // Setting the final response length.
                http_response_struct_->response_len_bytes_ = (UInt32)response_len_bytes;
            }
        }

        /// <summary>
        /// Parses the HTTP response from uncompressed buffer.
        /// </summary>
        public void ParseResponseFromUncompressed()
        {
            if (uncompressed_response_ != null)
                TryParseResponse(uncompressed_response_, 0, uncompressed_response_.Length, true);
        }

        /// <summary>
        /// Parses HTTP response from buffer.
        /// </summary>
        /// <param name="buf"></param>
        /// <param name="bufLenBytes"></param>
        /// <param name="complete"></param>
        public void TryParseResponse(Byte[] buf, Int32 offsetBytes, Int32 bufLenBytes, Boolean complete)
        {
            UInt32 err_code;
            unsafe
            {
                // First destroying.
                Destroy();

                // Indicating that we internally constructing Response.
                is_internal_response_ = true;

                // Allocating space just for response structure.
                http_response_struct_ = (HttpResponseInternal*) BitsAndBytes.Alloc(sizeof(HttpResponseInternal));
                http_response_struct_->socket_data_ = null;

                // Checking if we have a complete response.
                if (complete)
                {
                    // Setting the internal buffer.
                    SetResponseBuffer(buf, null, bufLenBytes);

                    // Executing HTTP response parser and getting Response structure as result.
                    err_code = sc_parse_http_response(http_response_struct_->socket_data_, (UInt32)bufLenBytes, (Byte*)http_response_struct_);
                }
                else
                {
                    fixed (Byte* pbuf = buf)
                    {
                        // Executing HTTP response parser and getting Response structure as result.
                        err_code = sc_parse_http_response(pbuf + offsetBytes, (UInt32)bufLenBytes, (Byte*)http_response_struct_);
                    }
                }

                // Checking if any error occurred.
                if (err_code != 0)
                {
                    // Freeing memory etc.
                    Destroy();

                    // Throwing the concrete error code exception.
                    throw ErrorCode.ToException(err_code);
                }

                // NOTE: No internal sessions support.
                session_ = null;

                //protocol_type_ = MixedCodeConstants.NetworkProtocolType.PROTOCOL_HTTP1;
            }
        }

        /// <summary>
        /// Initializes a new instance of the <see cref="Response" /> class.
        /// </summary>
        /// <param name="buf">The buf.</param>
        /// <exception cref="System.NotImplementedException"></exception>
        public Response(Byte[] buf, Int32 offset, Int32 lenBytes, Request httpRequest = null, Boolean complete = true)
        {
            unsafe
            {
                // Parsing given buffer.
                TryParseResponse(buf, offset, lenBytes, complete);

                // Setting corresponding HTTP request.
                http_request_ = httpRequest;
            }
        }

        /// <summary>
        /// Destroys the instance of Response.
        /// </summary>
        public void Destroy()
        {
            unsafe
            {
                // Checking if already destroyed.
                if (http_response_struct_ == null)
                    return;

                // Closing the memory stream if any.
                if (null != mem_stream_)
                {
                    mem_stream_.Close();
                    mem_stream_ = null;
                }

                // Checking if we have constructed this Response
                // internally in Apps or externally in Gateway.
                if (is_internal_response_)
                {
                    // Checking if have not allocated anything yet.
                    if (null != http_response_struct_->socket_data_)
                    {
                        // Releasing response data.
                        BitsAndBytes.Free((IntPtr)http_response_struct_->socket_data_);
                        http_response_struct_->socket_data_ = null;
                    }

                    // Releasing internal resources here.
                    BitsAndBytes.Free((IntPtr)http_response_struct_);
                }
                else
                {
                    // Releasing data stream resources like chunks, etc.
                    data_stream_.Destroy();
                }

                http_response_struct_ = null;
                session_ = null;
            }
        }

        /// <summary>
        /// Checks if HttpStructs is destroyed already.
        /// </summary>
        /// <returns>True if destroyed.</returns>
        public bool IsDestroyed()
        {
            unsafe
            {
                return (http_response_struct_ == null) && (session_ == null);
            }
        }

        /// <summary>
        /// Releases resources.
        /// </summary>
        ~Response()
        {
            Destroy();
        }

        /// <summary>
        /// Initializes a new instance of the <see cref="Response" /> class.
        /// </summary>
        /// <param name="chunk_data">The chunk_data.</param>
        /// <param name="single_chunk">The single_chunk.</param>
        /// <param name="chunk_index">The chunk_index.</param>
        /// <param name="http_response_begin">The http_response_begin.</param>
        /// <param name="socket_data">The socket_data.</param>
        /// <param name="data_stream">The data_stream.</param>
        public unsafe Response(
            Byte* chunk_data,
            Boolean single_chunk,
            UInt32 chunk_index,
            UInt16 handler_id,
            Byte* http_response_begin,
            Byte* socket_data,
            NetworkDataStream data_stream)
        {
            http_response_struct_ = (HttpResponseInternal*) http_response_begin;
            session_ = (ScSessionStruct*)(socket_data + MixedCodeConstants.SOCKET_DATA_OFFSET_SESSION);
            http_response_struct_->socket_data_ = socket_data;
            data_stream_ = data_stream;
            data_stream_.Init(chunk_data, single_chunk, chunk_index);
            handlerId_ = handler_id;
        }

        /// <summary>
        /// Debugs the specified message.
        /// </summary>
        /// <param name="message">The message.</param>
        /// <param name="ex">The ex.</param>
        public void Debug(string message, Exception ex = null)
        {
            Console.WriteLine(message);
        }


        /// <summary>
        /// The needs script injection_
        /// </summary>
        bool needsScriptInjection_ = false;

        /// <summary>
        /// Gets or sets a value indicating whether [needs script injection].
        /// </summary>
        /// <value><c>true</c> if [needs script injection]; otherwise, <c>false</c>.</value>
        public bool NeedsScriptInjection
        {
            get { return needsScriptInjection_; }
            set { needsScriptInjection_ = value; }
        }

        /// <summary>
        /// Linear index for this handler.
        /// </summary>
        UInt16 handlerId_;
        public UInt16 HandlerId
        {
            get { return handlerId_; }
        }

        /// <summary>
        /// The is app view_
        /// </summary>
        bool isAppView_ = false;
        /// <summary>
        /// Gets or sets a value indicating whether this instance is app view.
        /// </summary>
        /// <value><c>true</c> if this instance is app view; otherwise, <c>false</c>.</value>
        public bool IsAppView
        {
            get { return isAppView_; }
            set { isAppView_ = value; }
        }

        /// <summary>
        /// The gzip advisable_
        /// </summary>
        bool gzipAdvisable_ = false;

        /// <summary>
        /// Gets or sets the gzip advisable.
        /// </summary>
        /// <value>The gzip advisable.</value>
        public Boolean GzipAdvisable
        {
            get { return gzipAdvisable_; }
            set { gzipAdvisable_ = value; }
        }

        /// <summary>
        /// Gets or sets the view model.
        /// </summary>
        /// <value>The view model.</value>
        public byte[] ViewModel { get; set; }

        /// <summary>
        /// Gets a value indicating whether this instance can use static response.
        /// </summary>
        /// <value><c>true</c> if this instance can use static response; otherwise, <c>false</c>.</value>
        public bool CanUseStaticResponse
        {
            get
            {
                return ViewModel == null;
            }
        }

        /// <summary>
        /// Gets the raw headers length.
        /// </summary>
        /// <param name="ptr">The PTR.</param>
        /// <param name="sizeBytes">The size bytes.</param>
        public UInt32 GetHeadersLength()
        {
            unsafe
            {
                if (customFields_)
                {
                    if (null == headersString_)
                        throw new ArgumentException("Headers field is not set.");

                    return (UInt32)headersString_.Length;
                }

                if (null == http_response_struct_)
                    throw new ArgumentException("HTTP response not initialized.");

                return http_response_struct_->GetHeadersLength();
            }
        }

        /// <summary>
        /// Gets the content raw pointer.
        /// </summary>
        /// <param name="ptr">The PTR.</param>
        /// <param name="sizeBytes">The size bytes.</param>
        public void GetBodyRaw(out IntPtr ptr, out Int32 sizeBytes)
        {
            unsafe
            {
                if (null == http_response_struct_)
                    throw new ArgumentException("HTTP response not initialized.");

                http_response_struct_->GetBodyRaw(out ptr, out sizeBytes);
            }
        }

        /// <summary>
        /// Gets the content as byte array.
        /// </summary>
        /// <returns>content bytes.</returns>
        Byte[] GetBodyByteArray_Slow()
        {
            // TODO: Provide a more efficient interface with existing Byte[] and offset.

            unsafe
            {
                if (null == http_response_struct_)
                    throw new ArgumentException("HTTP response not initialized.");

                return http_response_struct_->GetBodyByteArray_Slow();
            }
        }

        /// <summary>
        /// Gets the response as byte array.
        /// </summary>
        /// <returns>Response bytes.</returns>
        public Byte[] ResponseBytes
        {
            get { return uncompressed_response_; }
        }

        /// <summary>
        /// Byte array of the response.
        /// </summary>
        /// <param name="r"></param>
        /// <returns></returns>
        public static implicit operator Byte[](Response r)
        {
            return r.ResponseBytes;
        }

        /// <summary>
        /// Gets body as UTF8 string.
        /// </summary>
        /// <returns>UTF8 string.</returns>
        String GetBodyStringUtf8_Slow()
        {
            unsafe
            {
                if (null == http_response_struct_)
                    throw new ArgumentException("HTTP response not initialized.");

                return http_response_struct_->GetBodyStringUtf8_Slow();
            }
        }

        /// <summary>
        /// Gets body bytes.
        /// </summary>
        Byte[] GetBodyBytes_Slow()
        {
            unsafe
            {
                if (null == http_response_struct_)
                    throw new ArgumentException("HTTP request not initialized.");

                return http_response_struct_->GetBodyByteArray_Slow();
            }
        }

        /// <summary>
        /// Gets headers as UTF8 string.
        /// </summary>
        /// <returns>UTF8 string.</returns>
        String GetHeadersStringUtf8_Slow()
        {
            unsafe
            {
                if (null == http_response_struct_)
                    throw new ArgumentException("HTTP response not initialized.");

                return http_response_struct_->GetHeadersStringUtf8_Slow();
            }
        }

        /// <summary>
        /// Gets cookies as UTF8 string.
        /// </summary>
        /// <returns>UTF8 string.</returns>
        String GetCookiesStringUtf8_Slow()
        {
            unsafe
            {
                if (null == http_response_struct_)
                    throw new ArgumentException("HTTP response not initialized.");

                return http_response_struct_->GetCookiesStringUtf8_Slow();
            }
        }

        /// <summary>
        /// Writes the response.
        /// </summary>
        /// <param name="buffer">The buffer.</param>
        /// <param name="offset">The offset.</param>
        /// <param name="length">The length.</param>
        public void SendResponse(Byte[] buffer, Int32 offset, Int32 length)
        {
            unsafe { data_stream_.SendResponse(buffer, offset, length); }
        }

        /// <summary>
        /// Gets the raw response.
        /// </summary>
        /// <param name="ptr">The PTR.</param>
        /// <param name="sizeBytes">The size bytes.</param>
        public void GetResponseRaw(out IntPtr ptr, out UInt32 sizeBytes)
        {
            unsafe
            {
                if (null == http_response_struct_)
                    throw new ArgumentException("HTTP response not initialized.");

                http_response_struct_->GetResponseRaw(out ptr, out sizeBytes);
            }
        }

        /// <summary>
        /// Gets response as UTF8 string.
        /// </summary>
        /// <returns>UTF8 string.</returns>
        internal String GetResponseStringUtf8_Slow()
        {
            unsafe
            {
                if (null == http_response_struct_)
                    throw new ArgumentException("HTTP response not initialized.");

                return http_response_struct_->GetResponseStringUtf8_Slow();
            }
        }

        /// <summary>
        /// Gets the raw headers.
        /// </summary>
        /// <param name="ptr">The PTR.</param>
        /// <param name="sizeBytes">The size bytes.</param>
        public void GetRawHeaders(out IntPtr ptr, out UInt32 sizeBytes)
        {
            unsafe
            {
                if (null == http_response_struct_)
                    throw new ArgumentException("HTTP response not initialized.");

                http_response_struct_->GetRawHeaders(out ptr, out sizeBytes);
            }
        }

        /// <summary>
        /// Gets the raw cookies.
        /// </summary>
        /// <param name="ptr">The PTR.</param>
        /// <param name="sizeBytes">The size bytes.</param>
        public void GetRawCookies(out IntPtr ptr, out UInt32 sizeBytes)
        {
            unsafe
            {
                if (null == http_response_struct_)
                    throw new ArgumentException("HTTP response not initialized.");

                http_response_struct_->GetRawSetCookies(out ptr, out sizeBytes);
            }
        }

        /// <summary>
        /// Gets the raw session string.
        /// </summary>
        /// <param name="ptr">The PTR.</param>
        /// <param name="sizeBytes">The size bytes.</param>
        public void GetRawSessionString(out IntPtr ptr, out UInt32 sizeBytes)
        {
            unsafe
            {
                if (null == http_response_struct_)
                    throw new ArgumentException("HTTP response not initialized.");

                http_response_struct_->GetRawSessionString(out ptr, out sizeBytes);
            }
        }

        /// <summary>
        /// Gets the raw header.
        /// </summary>
        /// <param name="key">The key.</param>
        /// <param name="ptr">The PTR.</param>
        /// <param name="sizeBytes">The size bytes.</param>
        public void GetRawHeader(byte[] key, out IntPtr ptr, out UInt32 sizeBytes)
        {
            unsafe
            {
                if (null == http_response_struct_)
                    throw new ArgumentException("HTTP response not initialized.");

                http_response_struct_->GetHeaderValue(key, out ptr, out sizeBytes);
            }
        }

        /// <summary>
        /// Gets the <see cref="String" /> with the specified name.
        /// </summary>
        /// <param name="name">The name.</param>
        /// <returns>String.</returns>
        public String this[String name]
        {
            get
            {
                // TODO: Implement for internal responses.
                if (customFields_)
                    return null;

                unsafe
                {
                    if (null == http_response_struct_)
                        throw new ArgumentException("HTTP response not initialized.");

                    return http_response_struct_->GetHeaderValue(name);
                }
            }
        }

        /// <summary>
        /// Checks if HTTP response already has session.
        /// </summary>
        public Boolean HasSession
        {
            get
            {
                unsafe
                {
                    return Request.INVALID_APPS_UNIQUE_SESSION_INDEX != (session_->linear_index_);
                }
            }
        }

        /// <summary>
        /// Returns unique session number.
        /// </summary>
        public UInt64 UniqueSessionIndex
        {
            get
            {
                unsafe
                {
                    return session_->linear_index_;
                }
            }
        }

        /// <summary>
        /// Returns session salt.
        /// </summary>
        public UInt64 SessionSalt
        {
            get
            {
                unsafe
                {
                    return session_->random_salt_;
                }
            }
        }

        /// <summary>
        /// Getting internal Apps session.
        /// </summary>
        public ScSessionClass AppsSession { get; set; }

        /// <summary>
        /// Gets the session struct.
        /// </summary>
        /// <value>The session struct.</value>
        public ScSessionStruct SessionStruct
        {
            get
            {
                unsafe { return *session_; }
            }
        }

        /// <summary>
        /// Returns a string that represents the current object.
        /// </summary>
        /// <returns>A string that represents the current object.</returns>
        public override String ToString()
        {
            unsafe
            {
                if (null == http_response_struct_)
                    throw new ArgumentException("HTTP response not initialized.");

                return http_response_struct_->ToString();
            }
        }
    }

    /// <summary>
    /// Struct HttpResponseInternal
    /// </summary>
    [StructLayout(LayoutKind.Sequential)]
    public unsafe struct HttpResponseInternal
    {
        // Response offset.
        public UInt32 response_offset_;
        public UInt32 response_len_bytes_;

        // Content offset.
        public UInt32 content_offset_;
        public Int32 content_len_bytes_;

        // Key-value header offset.
        public UInt32 headers_offset_;
        public UInt32 headers_len_bytes_;

        // Cookie value offset.
        public UInt32 set_cookies_offset_;
        public UInt32 set_cookies_len_bytes_;

        // Session ID string offset.
        public UInt32 session_string_offset_;
        public UInt32 session_string_len_bytes_;

        // Header offsets.
        public fixed UInt32 header_offsets_[MixedCodeConstants.MAX_PREPARSED_HTTP_RESPONSE_HEADERS];
        public fixed UInt32 header_len_bytes_[MixedCodeConstants.MAX_PREPARSED_HTTP_RESPONSE_HEADERS];
        public fixed UInt32 header_value_offsets_[MixedCodeConstants.MAX_PREPARSED_HTTP_RESPONSE_HEADERS];
        public fixed UInt32 header_value_len_bytes_[MixedCodeConstants.MAX_PREPARSED_HTTP_RESPONSE_HEADERS];

        // The num_headers_
        public UInt32 num_headers_;

        // HTTP response status code.
        public UInt16 status_code_;

        // Socket data pointer.
        public unsafe Byte* socket_data_;

        /// <summary>
        /// Get status description.
        /// </summary>
        public String GetStatusDescription()
        {
            SByte* cur = (SByte*) socket_data_ + response_offset_;
            cur += 12; // Skipping "HTTP/1.1 XXX"

            // Skipping until first space after StatusCode.
            while (*cur != (Byte)' ') cur++;
            cur++;
            SByte* status_descr_start = cur;

            // Skipping until first character return.
            while (*cur != (Byte)'\r') cur++;

            // Calculating length of the status string.
            Int32 len = (Int32)(cur - status_descr_start);

            return new String(status_descr_start, 0, len, Encoding.ASCII);
        }

        /// <summary>
        /// Gets the raw response.
        /// </summary>
        /// <param name="ptr">The PTR.</param>
        /// <param name="sizeBytes">The size bytes.</param>
        public void GetResponseRaw(out IntPtr ptr, out UInt32 sizeBytes)
        {
            ptr = new IntPtr(socket_data_ + response_offset_);

            sizeBytes = response_len_bytes_;
        }

        /// <summary>
        /// Gets the response as UTF8 string.
        /// </summary>
        /// <returns>UTF8 string.</returns>
        internal String GetResponseStringUtf8_Slow()
        {
            return new String((SByte*)(socket_data_ + response_offset_), 0, (Int32)response_len_bytes_, Encoding.UTF8);
        }

        /// <summary>
        /// Gets the raw parameters structure.
        /// </summary>
        /// <param name="ptr">The PTR.</param>
        /// <param name="sizeBytes">The size bytes.</param>
        public IntPtr GetRawParametersInfo()
        {
            return (IntPtr)(socket_data_ + MixedCodeConstants.SOCKET_DATA_OFFSET_PARAMS_INFO);
        }

        /// <summary>
        /// Gets the content raw pointer.
        /// </summary>
        /// <param name="ptr">The PTR.</param>
        /// <param name="sizeBytes">The size bytes.</param>
        public void GetBodyRaw(out IntPtr ptr, out Int32 sizeBytes)
        {
            if (content_len_bytes_ <= 0)
                ptr = IntPtr.Zero;
            else
                ptr = new IntPtr(socket_data_ + content_offset_);

            sizeBytes = content_len_bytes_;
        }

        /// <summary>
        /// Gets the content as byte array.
        /// </summary>
        /// <returns>Content bytes.</returns>
        internal Byte[] GetBodyByteArray_Slow()
        {
            // Checking if there is a content.
            if (content_len_bytes_ <= 0)
                return null;

            // TODO: Provide a more efficient interface with existing Byte[] and offset.

            Byte[] content_bytes = new Byte[content_len_bytes_];
            Marshal.Copy((IntPtr)(socket_data_ + content_offset_), content_bytes, 0, content_len_bytes_);

            return content_bytes;
        }

        /// <summary>
        /// Gets body as UTF8 string.
        /// </summary>
        /// <returns>UTF8 string.</returns>
        internal String GetBodyStringUtf8_Slow()
        {
            // Checking if there is a content.
            if (content_len_bytes_ <= 0)
                return null;

            return new String((SByte*)(socket_data_ + content_offset_), 0, content_len_bytes_, Encoding.UTF8);
        }

        /// <summary>
        /// Gets the cookies as byte array.
        /// </summary>
        /// <returns>Cookies bytes.</returns>
        internal Byte[] GetCookiesByteArray_Slow()
        {
            // Checking if there are cookies.
            if (set_cookies_len_bytes_ <= 0)
                return null;

            // TODO: Provide a more efficient interface with existing Byte[] and offset.

            Byte[] cookies_bytes = new Byte[(Int32)set_cookies_len_bytes_];
            Marshal.Copy((IntPtr)(socket_data_ + set_cookies_offset_), cookies_bytes, 0, (Int32)set_cookies_len_bytes_);

            return cookies_bytes;
        }

        /// <summary>
        /// Gets cookies as UTF8 string.
        /// </summary>
        /// <returns>UTF8 string.</returns>
        internal String GetCookiesStringUtf8_Slow()
        {
            // Checking if there are cookies.
            if (set_cookies_len_bytes_ <= 0)
                return null;

            return new String((SByte*)(socket_data_ + set_cookies_offset_), 0, (Int32)set_cookies_len_bytes_, Encoding.ASCII);
        }

        /// <summary>
        /// Gets the raw headers.
        /// </summary>
        /// <param name="ptr">The PTR.</param>
        /// <param name="sizeBytes">The size bytes.</param>
        public void GetRawHeaders(out IntPtr ptr, out UInt32 sizeBytes)
        {
            if (headers_len_bytes_ <= 0)
                ptr = IntPtr.Zero;
            else
                ptr = new IntPtr(socket_data_ + headers_offset_);

            sizeBytes = headers_len_bytes_;
        }

        /// <summary>
        /// Gets headers as ASCII string.
        /// </summary>
        /// <returns>ASCII string.</returns>
        internal String GetHeadersStringUtf8_Slow()
        {
            // Checking if there are cookies.
            if (headers_len_bytes_ <= 0)
                return null;

            return new String((SByte*)(socket_data_ + headers_offset_), 0, (Int32)headers_len_bytes_, Encoding.ASCII);
        }

        /// <summary>
        /// Gets the raw headers length.
        /// </summary>
        /// <param name="ptr">The PTR.</param>
        /// <param name="sizeBytes">The size bytes.</param>
        public UInt32 GetHeadersLength()
        {
            return headers_len_bytes_;
        }

        /// <summary>
        /// Gets the raw set cookies.
        /// </summary>
        /// <param name="ptr">The PTR.</param>
        /// <param name="sizeBytes">The size bytes.</param>
        public void GetRawSetCookies(out IntPtr ptr, out UInt32 sizeBytes)
        {
            if (set_cookies_len_bytes_ <= 0)
                ptr = IntPtr.Zero;
            else
                ptr = new IntPtr(socket_data_ + set_cookies_offset_);

            sizeBytes = set_cookies_len_bytes_;
        }

        /// <summary>
        /// Gets the raw session string.
        /// </summary>
        /// <param name="ptr">The PTR.</param>
        /// <param name="sizeBytes">The size bytes.</param>
        public void GetRawSessionString(out IntPtr ptr, out UInt32 sizeBytes)
        {
            if (session_string_len_bytes_ <= 0)
                ptr = IntPtr.Zero;
            else
                ptr = new IntPtr(socket_data_ + session_string_offset_);

            sizeBytes = session_string_len_bytes_;
        }

        /// <summary>
        /// Gets the session string.
        /// </summary>
        /// <returns>String.</returns>
        public String GetSessionString()
        {
            // Checking if there is any session.
            if (session_string_len_bytes_ <= 0)
                return null;

            IntPtr raw_session_string;
            UInt32 len_bytes;
            GetRawSessionString(out raw_session_string, out len_bytes);

            return Marshal.PtrToStringAnsi(raw_session_string, (Int32)len_bytes);
        }

        /// <summary>
        /// Gets the header value.
        /// </summary>
        /// <param name="headerName">Name of the header.</param>
        /// <param name="ptr">The PTR.</param>
        /// <param name="sizeBytes">The size bytes.</param>
        public void GetHeaderValue(byte[] headerName, out IntPtr ptr, out UInt32 sizeBytes)
        {
            unsafe
            {
                fixed (UInt32* header_offsets = header_offsets_,
                    header_len_bytes = header_len_bytes_,
                    header_value_offsets = header_value_offsets_,
                    header_value_len_bytes = header_value_len_bytes_)
                {
                    // Going through all headers.
                    for (Int32 i = 0; i < num_headers_; i++)
                    {
                        Boolean found = true;

                        // Checking that length is correct.
                        if (headerName.Length == header_len_bytes[i])
                        {
                            // Going through all characters in current header.
                            for (Int32 k = 0; k < headerName.Length; k++)
                            {
                                // Comparing each character.
                                if (((Byte)headerName[k]) != *(socket_data_ + header_offsets[i] + k))
                                {
                                    found = false;
                                    break;
                                }
                            }

                            if (found)
                            {
                                ptr = (IntPtr)(socket_data_ + header_value_offsets[i]);
                                sizeBytes = header_value_len_bytes[i];

                                return;
                            }
                        }
                    }
                }
            }

            // In case if header is not found.
            ptr = IntPtr.Zero;
            sizeBytes = 0;
        }

        /// <summary>
        /// Gets the header value.
        /// </summary>
        /// <param name="headerName">Name of the header.</param>
        /// <returns>String.</returns>
        public String GetHeaderValue(String headerName)
        {
            unsafe
            {
                fixed (UInt32* header_offsets = header_offsets_,
                    header_len_bytes = header_len_bytes_,
                    header_value_offsets = header_value_offsets_,
                    header_value_len_bytes = header_value_len_bytes_)
                {
                    // Going through all headers.
                    for (Int32 i = 0; i < num_headers_; i++)
                    {
                        Boolean found = true;

                        // Checking that length is correct.
                        if (headerName.Length == header_len_bytes[i])
                        {
                            // Going through all characters in current header.
                            for (Int32 k = 0; k < headerName.Length; k++)
                            {
                                // Comparing each character.
                                if (((Byte)headerName[k]) != *(socket_data_ + header_offsets[i] + k))
                                {
                                    found = false;
                                    break;
                                }
                            }

                            if (found)
                            {
                                // Skipping two bytes for colon and one space.
                                return Marshal.PtrToStringAnsi((IntPtr)(socket_data_ + header_value_offsets[i]), (Int32)header_value_len_bytes[i]);
                            }
                        }
                    }
                }
            }

            return null;

            /*
            // Constructing the string if its the first time.
            String headers_and_values = Marshal.PtrToStringAnsi((IntPtr)(sd_ + headers_offset_), (Int32)headers_len_bytes_);

            // Getting needed substring.
            Int32 index = headers_and_values.IndexOf(name);
            if (index < 0)
                return null;

            // Going until end of line.
            Int32 k = index + name.Length;
            while ((headers_and_values[k] != '\r') && (k < (headers_and_values.Length - 1)))
                k++;

            return headers_and_values.Substring(index + name.Length, k - index - name.Length);
            */
        }
    }
}<|MERGE_RESOLUTION|>--- conflicted
+++ resolved
@@ -363,18 +363,8 @@
         private string GetContentString() {
             if (bodyString_ != null)
                 return bodyString_;
-<<<<<<< HEAD
-            if (bodyBytes_ != null)
-                return Encoding.UTF8.GetString(bodyBytes_);
-            if (_Hypermedia != null)
-                return _Hypermedia.ToString();
-
-            bodyString_ = GetBodyStringUtf8_Slow();
-            return bodyString_;
-=======
             var bytes = this.GetContentBytes();
             return Encoding.UTF8.GetString(bytes);
->>>>>>> c19e185a
         }
 
 
@@ -391,16 +381,10 @@
                 MimeType discard;
                 return _Hypermedia.AsMimeType(MimeType.Unspecified, out discard);
             }
-<<<<<<< HEAD
-
-            bodyBytes_ = GetBodyBytes_Slow();
-            return bodyBytes_;
-=======
             if (Uncompressed != null) {
                 return ExtractBodyFromUncompressedHttpResponse();
             }
             return new byte[0];
->>>>>>> c19e185a
         }
 
         /// <summary>
