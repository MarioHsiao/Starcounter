﻿
using Starcounter.Internal;
using System;
using System.Collections.Generic;

namespace Starcounter.Advanced {


    /// <summary>
    /// Handlers registrations of user code handlers (delegates) of REST style requests.
    /// Usually, the developer uses the global static functions (GET/POST/etc.)
    /// in the StarcounterBase class rather.
    /// </summary>
    public interface IREST {
        /// <summary>
        /// Registers a handler for a WebSocket.
        /// </summary>
        /// <param name="channel">The WebSocket channel, for example "chat"</param>
        /// <param name="handler">The code to call when receiving the request</param>
        void RegisterWsHandler(ushort port, string channel, Action<Byte[], WebSocket> handler);

        /// <summary>
        /// Registers a handler for a WebSocket.
        /// </summary>
        /// <param name="channel">The WebSocket channel, for example "chat"</param>
        /// <param name="handler">The code to call when receiving the request</param>
        void RegisterWsHandler(ushort port, string channel, Action<String, WebSocket> handler);

        /// <summary>
        /// Registers a disconnect handler for a WebSocket.
        /// </summary>
        /// <param name="channel">The WebSocket channel, for example "chat"</param>
        /// <param name="handler">The code to call when receiving the request</param>
        void RegisterWsDisconnectHandler(ushort port, string channel, Action<UInt64, IAppsSession> handler);

        /// <summary>
<<<<<<< HEAD
        /// Registers responses merging routine.
        /// </summary>
        /// <param name="mergerRoutine"></param>
        void RegisterResponsesMerger(Func<Request, List<Response>, Response> mergerRoutine);

        /// <summary>
=======
>>>>>>> 76e27957
        /// Registers a handler with no parameters
        /// </summary>
        /// <param name="verbAndUri">The verb and uri of the request. For example GET /test</param>
        /// <param name="handler">The code to call when receiving the request</param>
        void RegisterHandler(ushort port, string verbAndUri, Func<Response> handler, HandlerOptions ho = null);

        /// <summary>
        /// Registers a handler with one parameter
        /// </summary>
        /// <typeparam name="T">The type of the parameter.</typeparam>
        /// <param name="verbAndUri">The verb and uri template of the request. For example GET /products/{?}</param>
        /// <param name="handler">The code to call when receiving the request</param>
        void RegisterHandler<T>(ushort port, string verbAndUri, Func<T, Response> handler, HandlerOptions ho = null);

        /// <summary>
        /// Registers a handler with two parameters
        /// </summary>
        /// <typeparam name="T1">The type of the first parameter.</typeparam>
        /// <typeparam name="T2">The type of the second parameter.</typeparam>
        /// <param name="verbAndUri">The verb and uri template of the request. For example GET /things/{?}/{?}</param>
        /// <param name="handler">The code to call when receiving the request</param>
        void RegisterHandler<T1, T2>(ushort port, string verbAndUri, Func<T1, T2, Response> handler, HandlerOptions ho = null);

        /// <summary>
        /// Registers a handler with three parameters
        /// </summary>
        /// <typeparam name="T1">The type of the first parameter.</typeparam>
        /// <typeparam name="T2">The type of the second parameter.</typeparam>
        /// <typeparam name="T3">The type of the third parameter.</typeparam>
        /// <param name="verbAndUri">The verb and uri template of the request.</param>
        /// <param name="handler">The code to call when receiving the request</param>
        void RegisterHandler<T1, T2, T3>(ushort port, string verbAndUri, Func<T1, T2, T3, Response> handler, HandlerOptions ho = null);

        /// <summary>
        /// Registers a handler with four parameters
        /// </summary>
        /// <typeparam name="T1">The type of the first parameter.</typeparam>
        /// <typeparam name="T2">The type of the second parameter.</typeparam>
        /// <typeparam name="T3">The type of the third parameter.</typeparam>
        /// <typeparam name="T4">The type of the fourth parameter.</typeparam>
        /// <param name="verbAndUri">The verb and uri template of the request.</param>
        /// <param name="handler">The code to call when receiving the request</param>
        void RegisterHandler<T1, T2, T3, T4>(ushort port, string verbAndUri, Func<T1, T2, T3, T4, Response> handler, HandlerOptions ho = null);

        /// <summary>
        /// Registers a handler with five parameters
        /// </summary>
        /// <typeparam name="T1">The type of the first parameter.</typeparam>
        /// <typeparam name="T2">The type of the second parameter.</typeparam>
        /// <typeparam name="T3">The type of the third parameter.</typeparam>
        /// <typeparam name="T4">The type of the fourth parameter.</typeparam>
        /// <typeparam name="T5">The type of the fifth parameter.</typeparam>
        /// <param name="verbAndUri">The verb and uri template of the request.</param>
        /// <param name="handler">The code to call when receiving the request</param>
        void RegisterHandler<T1, T2, T3, T4, T5>(ushort port, string verbAndUri, Func<T1, T2, T3, T4, T5, Response> handler, HandlerOptions ho = null);
    }
}<|MERGE_RESOLUTION|>--- conflicted
+++ resolved
@@ -34,15 +34,7 @@
         void RegisterWsDisconnectHandler(ushort port, string channel, Action<UInt64, IAppsSession> handler);
 
         /// <summary>
-<<<<<<< HEAD
-        /// Registers responses merging routine.
-        /// </summary>
         /// <param name="mergerRoutine"></param>
-        void RegisterResponsesMerger(Func<Request, List<Response>, Response> mergerRoutine);
-
-        /// <summary>
-=======
->>>>>>> 76e27957
         /// Registers a handler with no parameters
         /// </summary>
         /// <param name="verbAndUri">The verb and uri of the request. For example GET /test</param>
