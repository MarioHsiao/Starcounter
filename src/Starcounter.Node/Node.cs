--- conflicted
+++ resolved
@@ -1,4 +1,6 @@
-﻿// ***********************************************************************
+﻿#define CASE_INSENSITIVE_URI_MATCHER
+
+// ***********************************************************************
 // <copyright file="Node.cs" company="Starcounter AB">
 //     Copyright (c) Starcounter AB.  All rights reserved.
 // </copyright>
@@ -42,9 +44,45 @@
         }
 
         /// <summary>
+        /// Maximum number of parallel sockets.
+        /// </summary>
+        Int32 maxNumAsyncConnections_ = 128;
+
+        /// <summary>
+        /// Maximum number of parallel connections in async node.
+        /// </summary>
+        public Int32 MaxNumAsyncConnections {
+            get {
+                return maxNumAsyncConnections_;
+            }
+
+            set {
+                maxNumAsyncConnections_ = value;
+            }
+        }
+
+        /// <summary>
+        /// Connect synchronously.
+        /// </summary>
+        Boolean connectSynchronuously_ = false;
+
+        /// <summary>
+        /// Indicates if synchronous connect should be performed.
+        /// </summary>
+        public Boolean ConnectSynchronuously {
+            get {
+                return connectSynchronuously_;
+            }
+
+            set {
+                connectSynchronuously_ = value;
+            }
+        }
+
+        /// <summary>
         /// Performs local Node REST call.
         /// </summary>
-        static DoLocalNodeRest DoLocalNodeRest_;
+        static DoLocalNodeRest doLocalNodeRest_;
 
         /// <summary>
         /// Pending async tasks.
@@ -54,7 +92,7 @@
         /// <summary>
         /// The Node log source for logging exceptions.
         /// </summary>
-        internal static Action<Exception> NodeLogException_;
+        internal static Action<Exception> nodeLogException_;
 
         /// <summary>
         /// Initializes Node implementation.
@@ -65,8 +103,8 @@
             DoLocalNodeRest doLocalNodeRest,
             Action<Exception> nodeLogException)
         {
-            DoLocalNodeRest_ = doLocalNodeRest;
-            NodeLogException_ = nodeLogException;
+            doLocalNodeRest_ = doLocalNodeRest;
+            nodeLogException_ = nodeLogException;
         }
 
         // Trying to set a SIO_LOOPBACK_FAST_PATH on a TCP socket.
@@ -209,11 +247,7 @@
             Byte[] requestBytes,
             Int32 requestBytesLength,
             UInt16 portNumber,
-<<<<<<< HEAD
-            Int32 handlerLevel,
-=======
             HandlerOptions handlerOptions,
->>>>>>> 1d334c8e
             out Response resp);
 
         /// <summary>
@@ -756,7 +790,7 @@
             {
                 // Checking if exception should be logged.
                 if (ShouldLogErrors_)
-                    Node.NodeLogException_(exc);
+                    Node.nodeLogException_(exc);
                 else
                     throw exc;
             }
@@ -867,7 +901,7 @@
             if (!finished_async_tasks_.Dequeue(out nt)) {
 
                 // Checking if we exceeded the maximum number of created tasks.
-                if (num_tasks_created_ >= NodeTask.MaxNumPendingAsyncTasks) {
+                if (num_tasks_created_ >= maxNumAsyncConnections_) {
 
                     // Looping until task is dequeued.
                     while (!finished_async_tasks_.Dequeue(out nt)) {
@@ -915,27 +949,32 @@
             Byte[] customBytes = null,
             Int32 customBytesLength = 0)
         {
+            Boolean callOnlySpecificHandlerLevel = true;
+
             // Checking if handler options is defined.
-<<<<<<< HEAD
-            if (ho == null)
-                ho = HandlerOptions.DefaultHandlerOptions;
-=======
             if (handlerOptions == null) {
                 handlerOptions = HandlerOptions.DefaultLevel;
                 callOnlySpecificHandlerLevel = false;
             }
->>>>>>> 1d334c8e
 
             Int32 requestBytesLength;
             Byte[] requestBytes;
-
-            String methodAndUriPlusSpace = method + " " + relativeUri + " ";
+            String processedRelativeUri = relativeUri;
+
+#if CASE_INSENSITIVE_URI_MATCHER
+
+            // Making incoming URI lower case.
+            processedRelativeUri = relativeUri.ToLowerInvariant();
+#endif
+
+            String methodSpaceUriSpace = method + " " + processedRelativeUri + " ";
             
             // Checking if request is defined and initialized.
             if (customBytes == null) {
 
-                if (relativeUri == null || relativeUri.Length < 1)
+                if (relativeUri == null || relativeUri.Length < 1) {
                     throw new ArgumentOutOfRangeException("URI should contain at least one character.");
+                }
 
                 requestBytes = ConstructRequestBytes(method, relativeUri, customHeaders, bodyBytes, handlerOptions.DontModifyHeaders, out requestBytesLength);
 
@@ -945,61 +984,39 @@
                 requestBytesLength = customBytesLength;
             }
             
-            // No response initially.
-            Response resp = null;
-
             // Checking if we are on local node.
             if ((localNode_) && (!handlerOptions.CallExternalOnly)) {
 
-<<<<<<< HEAD
-                Int32 handlerLevel = 0;
-                if (ho.IsSpecificHandlerLevel)
-                    handlerLevel = ho.HandlerLevel;
-
-                // Going through all handlers in the list.
-                for (Int32 i = 0; i < HandlerOptions.NumHandlerLevels; i++) {
-=======
                 // No response initially.
                 Response resp = null;
->>>>>>> 1d334c8e
-
-                    // Trying to do local node REST.
-                    if (DoLocalNodeRest_(methodAndUriPlusSpace, requestBytes, requestBytesLength, portNumber_, handlerLevel, out resp)) {
-
-<<<<<<< HEAD
-                        // Checking if handled.
-                        if (resp.HandlingStatus != HandlerStatusInternal.NotHandled) {
-=======
+
+DO_CODEHOST_ON_GIVEN_LEVEL:
+
                 // Trying to do local node REST.
                 if (doLocalNodeRest_(methodSpaceUriSpace, requestBytes, requestBytesLength, portNumber_, handlerOptions, out resp)) {
->>>>>>> 1d334c8e
-
-                            // Checking if user has supplied a delegate to be called.
-                            if (null != userDelegate) {
-
-                                // Invoking user delegate.
-                                userDelegate.Invoke(resp, userObject);
-
-                                // Checking if response should be sent.
-                                if (resp.Request != null) {
-                                    resp.Request.SendResponse(resp, null);
-                                    resp.Request = null;
-                                }
-
-                                return null;
+
+                    // Checking if handled.
+                    if (resp.HandlingStatus != HandlerStatusInternal.NotHandled) {
+
+                        // Checking if user has supplied a delegate to be called.
+                        if (null != userDelegate) {
+
+                            // Invoking user delegate.
+                            userDelegate.Invoke(resp, userObject);
+
+                            // Checking if response should be sent.
+                            if (resp.Request != null) {
+                                resp.Request.SendResponse(resp, null);
+                                resp.Request = null;
                             }
 
-                            return resp;
+                            return null;
                         }
+
+                        return resp;
                     }
+                }
             
-<<<<<<< HEAD
-                    // Checking if we have a special handler.
-                    if (ho.IsSpecificHandlerLevel)
-                        return resp;
-                    else
-                        handlerLevel++;
-=======
                 // Checking if we have a response or if its not a gateway level handler.
                 if (resp != null) {
 
@@ -1034,13 +1051,13 @@
                         return null;
                     }
 
->>>>>>> 1d334c8e
                 }
             }
 
             // Setting the receive timeout.
-            if (0 == receiveTimeoutMs)
+            if (0 == receiveTimeoutMs) {
                 receiveTimeoutMs = DefaultReceiveTimeoutMs;
+            }
 
             // Checking if user has supplied a delegate to be called.
             if (null != userDelegate) {
