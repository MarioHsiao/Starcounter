--- conflicted
+++ resolved
@@ -27,18 +27,7 @@
     public class RestRegistrationProxy : IREST
     {
         /// <summary>
-<<<<<<< HEAD
-        /// Registers responses merging routine.
-        /// </summary>
         /// <param name="mergerRoutine"></param>
-        public void RegisterResponsesMerger(Func<Request, List<Response>, Response> mergerRoutine)
-        {
-            UriInjectMethods.ResponsesMergerRoutine_ = mergerRoutine;
-        }
-
-        /// <summary>
-=======
->>>>>>> 76e27957
         /// Registers a handler for a WebSocket.
         /// </summary>
         /// <param name="channel">The WebSocket channel, for example "chat"</param>
