--- conflicted
+++ resolved
@@ -8,10 +8,7 @@
     static class Program {
         static void Main(string[] args) {
             Console.WriteLine("Unit tests of SQL Parser.");
-<<<<<<< HEAD
-=======
             PerformanceTest.PerformanceTests();
->>>>>>> 9d640e4e
             TestSqlParser.TestScannerWcharFixForErrors();
             TestSqlParser.ParseQueriesForErrors();
             TestSqlParser.MultithreadedTest();
