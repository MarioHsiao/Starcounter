﻿using System;
using System.Threading;
using NUnit.Framework;
using Starcounter;
using Starcounter.Query.RawParserAnalyzer;

namespace Starcounter.SqlParser.Tests
{
    [TestFixture]
    public static class TestSqlParser {

        [Test]
        public static void TestScannerWcharFixForErrors() {
            ParserAnalyzer analyzer = new ParserAnalyzer();
            analyzer.ParseQuery("SELECT 1");
            analyzer.ParseQuery("SELECT Abc FROM tbL");
            analyzer.ParseQuery("SELECT Å");
            analyzer.ParseQuery("SELECT У");
            analyzer.ParseQuery("SELECT -(-1.2E+02), -(-1.2), -(+1), +(-2), -(+.2E+02)");
            analyzer.ParseQuery("select a -- /* asdfasdf asdlfkjaskldfj");
            analyzer.ParseQuery("select b /* asdfasd -- lkjlkj */");
            analyzer.ParseQuery("select b /* asdfasd -- lkjlkj ", true);
        }

        [Test]
        public static void ParseQueriesForErrors() {
            ParserAnalyzer analyzer = new ParserAnalyzer();
            analyzer.ParseQuery("select u from Accounttest.auser u");
            analyzer.ParseQuery("select ", true);
            analyzer.ParseQuery("selec", true);
            analyzer.ParseQuery("select * from t1");
            analyzer.ParseQuery("select sd order byd", true);
            analyzer.ParseQuery("select * from tble limit 1, 2", true);
            analyzer.ParseQuery("(SELECT foo ORDER BY bar) ORDER BY baz", true);
            analyzer.ParseQuery("SELECT * from table1 offsetkey 4");
            analyzer.ParseQuery("select * from [table] where [offset] = 3", true);
            analyzer.ParseQuery("select * from tbl where col = $1");
            analyzer.ParseQuery("select * from table", true);
            analyzer.ParseQuery("select * from \"table\"");
<<<<<<< HEAD
            analyzer.ParseQuery("SELECT E'\\xDEADBEEF'", true);
=======
            analyzer.ParseQuery("SELECT E'\\xDEADBEEF'");
>>>>>>> ac77fa7d
            analyzer.ParseQuery("select * from tbl option index (tbl indx1)");
            analyzer.ParseQuery("select * from tbl option index tbl indx1", true);
            analyzer.ParseQuery("select * from tbl option index tbl", true);
            analyzer.ParseQuery("select * from tbl1 union select * from tbl option index (tbl indx1)");// MUST FAIL
            analyzer.ParseQuery("select * from tbl1 union (select * from tbl option index (tbl indx1))");
            analyzer.ParseQuery("select * from tbl option join order tbl", true);
            analyzer.ParseQuery("select * from tbl option join order (tbl)");
            analyzer.ParseQuery("select * from tbl option index (tbl indx1), join order (tbl)");
            analyzer.ParseQuery("SELECT d.Name, e.LastName FROM Department d JOIN Employee e ON e.Department = d WHERE e.FirstName = 'Bob' OPTION JOIN ORDER (e,d)");
            analyzer.ParseQuery("select (f.d()).d.f");
            analyzer.ParseQuery("select f.d().f.d.s()");
            analyzer.ParseQuery("select (f.d()).d.f()");
            analyzer.ParseQuery("select cast(col as typ<typ2>) from tble", true);
            analyzer.ParseQuery("select nm.typ<typ2>.fn()", true);
            analyzer.ParseQuery("select $1.f()");
            analyzer.ParseQuery("select cast(col as type).ref1.ref2 from tbl1");
            analyzer.ParseQuery("select I(A)");
            analyzer.ParseQuery("select (I(A).F()", true);
            analyzer.ParseQuery("select (I(A).J(A,B).F()", true);
            analyzer.ParseQuery("select (I(A,B,C).J(A,B).F(A)()", true);
            analyzer.ParseQuery("select I.J(A,B).F()");
            analyzer.ParseQuery("select I.J(A,B).F<A>()");
            analyzer.ParseQuery("select I.J.F()");
            analyzer.ParseQuery("select I.J(A,B).F<A<C>,T>()");
            analyzer.ParseQuery("select I.J(A)");
            analyzer.ParseQuery("select I<A>()");
            analyzer.ParseQuery("select I.J<A>.f<A>(g)");
            analyzer.ParseQuery("select (I.J(a)).T<K>(v)");
            analyzer.ParseQuery("select a < b > c", true);
            analyzer.ParseQuery("select a < b , c >", true);
            analyzer.ParseQuery("select f()()", true);
            analyzer.ParseQuery("select f<typ1>()");
            analyzer.ParseQuery("select cast(a+b as c)");
            analyzer.ParseQuery("select cast(a+b as int)");
            analyzer.ParseQuery("select cast(a+b as c.d(i)", true);
            analyzer.ParseQuery("select cast(a+b as c.d(i))", true);
            analyzer.ParseQuery("select cast(a+b as c.d[])");
            analyzer.ParseQuery("select cast(a+b as c.d<i,d>)");
            analyzer.ParseQuery("select cast(a+b as c.d<i<g>,d>)");
            analyzer.ParseQuery("select DATE '2012-02-02'");
            analyzer.ParseQuery("select col1.fn().col2 = DATE '2012-02-02' from ns1.tbl1");
            analyzer.ParseQuery("select ?.f()");
            analyzer.ParseQuery("select * from tbl where col1 = ?");
            analyzer.ParseQuery("select binary 'x'", true);
            analyzer.ParseQuery("select BINARY 'AB14093FE'");
            analyzer.ParseQuery("SELECT e FROM Employee e WHERE e.Commission = TRUE");
            analyzer.ParseQuery("SELECT e FROM Employee e WHERE e.Salary = 5000");
            analyzer.ParseQuery("SELECT e FROM Employee e WHERE e.Salary = 5000.00");
            analyzer.ParseQuery("SELECT e FROM Employee e WHERE e.Salary = 5.0E3");
            analyzer.ParseQuery("SELECT p FROM Photo p WHERE p.Description = 'Smith''s family'");
            analyzer.ParseQuery("SELECT e FROM Employee e WHERE e.HireDate = DATE '2006-11-01'");
            analyzer.ParseQuery("SELECT e FROM Employee e WHERE e.HireDate = TIMESTAMP '2006-11-01 00:00:00'");
            analyzer.ParseQuery("SELECT l FROM Department d WHERE d.BinaryId = BINARY 'D91FA24E19FB065A'");
            analyzer.ParseQuery("SELECT e FROM Employee e WHERE e = OBJECT 123");
            analyzer.ParseQuery("SELECT * from tbl where col1 STARTS WITH 'Start with me'");
            analyzer.ParseQuery("select t from tbl t where str starts with ?");
            analyzer.ParseQuery("select getextension<myperson>() from example.person");
            analyzer.ParseQuery("select e from example.employee e where e.getextension<example.myperson>().myname =?");
            analyzer.ParseQuery("select u from User u; select d from Department d");
            analyzer.ParseQuery("select u from User u where u.name = u&'\\asdf'", true);
            analyzer.ParseQuery("SELECT p FROM Photo p WHERE p.Description = 'Smith\\'s family'", true);
<<<<<<< HEAD
            analyzer.ParseQuery("select E'\\''",true);
=======
            analyzer.ParseQuery("select E'\\''");
>>>>>>> ac77fa7d
            analyzer.ParseQuery("ALTER DEFAULT PRIVILEGES IN SCHEMA myschema REVOKE GRANT OPTION FOR SELECT ON TABLES FROM internal", true);
            analyzer.ParseQuery("select A.D.B<C>.F.G<A>(d,A<d>.D<s>())");
            analyzer.ParseQuery("select 2<3 and 3>4");
            analyzer.ParseQuery("select 2<A.B and A.B>(A<B>(F))");
            analyzer.ParseQuery("select fr<A.B>(A<B>(F))");
            analyzer.ParseQuery("select F(G<A,B>(7))");
            analyzer.ParseQuery("select F(G<A,B>>(7))");
            analyzer.ParseQuery("select F(G<A,B>7)");
            analyzer.ParseQuery("select F(G<A,B>>7)");
            analyzer.ParseQuery("select A+ <B>F()");
            analyzer.ParseQuery("select A+ <B>F(A,B)");
            analyzer.ParseQuery("select A+ D<A,F>.<B>F()");
            analyzer.ParseQuery("select A+ M.D.<B>F(A,B)");
            analyzer.ParseQuery("select G<A,B>(7)");
            analyzer.ParseQuery("select nullif(G<A,B>(7))");
            analyzer.ParseQuery("DROP INDEX UserLN ON AccountTest.user", true);
            analyzer.ParseQuery("create index SalaryEmployee_NSalaryInt64 on SqlTest.EmployeeDb.SalaryEmployee (NSalaryInt64)");
            analyzer.ParseQuery("SELECT prop1, prop2 FROM table1");
            analyzer.ParseQuery("SELECT ROW(prop1, prop2) FROM table1");
            analyzer.ParseQuery("SELECT ROW(valueProp) FROM table1");
            analyzer.ParseQuery("SELECT valueProp FROM table1");
            analyzer.ParseQuery("select * from t [ 2]");
            analyzer.ParseQuery("select * from t \"table\"");
            analyzer.ParseQuery("select t.u as USER from t as ORDER");
            analyzer.ParseQuery("select order() from order() as order order by order()");
            analyzer.ParseQuery("select order from order as order order by order");
            analyzer.ParseQuery("select a<b, a<c from t");
            analyzer.ParseQuery("SELECT USER");
            analyzer.ParseQuery("select user as user from user.user() order by user");
            analyzer.ParseQuery("select order as order from order.order() order by order");
            analyzer.ParseQuery("select u from user u group by u");
            analyzer.ParseQuery("select group as group from group.group() group by group order by group ");
            analyzer.ParseQuery("select window from window.window().window group by window window abc as (cdv) order by window");
            analyzer.ParseQuery("select union from union.union().union group by union union select union from union order by union");
            analyzer.ParseQuery("select option as option from option.option().option as option group by option OPTION JOIN ORDER (e, m), INDEX (e MyIndexOnLastName), INDEX (m MyIndexOnFirstName)");
            analyzer.ParseQuery("select cast(al.col as cl)");
            analyzer.ParseQuery("select cast(al.col as cl<tp>)");
            analyzer.ParseQuery("select cast(al.col as ns.cl<tp>)");
            analyzer.ParseQuery("drop index indx on ns.tbl1");
            analyzer.ParseQuery("drop index indx on ns.tbl1, ind2 on tbl2, inx3 on ns1.ns2.tbl3<t>");
            analyzer.ParseQuery("select typeof(nm.nm2.type<A,B>).FullName fullname");
            analyzer.ParseQuery("select CURRENT_DATE");
            analyzer.ParseQuery("select CURRENT_TIME, CURRENT_TIME(2)");
            analyzer.ParseQuery("select CURRENT_TIMESTAMP, CURRENT_TIMESTAMP(2)");
            analyzer.ParseQuery("select LOCALTIME, LOCALTIME(2)");
            analyzer.ParseQuery("select LOCALTIMESTAMP, LOCALTIMESTAMP(2)");
            analyzer.ParseQuery("select CURRENT_ROLE");
            analyzer.ParseQuery("select CURRENT_USER");
            analyzer.ParseQuery("select SESSION_USER");
            analyzer.ParseQuery("select CURRENT_CATALOG");
            analyzer.ParseQuery("select NULLIF(a+b,B+A)");
            analyzer.ParseQuery("select COALESCE(a,b,c)");
            analyzer.ParseQuery("select GREATEST(a+b,b+c,c+a)");
            analyzer.ParseQuery("select LEAST(a+b,b+c,c+a)");
            analyzer.ParseQuery("select foreign, primary, where, column from index, limit where use");
            analyzer.ParseQuery("select analyze, analyse");
            analyzer.ParseQuery("select absolute, aggregate, also, assertion, assignment, attribute, backward, called");
            analyzer.ParseQuery("select\r\na\tfrom/* comment ** comment*/ \ft -- Comment\nwhere k>2");
            analyzer.ParseQuery("select å from öl");
            analyzer.ParseQuery("select \u0066");
            analyzer.ParseQuery("SELECT -(-1.2E+02), -(-1.2), -(+1), +(-2), -(+.2E+02)");
            analyzer.ParseQuery("select * from tbl where col like '\\n and \\u and \\\\'");
            analyzer.ParseQuery("select * from tbl where a >= b and c != d and e <> k /* comment */ and tt -- kk */");
            analyzer.ParseQuery("select 'ghf k kjn''jgk''''k''kjkjh'");
            analyzer.ParseQuery("select B'010010', X'FD13A', N'Text'");
            analyzer.ParseQuery("select B'010A010'", true);
            analyzer.ParseQuery("select X'FID13A'", true);
<<<<<<< HEAD
            analyzer.ParseQuery("select 'Константа' from \"Таблица\" таблица");
            analyzer.ParseQuery("select 9223372036854775807");
            analyzer.ParseQuery("select 345, -234, 123 from mytable t where c = -2343 and t = 4520904907");
            analyzer.ParseQuery("select 324.23423, 342, -234.234e+12");
=======
            analyzer.ParseQuery("select 9223372036854775807");
            analyzer.ParseQuery("select 345, -234, 123 from mytable t where c = -2343 and t = 4520904907");
            analyzer.ParseQuery("select 324.23423, 342, -234.234e+12");
            analyzer.ParseQuery("asdfqad",true);
            analyzer.ParseQuery("1342", true);
            analyzer.ParseQuery("()", true);
            analyzer.ParseQuery("");
            analyzer.ParseQuery(" ");
            analyzer.ParseQuery("\n");
>>>>>>> ac77fa7d
        }

        [Test]
        public static void MultithreadedTest() {
            String[] queries =
            {
                "select * from (select col1.ref1.ref2.ref3, ns1.ns2.ns3.ns4.fun(col2) as ncol, avg(col3) from tbl1, ns5.ns6.ns7.tbl2 group by ncol, col1.ref1.ref2.ref3 having ncol > 4) ntbl where col2 > 5",
                "select distinct col1, col2 from tbl1, tbl2 where col2 in (select col9 from tbl2 where col1 order by col3.ref1.ref2.ref3.ref4)",
                "select avg(col1),sum(col2),ns1.ns2.ns3.ns4.uagg(col5) ncol1 from tbl1 natural left outer join (select * from tbl1 join tbl2 on col1 = col2 where prop) as ntbl where bfun(col2)",
                "select l, l.* from SqlTest.Test1.Location l",
                "select sum(cast(tabl1.col1 as typ1)), avg(col1.ref1.col2), ns1.ns2.func1(col3) as coln1" +
                " from ns1.ns2.tabl1, (select distinct col5 from tabl2 where col9 = 43 order by col6) as tabl2"+
                " where col3 LIKE '%name%' and ns1.ns2.fun3(tabl2.col5)"+
                " group by coln1 having ns1.ns2.ns3.fn3(col3) order by col9",
                "select sum(cast(tabl1.col1 as typ1)), avg(col1.ref1.col2), ns1.ns2.func1(col3) as coln1" +
                " from ns1.ns2.tabl1, (select distinct col5 from tabl2 where col9 = 43 order by col6) as tabl2"+
                " where col3 LIKE '%name%' and ns1.ns2.fun3(tabl2.col5)"+
                " group by coln1 having ns1.ns2.ns3.fn3(col3) order by col9",
                "select sum(cast(tabl1.col1 as typ1)), avg(col1.ref1.col2), ns1.ns2.func1(col3) as coln1" +
                " from ns1.ns2.tabl1, (select distinct col5 from tabl2 where col9 = 43 order by col6) as tabl2"+
                " where col3 LIKE '%name%' and ns1.ns2.fun3(tabl2.col5)"+
                " group by coln1 having ns1.ns2.ns3.fn3(col3) order by col9",
                "select d, d.* from SqlTest.Test1.Department d",
                "select e1, e2 from SqlTest.Test1.Employee e1, SqlTest.Test1.Employee e2 where e1.HireDate < e2.HireDate and e1.Department = e2.Department",
                "select * from (select col1.ref1.ref2.ref3, ns1.ns2.ns3.ns4.fun(col2) as ncol, avg(col3) from tbl1, ns5.ns6.ns7.tbl2 group by ncol, col1.ref1.ref2.ref3 having ncol > 4) ntbl where col2 > 5",
                "select distinct col1, col2 from tbl1, tbl2 where col2 in (select col9 from tbl2 where col1 order by col3.ref1.ref2.ref3.ref4)",
                "select avg(col1),sum(col2),ns1.ns2.ns3.ns4.uagg(col5) ncol1 from tbl1 natural left outer join (select * from tbl1 join tbl2 on col1 = col2 where prop) as ntbl where bfun(col2)",
                "select l, l.* from SqlTest.Test1.Location l",
                "select d, d.* from SqlTest.Test1.Department d",
                "SELECT e.LastName, e.FirstName FROM Employee e FETCH 5",
                "select loooooooooooooooooooooooangcoooooooooooooooooooooooooooooooooooolumnnaaaaaaaaaaaaaaaaaaaaaaaaaaame,"+
                    "colname as newloooooooooooooooooooooooooooooooooooooooooooooooooooooooooooooooooooooooooooooooooooooooonggggggggggggggname"+
                    " from veeeeeeeeeeeeeeeeeeryloooooooooooooooooooooooooooooooooooooooooooooooooooooooooooooooooooooooooongtaaaaaaaaaaaaaaaaaaaaaaaaaaaaaablenaaaaaaaaaaame",
//                "select ",
                "select e1, e2 from SqlTest.Test1.Employee e1, SqlTest.Test1.Employee e2 where e1.HireDate < e2.HireDate and e1.Department = e2.Department"//,
                //"select d from Employee e left join Department d on e.Department = d",
                //"select cast(p.Father as Employee).Department from SqlTest.Test1.Person p where cast(p.Father as Employee).Department.Name = 'Server'"
            };
            Thread[] threads = new Thread[queries.Length];
            for (int i = 0; i < queries.Length; i++) {
                threads[i] = new Thread(CallParser);
                threads[i].Start(queries[i]);
            }
            for (int i = 0; i < queries.Length; i++)
                threads[i].Join();
#if DEBUG
            Assert.IsFalse(UnmanagedParserInterface.DumpMemoryLeaks());
#endif
            Console.WriteLine(queries.Length + " queries are executed in " + queries.Length + " threads.");
        }

        private static void CallParser(object query) {
            ParserAnalyzer analyzer = new ParserAnalyzer();
            analyzer.ParseQuery((String)query);
        }
    }
}<|MERGE_RESOLUTION|>--- conflicted
+++ resolved
@@ -37,11 +37,7 @@
             analyzer.ParseQuery("select * from tbl where col = $1");
             analyzer.ParseQuery("select * from table", true);
             analyzer.ParseQuery("select * from \"table\"");
-<<<<<<< HEAD
             analyzer.ParseQuery("SELECT E'\\xDEADBEEF'", true);
-=======
-            analyzer.ParseQuery("SELECT E'\\xDEADBEEF'");
->>>>>>> ac77fa7d
             analyzer.ParseQuery("select * from tbl option index (tbl indx1)");
             analyzer.ParseQuery("select * from tbl option index tbl indx1", true);
             analyzer.ParseQuery("select * from tbl option index tbl", true);
@@ -103,11 +99,7 @@
             analyzer.ParseQuery("select u from User u; select d from Department d");
             analyzer.ParseQuery("select u from User u where u.name = u&'\\asdf'", true);
             analyzer.ParseQuery("SELECT p FROM Photo p WHERE p.Description = 'Smith\\'s family'", true);
-<<<<<<< HEAD
             analyzer.ParseQuery("select E'\\''",true);
-=======
-            analyzer.ParseQuery("select E'\\''");
->>>>>>> ac77fa7d
             analyzer.ParseQuery("ALTER DEFAULT PRIVILEGES IN SCHEMA myschema REVOKE GRANT OPTION FOR SELECT ON TABLES FROM internal", true);
             analyzer.ParseQuery("select A.D.B<C>.F.G<A>(d,A<d>.D<s>())");
             analyzer.ParseQuery("select 2<3 and 3>4");
@@ -175,12 +167,7 @@
             analyzer.ParseQuery("select B'010010', X'FD13A', N'Text'");
             analyzer.ParseQuery("select B'010A010'", true);
             analyzer.ParseQuery("select X'FID13A'", true);
-<<<<<<< HEAD
             analyzer.ParseQuery("select 'Константа' from \"Таблица\" таблица");
-            analyzer.ParseQuery("select 9223372036854775807");
-            analyzer.ParseQuery("select 345, -234, 123 from mytable t where c = -2343 and t = 4520904907");
-            analyzer.ParseQuery("select 324.23423, 342, -234.234e+12");
-=======
             analyzer.ParseQuery("select 9223372036854775807");
             analyzer.ParseQuery("select 345, -234, 123 from mytable t where c = -2343 and t = 4520904907");
             analyzer.ParseQuery("select 324.23423, 342, -234.234e+12");
@@ -190,7 +177,6 @@
             analyzer.ParseQuery("");
             analyzer.ParseQuery(" ");
             analyzer.ParseQuery("\n");
->>>>>>> ac77fa7d
         }
 
         [Test]
