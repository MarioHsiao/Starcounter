--- conflicted
+++ resolved
@@ -26,13 +26,14 @@
         /// </summary>
         [SetUp]
         public void NewRestTestsSetupInit() {
+
             Db.SetEnvironment(new DbEnvironment("TestLocalNode", false));
             StarcounterEnvironment.AppName = Path.GetFileNameWithoutExtension(Assembly.GetCallingAssembly().Location);
 
             Dictionary<UInt16, StaticWebServer> fileServer = new Dictionary<UInt16, StaticWebServer>();
             AppRestServer appServer = new AppRestServer(fileServer);
 
-            UriManagedHandlersCodegen.Setup(null, null, null, null, appServer.HandleRequest, UriHandlersManager.AddExtraHandlerLevel);
+            UriManagedHandlersCodegen.Setup(null, null, null, null, appServer.HandleRequest);
             Node.InjectHostedImpl(UriManagedHandlersCodegen.DoLocalNodeRest, null);
 
             // Initializing system profilers.
@@ -50,164 +51,134 @@
 
         [Test]
         public static void TestBasics() {
+
             UriHandlersManager.ResetUriHandlersManagers();
-            HandlerOptions.Reset();
+            HandlerOptions.DefaultHandlerOptions = HandlerOptions.DefaultLevel;
+            
+            String handlerUri = "/HandlerLevel";
 
-            Handlers.AddExtraHandlerLevel();
-            Handlers.AddExtraHandlerLevel();
-            Handlers.AddExtraHandlerLevel();
-
-            HandlerOptions ho0 = new HandlerOptions() { HandlerLevel = 0 };
-            HandlerOptions ho1 = new HandlerOptions() { HandlerLevel = 1 };
-            HandlerOptions ho2 = new HandlerOptions() { HandlerLevel = 2 };
-            HandlerOptions ho3 = new HandlerOptions() { HandlerLevel = 3 };
-            
-            Handle.GET("/handler_L0_normal", () => { return "/handler_L0_normal"; }, ho0);
-            Handle.GET("/handler_L1_normal", () => { return "/handler_L1_normal"; }, ho1);
-            Handle.GET("/handler_L2_normal", () => { return "/handler_L2_normal"; }, ho2);
-            Handle.GET("/handler_L3_normal", () => { return "/handler_L3_normal"; }, ho3);
+            Handle.GET(handlerUri + "0", () => { return handlerUri + "0"; }, HandlerOptions.DefaultLevel);
+            Handle.GET(handlerUri + "1", () => { return handlerUri + "1"; }, HandlerOptions.ApplicationLevel);
+            Handle.GET(handlerUri + "2", () => { return handlerUri + "2"; }, HandlerOptions.ApplicationExtraLevel);
 
             Response resp;
-            X.GET("/handler_L0_normal", out resp, null, 0);
-            Assert.AreEqual(resp.Body, "/handler_L0_normal");
+            X.GET(handlerUri + "0", out resp, null, 0);
+            Assert.AreEqual(resp.Body, handlerUri + "0");
 
-            X.GET("/handler_L0_normal", out resp, null, 0, ho0);
-            Assert.AreEqual(resp.Body, "/handler_L0_normal");
+            X.GET(handlerUri + "0", out resp, null, 0, HandlerOptions.DefaultLevel);
+            Assert.AreEqual(resp.Body, handlerUri + "0");
 
-            X.GET("/handler_L1_normal", out resp, null, 0, ho1);
-            Assert.AreEqual(resp.Body, "/handler_L1_normal");
+            X.GET(handlerUri + "1", out resp, null, 0, HandlerOptions.ApplicationLevel);
+            Assert.AreEqual(resp.Body, handlerUri + "1");
 
-            X.GET("/handler_L2_normal", out resp, null, 0, ho2);
-            Assert.AreEqual(resp.Body, "/handler_L2_normal");
-
-            X.GET("/handler_L3_normal", out resp, null, 0, ho3);
-            Assert.AreEqual(resp.Body, "/handler_L3_normal");
+            X.GET(handlerUri + "2", out resp, null, 0, HandlerOptions.ApplicationExtraLevel);
+            Assert.AreEqual(resp.Body, handlerUri + "2");
 
             // ==============================================
 
-            Handle.GET("/handler_multi_a", () => { return "/handler_multi_a_0"; }, ho0);
-            Handle.GET("/handler_multi_a", () => { return "/handler_multi_a_1"; }, ho1);
-            Handle.GET("/handler_multi_a", () => { return "/handler_multi_a_2"; }, ho2);
-            Handle.GET("/handler_multi_a", () => { return "/handler_multi_a_3"; }, ho3);
+            handlerUri = "/HandlerMultiA";
 
-            X.GET("/handler_multi_a", out resp, null, 0, ho0);
-            Assert.AreEqual(resp.Body, "/handler_multi_a_0");
+            Handle.GET(handlerUri, () => { return handlerUri + "0"; }, HandlerOptions.DefaultLevel);
+            Handle.GET(handlerUri, () => { return handlerUri + "1"; }, HandlerOptions.ApplicationLevel);
+            Handle.GET(handlerUri, () => { return handlerUri + "2"; }, HandlerOptions.ApplicationExtraLevel);
 
-            X.GET("/handler_multi_a", out resp, null, 0, ho1);
-            Assert.AreEqual(resp.Body, "/handler_multi_a_1");
+            X.GET(handlerUri, out resp, null, 0, HandlerOptions.DefaultLevel);
+            Assert.AreEqual(resp.Body, handlerUri + "0");
 
-            X.GET("/handler_multi_a", out resp, null, 0, ho2);
-            Assert.AreEqual(resp.Body, "/handler_multi_a_2");
+            X.GET(handlerUri, out resp, null, 0, HandlerOptions.ApplicationLevel);
+            Assert.AreEqual(resp.Body, handlerUri + "1");
 
-            X.GET("/handler_multi_a", out resp, null, 0, ho3);
-            Assert.AreEqual(resp.Body, "/handler_multi_a_3");
+            X.GET(handlerUri, out resp, null, 0, HandlerOptions.ApplicationExtraLevel);
+            Assert.AreEqual(resp.Body, handlerUri + "2");
+
+            X.GET(handlerUri, out resp);
+            Assert.AreEqual(resp.Body, handlerUri + "0");
 
             // ==============================================
 
-            X.GET("/handler_multi_a", out resp);
-            Assert.AreEqual(resp.Body, "/handler_multi_a_0");
+            handlerUri = "/HandlerMultiB";
 
-            // ==============================================
+            Handle.GET(handlerUri, () => { return HandlerStatus.NotHandled; }, HandlerOptions.DefaultLevel);
+            Handle.GET(handlerUri, () => { return HandlerStatus.NotHandled; }, HandlerOptions.ApplicationLevel);
+            Handle.GET(handlerUri, () => { return handlerUri; }, HandlerOptions.ApplicationExtraLevel);
 
-            Handle.GET("/handler_multi_b", () => { return HandlerStatus.NotHandled; }, ho0);
-            Handle.GET("/handler_multi_b", () => { return HandlerStatus.NotHandled; }, ho1);
-            Handle.GET("/handler_multi_b", () => { return "/handler_multi_b"; }, ho2);
+            X.GET(handlerUri, out resp);
+            Assert.AreEqual(handlerUri, resp.Body);
 
-<<<<<<< HEAD
-            X.GET("/handler_multi_b", out resp);
-            Assert.AreEqual(resp.Body, "/handler_multi_b");
-
-            X.GET("/handler_multi_b", out resp, null, 0, ho0);
-            Assert.AreEqual(resp, null);
-=======
             X.GET(handlerUri, out resp, null, 0, HandlerOptions.DefaultLevel);
             Assert.AreEqual(null, resp);
 
             X.GET(handlerUri, out resp, null, 0, HandlerOptions.ApplicationLevel);
             Assert.AreEqual(null, resp);
->>>>>>> 1d334c8e
 
-            X.GET("/handler_multi_b", out resp, null, 0, ho1);
-            Assert.AreEqual(resp, null);
+            X.GET(handlerUri, out resp, null, 0, HandlerOptions.ApplicationExtraLevel);
+            Assert.AreEqual(handlerUri, resp.Body);
         }
 
         [Test]
         public static void TestMapperHandlers() {
+
             UriHandlersManager.ResetUriHandlersManagers();
-            HandlerOptions.Reset();
 
-            Handle.GET("/handler_normal", () => { return "/handler_normal0"; });
+            HandlerOptions.DefaultHandlerOptions = HandlerOptions.DefaultLevel;
+
+            String handlerUri = "/Handler";
+
+            Handle.GET(handlerUri, () => { return handlerUri + "0"; });
+
+            Response resp;
+            X.GET(handlerUri, out resp);
+            Assert.AreEqual(resp.Body, handlerUri + "0");
 
             // Adding new handlers level and setting it to default.
-            Handlers.AddExtraHandlerLevel();
-            HandlerOptions.DefaultHandlerLevel = 1;
+            HandlerOptions.DefaultHandlerOptions = HandlerOptions.ApplicationLevel;
 
-            HandlerOptions ho1 = new HandlerOptions() { HandlerLevel = 1 };
+            Handle.GET(handlerUri, () => { return handlerUri + "1"; });
 
-            Handle.GET("/handler_normal", () => { return "/handler_normal1"; }, ho1);
+            X.GET(handlerUri, out resp);
+            Assert.AreEqual(resp.Body, handlerUri + "0");
 
-<<<<<<< HEAD
-            Response resp;
-            X.GET("/handler_normal", out resp);
-            Assert.AreEqual(resp.Body, "/handler_normal0");
-=======
+            X.GET(handlerUri, out resp, null, 0, HandlerOptions.DefaultLevel);
+            Assert.AreEqual(resp.Body, handlerUri + "0");
+
             X.GET(handlerUri, out resp, null, 0, HandlerOptions.ApplicationLevel);
             Assert.AreEqual(resp.Body, handlerUri + "1");
 
             X.GET(handlerUri, out resp, null, 0, HandlerOptions.ApplicationExtraLevel);
             Assert.AreEqual(null, resp);
->>>>>>> 1d334c8e
         }
 
         [Test]
         public static void TestAppNameHandlers() {
+
             UriHandlersManager.ResetUriHandlersManagers();
-            HandlerOptions.Reset();
-
-            Handle.GET("/handler_normal", () => {
+            HandlerOptions.DefaultHandlerOptions = HandlerOptions.DefaultLevel;
+            String handlerUri = "/HandlerNormal";
+            
+            Handle.GET(handlerUri, () => {
                 Assert.AreEqual("nunit.core", StarcounterEnvironment.AppName);
-                return "/handler_normal0";
+                return handlerUri + "0";
             });
 
-            // Adding new handlers level and setting it to default.
-            Handlers.AddExtraHandlerLevel();
-            Handlers.AddExtraHandlerLevel();
-            Handlers.AddExtraHandlerLevel();
-            HandlerOptions.DefaultHandlerLevel = 1;
+            Handle.GET(handlerUri, () => {
+                Assert.AreEqual("nunit.core", StarcounterEnvironment.AppName);
+                return handlerUri + "1";
+            }, HandlerOptions.ApplicationLevel);
 
-            HandlerOptions ho1 = new HandlerOptions() { HandlerLevel = 1, AppName = "NewApp1" };
-
-            Handle.GET("/handler_normal", () => {
-                Assert.AreEqual("NewApp1", StarcounterEnvironment.AppName);
-                return "/handler_normal1";
-            }, ho1);
-
-            HandlerOptions ho2 = new HandlerOptions() { HandlerLevel = 2, AppName = "NewApp2" };
-
-            Handle.GET("/handler_normal", () => {
-                Assert.AreEqual("NewApp2", StarcounterEnvironment.AppName);
-                return "/handler_normal2";
-            }, ho2);
-
-            HandlerOptions ho3 = new HandlerOptions() { HandlerLevel = 3 };
-
-            Handle.GET("/handler_normal", () => {
+            Handle.GET(handlerUri, () => {
                 Assert.AreEqual("nunit.core", StarcounterEnvironment.AppName);
-                return "/handler_normal3";
-            }, ho3);
+                return handlerUri + "2";
+            }, HandlerOptions.ApplicationExtraLevel);
 
             Response resp;
-            X.GET("/handler_normal", out resp);
-            Assert.AreEqual(resp.Body, "/handler_normal0");
+            X.GET(handlerUri, out resp);
+            Assert.AreEqual(resp.Body, handlerUri + "0");
 
-            X.GET("/handler_normal", out resp, null, 0, ho1);
-            Assert.AreEqual(resp.Body, "/handler_normal1");
+            X.GET(handlerUri, out resp, null, 0, HandlerOptions.ApplicationLevel);
+            Assert.AreEqual(resp.Body, handlerUri + "1");
 
-            X.GET("/handler_normal", out resp, null, 0, ho2);
-            Assert.AreEqual(resp.Body, "/handler_normal2");
-
-            X.GET("/handler_normal", out resp, null, 0, ho3);
-            Assert.AreEqual(resp.Body, "/handler_normal3");
+            X.GET(handlerUri, out resp, null, 0, HandlerOptions.ApplicationExtraLevel);
+            Assert.AreEqual(resp.Body, handlerUri + "2");
         }
     }
 }