﻿using System;
using System.IO;
using NUnit.Framework;
using Starcounter.XSON.Metadata;
using System.Text;
using Starcounter.XSON.PartialClassGenerator;

namespace Starcounter.Internal.XSON.PartialClassGeneration.Tests {

    public class CodeBehindParserTests {

        private static CodeBehindMetadata ParserAnalyze(string className, string path) {
            var parser = new RoslynCodeBehindParser(className, File.ReadAllText(path), path);
            return parser.ParseToMetadata();
        }

        private static CodeBehindMetadata ParserAnalyzeCode(string className, string sourceCode) {
            var parser = new RoslynCodeBehindParser(className, sourceCode, className + ".cs");
            return parser.ParseToMetadata();
        }

        [Test]
<<<<<<< HEAD
        public static void CodeBehindSimpleAnalyzeTest() {
            var metadata = ParserAnalyze("Simple", @"Input\simple.json.cs");

            Assert.AreEqual(null, metadata.RootClassInfo.BoundDataClass);
            Assert.AreEqual("Simple_json", metadata.RootClassInfo.JsonMapAttribute);
            Assert.AreEqual("Json", metadata.RootClassInfo.BaseClassName);
            Assert.AreEqual("MySampleNamespace", metadata.RootClassInfo.Namespace);

            Assert.AreEqual(2, metadata.CodeBehindClasses.Count);
            var c2 = metadata.CodeBehindClasses.Find((candidate) => {
                return candidate.ClassName == "InheritedChild";
            });
            Assert.AreEqual("OrderItem", c2.BoundDataClass);
            Assert.AreEqual("MyOtherNs.MySubNS.SubClass", c2.BaseClassName);
            Assert.AreEqual("Apapa_json.Items", c2.JsonMapAttribute);

            Assert.AreEqual(3, metadata.UsingDirectives.Count);
            Assert.AreEqual("System", metadata.UsingDirectives[0]);
            Assert.AreEqual("Starcounter", metadata.UsingDirectives[1]);
            Assert.AreEqual("ScAdv=Starcounter.Advanced", metadata.UsingDirectives[2]);
=======
        public static void CodeBehindSimpleAnalyzeTest() {
            var monoMetadata = ParserAnalyze("Simple", @"Input\simple.json.cs");
            var roslynMetadata = ParserAnalyze("Simple", @"Input\simple.json.cs", true);

            foreach(var metadata in new[] { monoMetadata, roslynMetadata }) {
                Assert.AreEqual(null, metadata.RootClassInfo.BoundDataClass);
                Assert.AreEqual("Simple_json", metadata.RootClassInfo.JsonMapAttribute);
                Assert.AreEqual("Json", metadata.RootClassInfo.BaseClassName);
                Assert.AreEqual("MySampleNamespace", metadata.RootClassInfo.Namespace);

                Assert.AreEqual(2, metadata.CodeBehindClasses.Count);
                var c2 = metadata.CodeBehindClasses.Find((candidate) => {
                    return candidate.ClassName == "InheritedChild";
                });
                Assert.AreEqual("OrderItem", c2.BoundDataClass);
                Assert.AreEqual("MyOtherNs.MySubNS.SubClass", c2.BaseClassName);
                Assert.AreEqual("Apapa_json.Items", c2.JsonMapAttribute);

                Assert.AreEqual(3, metadata.UsingDirectives.Count);
                Assert.AreEqual("System", metadata.UsingDirectives[0]);
                Assert.AreEqual("Starcounter", metadata.UsingDirectives[1]);
                Assert.AreEqual("ScAdv=Starcounter.Advanced", metadata.UsingDirectives[2]);
            }

        }

        [Test]
        public static void CodeBehindComplexAnalyzeTest() {
            var monoMetadata = ParserAnalyze("Complex", @"Input\complex.json.cs");
            var roslynMetadata = ParserAnalyze("Complex", @"Input\complex.json.cs", true);

            foreach(var metadata in new[] { monoMetadata, roslynMetadata }) {
                Assert.AreEqual("Order", metadata.RootClassInfo.BoundDataClass);
                Assert.AreEqual("Complex_json", metadata.RootClassInfo.JsonMapAttribute);
                Assert.AreEqual("MyBaseJsonClass", metadata.RootClassInfo.BaseClassName);
                Assert.AreEqual("MySampleNamespace", metadata.RootClassInfo.Namespace);

                Assert.AreEqual(6, metadata.CodeBehindClasses.Count);
                var c2 = metadata.CodeBehindClasses.Find((candidate) => {
                    return candidate.ClassName == "SubPage3Impl";
                });

                Assert.AreEqual("OrderItem", c2.BoundDataClass);
                Assert.AreEqual("Json", c2.BaseClassName);
                Assert.AreEqual("Complex_json.ActivePage.SubPage1.SubPage2.SubPage3", c2.JsonMapAttribute);

                Assert.AreEqual(3, metadata.UsingDirectives.Count);
                Assert.AreEqual("System", metadata.UsingDirectives[0]);
                Assert.AreEqual("MySampleNamespace.Something", metadata.UsingDirectives[1]);
                Assert.AreEqual("SomeOtherNamespace", metadata.UsingDirectives[2]);
            }
>>>>>>> e02fcd26
        }

        [Test]
        public static void CodeBehindComplexAnalyzeTest() {
            var metadata = ParserAnalyze("Complex", @"Input\complex.json.cs");

            Assert.AreEqual("Order", metadata.RootClassInfo.BoundDataClass);
            Assert.AreEqual("Complex_json", metadata.RootClassInfo.JsonMapAttribute);
            Assert.AreEqual("MyBaseJsonClass", metadata.RootClassInfo.BaseClassName);
            Assert.AreEqual("MySampleNamespace", metadata.RootClassInfo.Namespace);

            Assert.AreEqual(6, metadata.CodeBehindClasses.Count);
            var c2 = metadata.CodeBehindClasses.Find((candidate) => {
                return candidate.ClassName == "SubPage3Impl";
            });

            Assert.AreEqual("OrderItem", c2.BoundDataClass);
            Assert.AreEqual("Json", c2.BaseClassName);
            Assert.AreEqual("Complex_json.ActivePage.SubPage1.SubPage2.SubPage3", c2.JsonMapAttribute);

            Assert.AreEqual(3, metadata.UsingDirectives.Count);
            Assert.AreEqual("System", metadata.UsingDirectives[0]);
            Assert.AreEqual("MySampleNamespace.Something", metadata.UsingDirectives[1]);
            Assert.AreEqual("SomeOtherNamespace", metadata.UsingDirectives[2]);
        }

        [Test]
        public static void CodeBehindIncorrectAnalyzeTest() {
            var ex = Assert.Throws<InvalidCodeBehindException>(() => ParserAnalyze("Incorrect", @"Input\incorrect.json.cs"));
            Assert.IsTrue(ex.Error == InvalidCodeBehindError.ClassGeneric);

            ex = Assert.Throws<InvalidCodeBehindException>(() => ParserAnalyze("Incorrect2", @"Input\incorrect2.json.cs"));
            Assert.IsTrue(ex.Error == InvalidCodeBehindError.DefineInstanceConstructor);

            ex = Assert.Throws<InvalidCodeBehindException>(() => ParserAnalyze("Incorrect3", @"Input\incorrect3.json.cs"));
            Assert.IsTrue(ex.Error == InvalidCodeBehindError.ClassNotPartial);

            ex = Assert.Throws<InvalidCodeBehindException>(() => ParserAnalyze("Incorrect4", @"Input\incorrect4.json.cs"));
            Assert.IsTrue(ex.Error == InvalidCodeBehindError.MultipleMappingAttributes);

            ex = Assert.Throws<InvalidCodeBehindException>(() => ParserAnalyze("Incorrect5", @"Input\incorrect5.json.cs"));
            Assert.IsTrue(ex.Error == InvalidCodeBehindError.RootClassWithCustomMapping);

            ex = Assert.Throws<InvalidCodeBehindException>(() => ParserAnalyze("Incorrect6", @"Input\incorrect6.json.cs"));
            Assert.IsTrue(ex.Error == InvalidCodeBehindError.MultipleRootClasses);

            var source = "public partial class Foo : Json { public static void Handle(Input.Bar bar) {} }";
            ex = Assert.Throws<InvalidCodeBehindException>(() => ParserAnalyzeCode("Foo", source));
            Assert.IsTrue(ex.Error == InvalidCodeBehindError.InputHandlerStatic);

            source = "public partial class Foo : Json { public void Handle(Input.Bar bar, Second illegal) {} }";
            ex = Assert.Throws<InvalidCodeBehindException>(() => ParserAnalyzeCode("Foo", source));
            Assert.IsTrue(ex.Error == InvalidCodeBehindError.InputHandlerBadParameterCount);

            source = "public partial class Foo : Json { public void Handle<T>(Input.Bar bar) {} }";
            ex = Assert.Throws<InvalidCodeBehindException>(() => ParserAnalyzeCode("Foo", source));
            Assert.IsTrue(ex.Error == InvalidCodeBehindError.InputHandlerHasTypeParameters);

            source = "public partial class Foo : Json { public void Handle(ref Input.Bar bar) {} }";
            ex = Assert.Throws<InvalidCodeBehindException>(() => ParserAnalyzeCode("Foo", source));
            Assert.IsTrue(ex.Error == InvalidCodeBehindError.InputHandlerWithRefParameter);

            source = "public partial class Foo : Json { public int Handle(Input.Bar bar) {} }";
            ex = Assert.Throws<InvalidCodeBehindException>(() => ParserAnalyzeCode("Foo", source));
            Assert.IsTrue(ex.Error == InvalidCodeBehindError.InputHandlerNotVoidReturnType);

            source = "public partial class Foo : Json { public abstract void Handle(Input.Bar bar); }";
            ex = Assert.Throws<InvalidCodeBehindException>(() => ParserAnalyzeCode("Foo", source));
            Assert.IsTrue(ex.Error == InvalidCodeBehindError.InputHandlerAbstract);
        }

        [Test]
        public static void CodeBehindParsersEqualityTest() {
            var source = "namespace Foo { namespace Bar { public partial class Fubar {} } }";
            var roslyn = ParserAnalyzeCode("Fubar", source);

            // Fail because of bug in mono parser
            // Assert.AreEqual(mono.RootClassInfo.Namespace, roslyn.RootClassInfo.Namespace);
            Assert.True(roslyn.RootClassInfo.Namespace == "Foo.Bar");

            source = "namespace Foo { { public partial class Bar { [Bar_json.Foo] public partial class Foo { [Bar_json.Foo.Fubar] public partial class Fubar {} } } }";
            roslyn = ParserAnalyzeCode("Bar", source);
            
            var c2 = roslyn.FindClassInfo("*.Foo.Fubar");
            Assert.NotNull(c2);
<<<<<<< HEAD
            
=======
            Assert.True(c1.ParentClasses.Count == 2);
            Assert.AreEqual(c1.ParentClasses.Count, c2.ParentClasses.Count);
            Assert.AreEqual(c1.GlobalClassSpecifier, c2.GlobalClassSpecifier);
            Assert.AreEqual(c1.UseGlobalSpecifier, c2.UseGlobalSpecifier);

            for(int i = 0; i < c1.ParentClasses.Count; i++) {
                Assert.AreEqual(c1.ParentClasses[i], c2.ParentClasses[i]);
            }

>>>>>>> e02fcd26
            var sb = new StringBuilder();
            sb.Append("public partial class Foo : Json { } ");
            sb.Append("[Foo_json.Foo2] public partial class Foo2 : Json, IDisposable { } ");
            sb.Append("[Foo_json.Foo3] public partial class Foo3 : Json, IBound<Fubar.Bar> { } ");
            sb.Append("[Foo_json.Foo4] public partial class Foo4 : IDisposable { } ");
            sb.Append("[Foo_json.Foo5] public partial class Foo5 : IBound<Fubar.Bar> {} ");
            sb.Append("[Foo_json.Foo6] public partial class Foo6 : Custom.BaseType, IBaseType, IRootType {} ");
            sb.Append("[Foo_json.Foo7] public partial class Foo7 { } ");
            sb.Append("[Foo_json.Foo8] public partial class Foo8 : Custom.BaseType, IBaseType, IBound<Fubar.Bar>, IRootType {} ");

            source = sb.ToString();
<<<<<<< HEAD
            roslyn = ParserAnalyzeCode("Foo", source);
            
=======
            mono = ParserAnalyzeCode("Foo", source);
            roslyn = ParserAnalyzeCode("Foo", source, true);

            Assert.AreEqual(mono.CodeBehindClasses.Count, roslyn.CodeBehindClasses.Count);
            for(int i = 0; i < mono.CodeBehindClasses.Count; i++) {
                var mc = mono.CodeBehindClasses[i];
                var rc = roslyn.CodeBehindClasses[i];

                if(mc.ClassName != "Foo5") {
                    // For Foo5, the mono parser generate a naked IBound as the
                    // base type, while Roslyn return IBound<Fubar.Bar>. Let's not
                    // bother with this in mono parser.
                    Assert.AreEqual(mc.BaseClassName, rc.BaseClassName);
                    Assert.AreEqual(mc.BoundDataClass, rc.BoundDataClass);
                    Assert.AreEqual(mc.DerivesDirectlyFromJson, rc.DerivesDirectlyFromJson);
                } else {
                    // Check Roslyn produce a more accurate result
                    Assert.AreEqual(rc.BaseClassName, string.Empty);
                    Assert.AreEqual(rc.BoundDataClass, "Fubar.Bar");
                    Assert.True(rc.DerivesDirectlyFromJson);
                }

                Assert.AreEqual(mc.ClassName, rc.ClassName);
                Assert.AreEqual(mc.ClassPath, rc.ClassPath);
                Assert.AreEqual(mc.GlobalClassSpecifier, rc.GlobalClassSpecifier);
                Assert.AreEqual(mc.InputBindingList, rc.InputBindingList);
                Assert.AreEqual(mc.IsDeclaredInCodeBehind, rc.IsDeclaredInCodeBehind);
                Assert.AreEqual(mc.IsMapped, rc.IsMapped);
                Assert.AreEqual(mc.IsRootClass, rc.IsRootClass);
                Assert.AreEqual(mc.Namespace, rc.Namespace);
                Assert.AreEqual(mc.ParentClasses, rc.ParentClasses);
                Assert.AreEqual(mc.JsonMapAttribute, rc.JsonMapAttribute);
                Assert.AreEqual(mc.UseGlobalSpecifier, rc.UseGlobalSpecifier);
            }

>>>>>>> e02fcd26
            sb.Clear();
            sb.Append("public partial class Foo { ");
            sb.Append("  public void Handle(Input.Bar bar) {}");
            sb.Append("  public void Handle(Input.Bar2 bar) {}");
            sb.Append("}");

            source = sb.ToString();
<<<<<<< HEAD
            roslyn = ParserAnalyzeCode("Foo", source);
            
=======
            mono = ParserAnalyzeCode("Foo", source);
            roslyn = ParserAnalyzeCode("Foo", source, true);

            Assert.AreEqual(mono.RootClassInfo.InputBindingList.Count, roslyn.RootClassInfo.InputBindingList.Count);
            for(int i = 0; i < mono.RootClassInfo.InputBindingList.Count; i++) {
                var mh = mono.RootClassInfo.InputBindingList[i];
                var rh = roslyn.RootClassInfo.InputBindingList[i];

                Assert.AreEqual(mh.DeclaringClassName, rh.DeclaringClassName);
                Assert.AreEqual(mh.DeclaringClassNamespace, rh.DeclaringClassNamespace);
                Assert.AreEqual(mh.FullInputTypeName, rh.FullInputTypeName);
            }

>>>>>>> e02fcd26
            Assert.IsNotNull(roslyn.RootClassInfo.InputBindingList.Find((candidate) => {
                return candidate.DeclaringClassName == "Foo" && candidate.FullInputTypeName == "Input.Bar";
            }));
            Assert.IsNotNull(roslyn.RootClassInfo.InputBindingList.Find((candidate) => {
                return candidate.DeclaringClassNamespace == null && candidate.FullInputTypeName == "Input.Bar2";
            }));
        }

        [Test]
        public static void CodeBehindParserErrorPropagationTest() {
            var source = "public /*partial*/ class Foo {}";
            var ex = Assert.Throws<InvalidCodeBehindException>(() => { var roslyn = ParserAnalyzeCode("Foo", source); });
            Assert.True(ex.Error == InvalidCodeBehindError.ClassNotPartial);
            Assert.True(ex.Line == 0);
            Assert.True(ex.EndLine == 0);

            source = Environment.NewLine; // 0
            source += "using Starcounter" + Environment.NewLine; // 1
            source += "public /*partial*/ class Foo {}"; // 2
            source += Environment.NewLine;

            ex = Assert.Throws<InvalidCodeBehindException>(() => { var roslyn = ParserAnalyzeCode("Foo", source); });
            Assert.True(ex.Error == InvalidCodeBehindError.ClassNotPartial);
            Assert.True(ex.Line == 2);
            Assert.True(ex.EndLine == 2);

            var sb = new StringBuilder();
            sb.AppendLine();
            sb.AppendLine("public partial class Foo {"); // 1
            sb.AppendLine();
            sb.AppendLine("public int Handle(Input.Bar bar) {");    // 3
            sb.AppendLine("Console.WriteLine(\"Hello from invalid handler\");");
            sb.AppendLine("}");

            source = sb.ToString();
            ex = Assert.Throws<InvalidCodeBehindException>(() => { var roslyn = ParserAnalyzeCode("Foo", source); });
            Assert.True(ex.Error == InvalidCodeBehindError.InputHandlerNotVoidReturnType);
            Assert.True(ex.Line == 3);
        }

        [Test]
        public static void CodeBehindBoundtoNullableTest() {
            // Using IBound<T> where T is a nullable type does not get parsed correctly
            // in the old Mono-parser, there it's simply gets truncated.

            var source = "public partial class Foo : Json, IBound<MyStruct?> {}";
            var roslyn = ParserAnalyzeCode("Foo", source);

            Assert.IsNotNull(roslyn.RootClassInfo);
            Assert.AreEqual("MyStruct?", roslyn.RootClassInfo.BoundDataClass);

            source = "public partial class Foo : Json, IBound<Nullable<MyStruct>> {}";
            roslyn = ParserAnalyzeCode("Foo", source);

            Assert.IsNotNull(roslyn.RootClassInfo);
            Assert.AreEqual("Nullable<MyStruct>", roslyn.RootClassInfo.BoundDataClass);
        }

        [Test]
        public static void CodeBehindCustomConstructorTest() {
            InvalidCodeBehindException ex;
            CodeBehindMetadata roslyn = null;
            string source;

            // Custom default constructor.
            // TODO: Should this be allowed?
            source = "public partial class Foo : Json { public Foo() { } }";
            ex = Assert.Throws<InvalidCodeBehindException>(() => {
                roslyn = ParserAnalyzeCode("Foo", source);
            });
            Assert.AreEqual((uint)ex.Error, Error.SCERRJSONWITHCONSTRUCTOR);

            // Custom constructor with parameter
            source = "public partial class Foo : Json { public Foo(int bar) { } }";
            ex = Assert.Throws<InvalidCodeBehindException>(() => {
                roslyn = ParserAnalyzeCode("Foo", source);
            });
            Assert.AreEqual((uint)ex.Error, Error.SCERRJSONWITHCONSTRUCTOR);

            // Inner unmapped class. Should be ignored.
            source = "public partial class Foo : Json { public class Bar { public Bar(int value) { } } }";
            roslyn = ParserAnalyzeCode("Foo", source);
        }

        [Test]
        public static void CodeBehindDetectPropertiesAndFieldsTest() {
            string source;

            source = "public partial class Foo: Json {"
                    + "private string one; "
                    + "private int two, thrEE; "
                    + "static Int32 Four; "
                    + "protected long Five { get; set; } "
                    + "string Six { get; private set; } "
                    + "public static long seven { get; set; } "
                    + "}";

            var roslyn = ParserAnalyzeCode("Foo", source);

            Assert.IsNotNull(roslyn.RootClassInfo);
            Assert.AreEqual(7, roslyn.RootClassInfo.FieldOrPropertyList.Count);

            AssertFieldOrPropertyInfo("one", "string", false, roslyn.RootClassInfo.FieldOrPropertyList[0]);
            AssertFieldOrPropertyInfo("two", "int", false, roslyn.RootClassInfo.FieldOrPropertyList[1]);
            AssertFieldOrPropertyInfo("thrEE", "int", false, roslyn.RootClassInfo.FieldOrPropertyList[2]);
            AssertFieldOrPropertyInfo("Four", "Int32", false, roslyn.RootClassInfo.FieldOrPropertyList[3]);
            AssertFieldOrPropertyInfo("Five", "long", true, roslyn.RootClassInfo.FieldOrPropertyList[4]);
            AssertFieldOrPropertyInfo("Six", "string", true, roslyn.RootClassInfo.FieldOrPropertyList[5]);
            AssertFieldOrPropertyInfo("seven", "long", true, roslyn.RootClassInfo.FieldOrPropertyList[6]);
        }

<<<<<<< HEAD
        [Test]
        public static void CodeBehindUnsupportedTemplateInstanceTypeAssignment() {
            var source = "public partial class Foo: Json {"
                        + "  static Foo() {"
                        + "    Type t = typeof(double)"
                        + "    DefaultTemplate.RemainingTime.InstanceType = t;"
                        + "  }"
                        + "}";

            var ex = Assert.Throws<InvalidCodeBehindException>(() => {
                var roslyn = ParserAnalyzeCode("Foo", source);
            });
            Assert.AreEqual(InvalidCodeBehindError.TemplateTypeUnsupportedAssignment, ex.Error);

            source = "public partial class Foo: Json {"
                        + "  static Foo() {"
                        + "    DefaultTemplate.RemainingTime.InstanceType = Helper.MethodForGettingType();"
                        + "  }"
                        + "}";

            ex = Assert.Throws<InvalidCodeBehindException>(() => {
                var roslyn = ParserAnalyzeCode("Foo", source);
            });
            Assert.AreEqual(InvalidCodeBehindError.TemplateTypeUnsupportedAssignment, ex.Error);

            source = "public partial class Foo: Json {"
                        + "  static Foo() {"
                        + "    var subPage = DefaultTemplate.Page.SubPage;"
                        + "    subPage.RemainingTime.InstanceType = typeof(double);"
                        + "  }"
                        + "}";

            ex = Assert.Throws<InvalidCodeBehindException>(() => {
                var roslyn = ParserAnalyzeCode("Foo", source);
            });
            Assert.AreEqual(InvalidCodeBehindError.TemplateTypeUnsupportedAssignment, ex.Error);
        }
        
        [Test]
        public static void CodeBehindDetectTemplateInstanceTypeAssignment() {
            var source = "public partial class Foo: Json {"
                        + "  static Foo() {"
                        + "    DefaultTemplate.ElapsedTime.InstanceType = typeof(double);"
                        + "    DefaultTemplate.Page.InstanceType = typeof(MyOtherJson);"
                        + "    DefaultTemplate.Page.ChildOfPage.InstanceType = typeof(Int64);"
                        + "    DefaultTemplate.Page.SubPage.SuberPage.Value.InstanceType = typeof(decimal);"
                        + "    DefaultTemplate.Items.ElementType.InstanceType = typeof(ReusedItemJson);"
                        + "  }"
                        + "  [Foo_json.Page2]"
                        + "  partial class Page2 : Json {"
                        + "    static Page2() {"
                        + "      DefaultTemplate.PartialTime.InstanceType = typeof(double);"
                        + "    }"
                        + "  }"
                        + "}";
            var roslyn = ParserAnalyzeCode("Foo", source);

            Assert.IsNotNull(roslyn.RootClassInfo);
            Assert.AreEqual(2, roslyn.CodeBehindClasses.Count);

            var cbClass = roslyn.RootClassInfo;
            var typeAssignments = cbClass.InstanceTypeAssignments;
            Assert.AreEqual(5, typeAssignments.Count);
            Assert.AreEqual("DefaultTemplate.ElapsedTime", typeAssignments[0].TemplatePath);
            Assert.AreEqual("double", typeAssignments[0].TypeName);
            Assert.AreEqual("DefaultTemplate.Page", typeAssignments[1].TemplatePath);
            Assert.AreEqual("MyOtherJson", typeAssignments[1].TypeName);
            Assert.AreEqual("DefaultTemplate.Page.ChildOfPage", typeAssignments[2].TemplatePath);
            Assert.AreEqual("Int64", typeAssignments[2].TypeName);
            Assert.AreEqual("DefaultTemplate.Page.SubPage.SuberPage.Value", typeAssignments[3].TemplatePath);
            Assert.AreEqual("decimal", typeAssignments[3].TypeName);
            Assert.AreEqual("DefaultTemplate.Items.ElementType", typeAssignments[4].TemplatePath);
            Assert.AreEqual("ReusedItemJson", typeAssignments[4].TypeName);

            cbClass = roslyn.CodeBehindClasses.Find((item) => { return !item.IsRootClass; });
            typeAssignments = cbClass.InstanceTypeAssignments;
            Assert.AreEqual(1, typeAssignments.Count);
            Assert.AreEqual("DefaultTemplate.PartialTime", typeAssignments[0].TemplatePath);
            Assert.AreEqual("double", typeAssignments[0].TypeName);
        }

        private static void AssertFieldOrPropertyInfo(string name, string typeName, bool isProperty, 
=======
        private static void AssertFieldOrPropertyInfo(string name, string typeName, bool isProperty,
>>>>>>> e02fcd26
                                                      CodeBehindFieldOrPropertyInfo fop) {
            Assert.AreEqual(name, fop.Name);
            Assert.AreEqual(typeName, fop.TypeName);
            Assert.AreEqual(isProperty, fop.IsProperty);
        }

        [Test]
        public static void CodeBehindDetectIBoundAndIExplicitBound() {
            string source;
            string dataType = "MyDataType";
            string dataType2 = "SubType";
            string dataType3 = "SubType2";

            // IBound<T> : Bound to T, explicit flag should be false.
            source = "public partial class Foo: Json, IBound<" + dataType + "> { }";
            var roslyn = ParserAnalyzeCode("Foo", source, true);
            AssertBoundToMetadata(roslyn.RootClassInfo, dataType, false);
            
            // IExplicitBound<T> : Bound to T, explicit flag should be true.
            source = "public partial class Foo: Json, IExplicitBound<" + dataType + "> { }";
            roslyn = ParserAnalyzeCode("Foo", source, true);
            AssertBoundToMetadata(roslyn.RootClassInfo, dataType, true);

            // Both IBound<T> and IExplicitBound<T> : IExplicitBound<T> should be used.
            source = "public partial class Foo: Json, IBound<" + dataType + ">, IExplicitBound<" + dataType + "> { }";
            roslyn = ParserAnalyzeCode("Foo", source, true);
            AssertBoundToMetadata(roslyn.RootClassInfo, dataType, true);

            source = "public partial class Foo: Json, IExplicitBound<" + dataType + ">, IBound<" + dataType + "> { }";
            roslyn = ParserAnalyzeCode("Foo", source, true);
            AssertBoundToMetadata(roslyn.RootClassInfo, dataType, true);

            // No interface added : No datatype set and explicit flag should be false.
            source = "public partial class Foo: Json { }";
            roslyn = ParserAnalyzeCode("Foo", source, true);
            AssertBoundToMetadata(roslyn.RootClassInfo, null, false);

            // IExplicitBound<T> : Bound to T, explicit flag should be true.
            source = "public partial class Foo: Json, IExplicitBound<" + dataType + "> {"
                   + "   [Foo_json.Page]"
                   + "   partial class FooPage : IExplicitBound< " + dataType2 + "{ }"
                   + "   [Foo_json.Page2]"
                   + "   partial class FooPage2 : IBound< " + dataType3 + "{ }" // Will not be explicitly bound.
                   + "   [Foo_json.Page3]"
                   + "   partial class FooPage3 : Json { }"; // Will not be explicitly bound.

            roslyn = ParserAnalyzeCode("Foo", source, true);
            AssertBoundToMetadata(roslyn.RootClassInfo, dataType, true);
            AssertBoundToMetadata(roslyn.CodeBehindClasses.Find((classInfo) => classInfo.ClassName == "FooPage"), dataType2, true);
            AssertBoundToMetadata(roslyn.CodeBehindClasses.Find((classInfo) => classInfo.ClassName == "FooPage2"), dataType3, false);
            AssertBoundToMetadata(roslyn.CodeBehindClasses.Find((classInfo) => classInfo.ClassName == "FooPage3"), null, false);
        }

        private static void AssertBoundToMetadata(CodeBehindClassInfo classInfo, string boundToType, bool explicitlyBound) {
            Assert.IsNotNull(classInfo);
            Assert.AreEqual(boundToType, classInfo.BoundDataClass);
            Assert.AreEqual(explicitlyBound, classInfo.ExplicitlyBound);
        }

        [Test]
        public static void CodeBehindUnsupportedTemplateBindAssignment() {
            var source = "public partial class Foo: Json, IExplicitBound<Bar> {"
                        + "  static Foo() {"
                        + "    var t = DefaultTemplate;"
                        + @"    t.RemainingTime.Bind = ""bind"";"
                        + "  }"
                        + "}";

            var ex = Assert.Throws<InvalidCodeBehindException>(() => {
                var roslyn = ParserAnalyzeCode("Foo", source, true);
            });
            Assert.AreEqual(InvalidCodeBehindError.TemplateBindInvalidAssignment, ex.Error);
            
            source = "public partial class Foo: Json, IExplicitBound<Bar>{"
                        + "  static Foo() {"
                        + "    var subPage = DefaultTemplate.Page.SubPage;"
                        + @"    subPage.RemainingTime.Bind = ""bind"";"
                        + "  }"
                        + "}";

            ex = Assert.Throws<InvalidCodeBehindException>(() => {
                var roslyn = ParserAnalyzeCode("Foo", source, true);
            });
            Assert.AreEqual(InvalidCodeBehindError.TemplateBindInvalidAssignment, ex.Error);

            // No errors currently if IExplicitBound<T> is not used.
            source = "public partial class Foo: Json {"
                       + "  static Foo() {"
                       + "    var subPage = DefaultTemplate.Page.SubPage;"
                       + @"    subPage.RemainingTime.Bind = ""bind"";"
                       + "  }"
                       + "}";

            Assert.DoesNotThrow(() => { var roslyn = ParserAnalyzeCode("Foo", source, true); });
        }

        [Test]
        public static void CodeBehindDetectTemplateBindAssignment() {
            var source = "public partial class Foo: Json, IExplicitBound<Bar> {"
                        + "  static Foo() {"
                        + @"    DefaultTemplate.ElapsedTime.Bind = ""elapsedtime"";"
                        + @"    DefaultTemplate.Page.Bind = null;"
                        + @"    DefaultTemplate.Page.ChildOfPage.Bind = ""childofpage"";"
                        + @"    DefaultTemplate.Page.SubPage.SuberPage.Value.Bind = ""value"";"
                        + @"    DefaultTemplate.Items.ElementType.Bind = ""elementtype"";"
                        + "  }"
                        + "  [Foo_json.Page2]"
                        + "  partial class Page2 : Json, IExplicitBound<Bar> {"
                        + "    static Page2() {"
                        + @"      DefaultTemplate.PartialTime.Bind = ""partialtime"";"
                        + "    }"
                        + "  }"
                        + "}";
            var roslyn = ParserAnalyzeCode("Foo", source, true);

            Assert.IsNotNull(roslyn.RootClassInfo);
            Assert.AreEqual(2, roslyn.CodeBehindClasses.Count);

            var cbClass = roslyn.RootClassInfo;
            var bindAssignments = cbClass.BindAssignments;
            Assert.AreEqual(5, bindAssignments.Count);
            Assert.AreEqual("DefaultTemplate.ElapsedTime", bindAssignments[0].TemplatePath);
            Assert.AreEqual("elapsedtime", bindAssignments[0].Value);
            Assert.AreEqual("DefaultTemplate.Page", bindAssignments[1].TemplatePath);
            Assert.IsNull(bindAssignments[1].Value);
            Assert.AreEqual("DefaultTemplate.Page.ChildOfPage", bindAssignments[2].TemplatePath);
            Assert.AreEqual("childofpage", bindAssignments[2].Value);
            Assert.AreEqual("DefaultTemplate.Page.SubPage.SuberPage.Value", bindAssignments[3].TemplatePath);
            Assert.AreEqual("value", bindAssignments[3].Value);
            Assert.AreEqual("DefaultTemplate.Items.ElementType", bindAssignments[4].TemplatePath);
            Assert.AreEqual("elementtype", bindAssignments[4].Value);

            cbClass = roslyn.CodeBehindClasses.Find((item) => { return !item.IsRootClass; });
            bindAssignments = cbClass.BindAssignments;
            Assert.AreEqual(1, bindAssignments.Count);
            Assert.AreEqual("DefaultTemplate.PartialTime", bindAssignments[0].TemplatePath);
            Assert.AreEqual("partialtime", bindAssignments[0].Value);
        }

        [Test]
        public static void CodeBehindDetectTemplateBindAssignmentWithOtherSyntax() {
            // When some other assignments is used, we need to treat the template as custom bound.
            // Which means we wont add any code to test the binding compile-time, but it should still
            // be a valid assignment (so no exception can be raised!).

            var source = "public partial class Foo: Json, IExplicitBound<Bar> {"
                        + "  static Foo() {"
                        + "    DefaultTemplate.ElapsedTime.Bind = GetBinding();"
                        + "    DefaultTemplate.Page.Bind = nameof(Bar.Foo)"
                        + @"    DefaultTemplate.Page.ChildOfPage.Bind = nameof(Bar.Foo) + ""."" + nameof(Foo.Bar);"
                        + "  }"
                        + "}";

            CodeBehindMetadata roslyn = null;
            Assert.DoesNotThrow(() => {
                roslyn = ParserAnalyzeCode("Foo", source, true);
            });

            Assert.IsNotNull(roslyn.RootClassInfo);
            
            var cbClass = roslyn.RootClassInfo;
            var bindAssignments = cbClass.BindAssignments;
            Assert.AreEqual(3, bindAssignments.Count);
            Assert.AreEqual("DefaultTemplate.ElapsedTime", bindAssignments[0].TemplatePath);
            Assert.IsNull(bindAssignments[0].Value);
            Assert.AreEqual("DefaultTemplate.Page", bindAssignments[1].TemplatePath);
            Assert.IsNull(bindAssignments[1].Value);
            Assert.AreEqual("DefaultTemplate.Page.ChildOfPage", bindAssignments[2].TemplatePath);
            Assert.IsNull(bindAssignments[2].Value);
        }
    }
}<|MERGE_RESOLUTION|>--- conflicted
+++ resolved
@@ -1,14 +1,14 @@
-﻿using System;
-using System.IO;
-using NUnit.Framework;
+﻿using System;
+using System.IO;
+using NUnit.Framework;
 using Starcounter.XSON.Metadata;
-using System.Text;
-using Starcounter.XSON.PartialClassGenerator;
-
+using System.Text;
+using Starcounter.XSON.PartialClassGenerator;
+
 namespace Starcounter.Internal.XSON.PartialClassGeneration.Tests {
 
-    public class CodeBehindParserTests {
-
+    public class CodeBehindParserTests {
+
         private static CodeBehindMetadata ParserAnalyze(string className, string path) {
             var parser = new RoslynCodeBehindParser(className, File.ReadAllText(path), path);
             return parser.ParseToMetadata();
@@ -20,620 +20,496 @@
         }
 
         [Test]
-<<<<<<< HEAD
         public static void CodeBehindSimpleAnalyzeTest() {
-            var metadata = ParserAnalyze("Simple", @"Input\simple.json.cs");
-
-            Assert.AreEqual(null, metadata.RootClassInfo.BoundDataClass);
-            Assert.AreEqual("Simple_json", metadata.RootClassInfo.JsonMapAttribute);
-            Assert.AreEqual("Json", metadata.RootClassInfo.BaseClassName);
-            Assert.AreEqual("MySampleNamespace", metadata.RootClassInfo.Namespace);
-
-            Assert.AreEqual(2, metadata.CodeBehindClasses.Count);
-            var c2 = metadata.CodeBehindClasses.Find((candidate) => {
-                return candidate.ClassName == "InheritedChild";
-            });
-            Assert.AreEqual("OrderItem", c2.BoundDataClass);
-            Assert.AreEqual("MyOtherNs.MySubNS.SubClass", c2.BaseClassName);
-            Assert.AreEqual("Apapa_json.Items", c2.JsonMapAttribute);
-
-            Assert.AreEqual(3, metadata.UsingDirectives.Count);
-            Assert.AreEqual("System", metadata.UsingDirectives[0]);
-            Assert.AreEqual("Starcounter", metadata.UsingDirectives[1]);
-            Assert.AreEqual("ScAdv=Starcounter.Advanced", metadata.UsingDirectives[2]);
-=======
-        public static void CodeBehindSimpleAnalyzeTest() {
-            var monoMetadata = ParserAnalyze("Simple", @"Input\simple.json.cs");
-            var roslynMetadata = ParserAnalyze("Simple", @"Input\simple.json.cs", true);
-
-            foreach(var metadata in new[] { monoMetadata, roslynMetadata }) {
-                Assert.AreEqual(null, metadata.RootClassInfo.BoundDataClass);
-                Assert.AreEqual("Simple_json", metadata.RootClassInfo.JsonMapAttribute);
-                Assert.AreEqual("Json", metadata.RootClassInfo.BaseClassName);
-                Assert.AreEqual("MySampleNamespace", metadata.RootClassInfo.Namespace);
-
-                Assert.AreEqual(2, metadata.CodeBehindClasses.Count);
-                var c2 = metadata.CodeBehindClasses.Find((candidate) => {
-                    return candidate.ClassName == "InheritedChild";
-                });
-                Assert.AreEqual("OrderItem", c2.BoundDataClass);
-                Assert.AreEqual("MyOtherNs.MySubNS.SubClass", c2.BaseClassName);
-                Assert.AreEqual("Apapa_json.Items", c2.JsonMapAttribute);
-
-                Assert.AreEqual(3, metadata.UsingDirectives.Count);
-                Assert.AreEqual("System", metadata.UsingDirectives[0]);
-                Assert.AreEqual("Starcounter", metadata.UsingDirectives[1]);
-                Assert.AreEqual("ScAdv=Starcounter.Advanced", metadata.UsingDirectives[2]);
-            }
-
-        }
-
-        [Test]
+            var metadata = ParserAnalyze("Simple", @"Input\simple.json.cs");
+
+            Assert.AreEqual(null, metadata.RootClassInfo.BoundDataClass);
+            Assert.AreEqual("Simple_json", metadata.RootClassInfo.JsonMapAttribute);
+            Assert.AreEqual("Json", metadata.RootClassInfo.BaseClassName);
+            Assert.AreEqual("MySampleNamespace", metadata.RootClassInfo.Namespace);
+
+            Assert.AreEqual(2, metadata.CodeBehindClasses.Count);
+            var c2 = metadata.CodeBehindClasses.Find((candidate) => {
+                return candidate.ClassName == "InheritedChild";
+            });
+            Assert.AreEqual("OrderItem", c2.BoundDataClass);
+            Assert.AreEqual("MyOtherNs.MySubNS.SubClass", c2.BaseClassName);
+            Assert.AreEqual("Apapa_json.Items", c2.JsonMapAttribute);
+
+            Assert.AreEqual(3, metadata.UsingDirectives.Count);
+            Assert.AreEqual("System", metadata.UsingDirectives[0]);
+            Assert.AreEqual("Starcounter", metadata.UsingDirectives[1]);
+            Assert.AreEqual("ScAdv=Starcounter.Advanced", metadata.UsingDirectives[2]);
+        }
+
+        [Test]
         public static void CodeBehindComplexAnalyzeTest() {
-            var monoMetadata = ParserAnalyze("Complex", @"Input\complex.json.cs");
-            var roslynMetadata = ParserAnalyze("Complex", @"Input\complex.json.cs", true);
-
-            foreach(var metadata in new[] { monoMetadata, roslynMetadata }) {
-                Assert.AreEqual("Order", metadata.RootClassInfo.BoundDataClass);
-                Assert.AreEqual("Complex_json", metadata.RootClassInfo.JsonMapAttribute);
-                Assert.AreEqual("MyBaseJsonClass", metadata.RootClassInfo.BaseClassName);
-                Assert.AreEqual("MySampleNamespace", metadata.RootClassInfo.Namespace);
-
-                Assert.AreEqual(6, metadata.CodeBehindClasses.Count);
-                var c2 = metadata.CodeBehindClasses.Find((candidate) => {
-                    return candidate.ClassName == "SubPage3Impl";
-                });
-
-                Assert.AreEqual("OrderItem", c2.BoundDataClass);
-                Assert.AreEqual("Json", c2.BaseClassName);
-                Assert.AreEqual("Complex_json.ActivePage.SubPage1.SubPage2.SubPage3", c2.JsonMapAttribute);
-
-                Assert.AreEqual(3, metadata.UsingDirectives.Count);
-                Assert.AreEqual("System", metadata.UsingDirectives[0]);
-                Assert.AreEqual("MySampleNamespace.Something", metadata.UsingDirectives[1]);
-                Assert.AreEqual("SomeOtherNamespace", metadata.UsingDirectives[2]);
-            }
->>>>>>> e02fcd26
-        }
-
-        [Test]
-        public static void CodeBehindComplexAnalyzeTest() {
-            var metadata = ParserAnalyze("Complex", @"Input\complex.json.cs");
-
-            Assert.AreEqual("Order", metadata.RootClassInfo.BoundDataClass);
-            Assert.AreEqual("Complex_json", metadata.RootClassInfo.JsonMapAttribute);
-            Assert.AreEqual("MyBaseJsonClass", metadata.RootClassInfo.BaseClassName);
-            Assert.AreEqual("MySampleNamespace", metadata.RootClassInfo.Namespace);
-
-            Assert.AreEqual(6, metadata.CodeBehindClasses.Count);
-            var c2 = metadata.CodeBehindClasses.Find((candidate) => {
-                return candidate.ClassName == "SubPage3Impl";
-            });
-
-            Assert.AreEqual("OrderItem", c2.BoundDataClass);
-            Assert.AreEqual("Json", c2.BaseClassName);
-            Assert.AreEqual("Complex_json.ActivePage.SubPage1.SubPage2.SubPage3", c2.JsonMapAttribute);
-
-            Assert.AreEqual(3, metadata.UsingDirectives.Count);
-            Assert.AreEqual("System", metadata.UsingDirectives[0]);
-            Assert.AreEqual("MySampleNamespace.Something", metadata.UsingDirectives[1]);
-            Assert.AreEqual("SomeOtherNamespace", metadata.UsingDirectives[2]);
-        }
-
-        [Test]
-        public static void CodeBehindIncorrectAnalyzeTest() {
-            var ex = Assert.Throws<InvalidCodeBehindException>(() => ParserAnalyze("Incorrect", @"Input\incorrect.json.cs"));
+            var metadata = ParserAnalyze("Complex", @"Input\complex.json.cs");
+
+            Assert.AreEqual("Order", metadata.RootClassInfo.BoundDataClass);
+            Assert.AreEqual("Complex_json", metadata.RootClassInfo.JsonMapAttribute);
+            Assert.AreEqual("MyBaseJsonClass", metadata.RootClassInfo.BaseClassName);
+            Assert.AreEqual("MySampleNamespace", metadata.RootClassInfo.Namespace);
+
+            Assert.AreEqual(6, metadata.CodeBehindClasses.Count);
+            var c2 = metadata.CodeBehindClasses.Find((candidate) => {
+                return candidate.ClassName == "SubPage3Impl";
+            });
+
+            Assert.AreEqual("OrderItem", c2.BoundDataClass);
+            Assert.AreEqual("Json", c2.BaseClassName);
+            Assert.AreEqual("Complex_json.ActivePage.SubPage1.SubPage2.SubPage3", c2.JsonMapAttribute);
+
+            Assert.AreEqual(3, metadata.UsingDirectives.Count);
+            Assert.AreEqual("System", metadata.UsingDirectives[0]);
+            Assert.AreEqual("MySampleNamespace.Something", metadata.UsingDirectives[1]);
+            Assert.AreEqual("SomeOtherNamespace", metadata.UsingDirectives[2]);
+        }
+
+        [Test]
+        public static void CodeBehindIncorrectAnalyzeTest() {
+            var ex = Assert.Throws<InvalidCodeBehindException>(() => ParserAnalyze("Incorrect", @"Input\incorrect.json.cs"));
             Assert.IsTrue(ex.Error == InvalidCodeBehindError.ClassGeneric);
 
             ex = Assert.Throws<InvalidCodeBehindException>(() => ParserAnalyze("Incorrect2", @"Input\incorrect2.json.cs"));
             Assert.IsTrue(ex.Error == InvalidCodeBehindError.DefineInstanceConstructor);
 
             ex = Assert.Throws<InvalidCodeBehindException>(() => ParserAnalyze("Incorrect3", @"Input\incorrect3.json.cs"));
-            Assert.IsTrue(ex.Error == InvalidCodeBehindError.ClassNotPartial);
-
+            Assert.IsTrue(ex.Error == InvalidCodeBehindError.ClassNotPartial);
+
             ex = Assert.Throws<InvalidCodeBehindException>(() => ParserAnalyze("Incorrect4", @"Input\incorrect4.json.cs"));
-            Assert.IsTrue(ex.Error == InvalidCodeBehindError.MultipleMappingAttributes);
-
+            Assert.IsTrue(ex.Error == InvalidCodeBehindError.MultipleMappingAttributes);
+
             ex = Assert.Throws<InvalidCodeBehindException>(() => ParserAnalyze("Incorrect5", @"Input\incorrect5.json.cs"));
-            Assert.IsTrue(ex.Error == InvalidCodeBehindError.RootClassWithCustomMapping);
-
+            Assert.IsTrue(ex.Error == InvalidCodeBehindError.RootClassWithCustomMapping);
+
             ex = Assert.Throws<InvalidCodeBehindException>(() => ParserAnalyze("Incorrect6", @"Input\incorrect6.json.cs"));
-            Assert.IsTrue(ex.Error == InvalidCodeBehindError.MultipleRootClasses);
-
-            var source = "public partial class Foo : Json { public static void Handle(Input.Bar bar) {} }";
-            ex = Assert.Throws<InvalidCodeBehindException>(() => ParserAnalyzeCode("Foo", source));
-            Assert.IsTrue(ex.Error == InvalidCodeBehindError.InputHandlerStatic);
-
-            source = "public partial class Foo : Json { public void Handle(Input.Bar bar, Second illegal) {} }";
-            ex = Assert.Throws<InvalidCodeBehindException>(() => ParserAnalyzeCode("Foo", source));
-            Assert.IsTrue(ex.Error == InvalidCodeBehindError.InputHandlerBadParameterCount);
-
-            source = "public partial class Foo : Json { public void Handle<T>(Input.Bar bar) {} }";
-            ex = Assert.Throws<InvalidCodeBehindException>(() => ParserAnalyzeCode("Foo", source));
-            Assert.IsTrue(ex.Error == InvalidCodeBehindError.InputHandlerHasTypeParameters);
-
-            source = "public partial class Foo : Json { public void Handle(ref Input.Bar bar) {} }";
-            ex = Assert.Throws<InvalidCodeBehindException>(() => ParserAnalyzeCode("Foo", source));
-            Assert.IsTrue(ex.Error == InvalidCodeBehindError.InputHandlerWithRefParameter);
-
-            source = "public partial class Foo : Json { public int Handle(Input.Bar bar) {} }";
-            ex = Assert.Throws<InvalidCodeBehindException>(() => ParserAnalyzeCode("Foo", source));
-            Assert.IsTrue(ex.Error == InvalidCodeBehindError.InputHandlerNotVoidReturnType);
-
-            source = "public partial class Foo : Json { public abstract void Handle(Input.Bar bar); }";
-            ex = Assert.Throws<InvalidCodeBehindException>(() => ParserAnalyzeCode("Foo", source));
-            Assert.IsTrue(ex.Error == InvalidCodeBehindError.InputHandlerAbstract);
+            Assert.IsTrue(ex.Error == InvalidCodeBehindError.MultipleRootClasses);
+
+            var source = "public partial class Foo : Json { public static void Handle(Input.Bar bar) {} }";
+            ex = Assert.Throws<InvalidCodeBehindException>(() => ParserAnalyzeCode("Foo", source));
+            Assert.IsTrue(ex.Error == InvalidCodeBehindError.InputHandlerStatic);
+
+            source = "public partial class Foo : Json { public void Handle(Input.Bar bar, Second illegal) {} }";
+            ex = Assert.Throws<InvalidCodeBehindException>(() => ParserAnalyzeCode("Foo", source));
+            Assert.IsTrue(ex.Error == InvalidCodeBehindError.InputHandlerBadParameterCount);
+
+            source = "public partial class Foo : Json { public void Handle<T>(Input.Bar bar) {} }";
+            ex = Assert.Throws<InvalidCodeBehindException>(() => ParserAnalyzeCode("Foo", source));
+            Assert.IsTrue(ex.Error == InvalidCodeBehindError.InputHandlerHasTypeParameters);
+
+            source = "public partial class Foo : Json { public void Handle(ref Input.Bar bar) {} }";
+            ex = Assert.Throws<InvalidCodeBehindException>(() => ParserAnalyzeCode("Foo", source));
+            Assert.IsTrue(ex.Error == InvalidCodeBehindError.InputHandlerWithRefParameter);
+
+            source = "public partial class Foo : Json { public int Handle(Input.Bar bar) {} }";
+            ex = Assert.Throws<InvalidCodeBehindException>(() => ParserAnalyzeCode("Foo", source));
+            Assert.IsTrue(ex.Error == InvalidCodeBehindError.InputHandlerNotVoidReturnType);
+
+            source = "public partial class Foo : Json { public abstract void Handle(Input.Bar bar); }";
+            ex = Assert.Throws<InvalidCodeBehindException>(() => ParserAnalyzeCode("Foo", source));
+            Assert.IsTrue(ex.Error == InvalidCodeBehindError.InputHandlerAbstract);
         }
 
-        [Test]
-        public static void CodeBehindParsersEqualityTest() {
-            var source = "namespace Foo { namespace Bar { public partial class Fubar {} } }";
-            var roslyn = ParserAnalyzeCode("Fubar", source);
-
-            // Fail because of bug in mono parser
-            // Assert.AreEqual(mono.RootClassInfo.Namespace, roslyn.RootClassInfo.Namespace);
-            Assert.True(roslyn.RootClassInfo.Namespace == "Foo.Bar");
-
-            source = "namespace Foo { { public partial class Bar { [Bar_json.Foo] public partial class Foo { [Bar_json.Foo.Fubar] public partial class Fubar {} } } }";
-            roslyn = ParserAnalyzeCode("Bar", source);
-            
-            var c2 = roslyn.FindClassInfo("*.Foo.Fubar");
-            Assert.NotNull(c2);
-<<<<<<< HEAD
-            
-=======
-            Assert.True(c1.ParentClasses.Count == 2);
-            Assert.AreEqual(c1.ParentClasses.Count, c2.ParentClasses.Count);
-            Assert.AreEqual(c1.GlobalClassSpecifier, c2.GlobalClassSpecifier);
-            Assert.AreEqual(c1.UseGlobalSpecifier, c2.UseGlobalSpecifier);
-
-            for(int i = 0; i < c1.ParentClasses.Count; i++) {
-                Assert.AreEqual(c1.ParentClasses[i], c2.ParentClasses[i]);
-            }
-
->>>>>>> e02fcd26
-            var sb = new StringBuilder();
-            sb.Append("public partial class Foo : Json { } ");
-            sb.Append("[Foo_json.Foo2] public partial class Foo2 : Json, IDisposable { } ");
-            sb.Append("[Foo_json.Foo3] public partial class Foo3 : Json, IBound<Fubar.Bar> { } ");
-            sb.Append("[Foo_json.Foo4] public partial class Foo4 : IDisposable { } ");
-            sb.Append("[Foo_json.Foo5] public partial class Foo5 : IBound<Fubar.Bar> {} ");
-            sb.Append("[Foo_json.Foo6] public partial class Foo6 : Custom.BaseType, IBaseType, IRootType {} ");
-            sb.Append("[Foo_json.Foo7] public partial class Foo7 { } ");
-            sb.Append("[Foo_json.Foo8] public partial class Foo8 : Custom.BaseType, IBaseType, IBound<Fubar.Bar>, IRootType {} ");
-
-            source = sb.ToString();
-<<<<<<< HEAD
-            roslyn = ParserAnalyzeCode("Foo", source);
-            
-=======
-            mono = ParserAnalyzeCode("Foo", source);
-            roslyn = ParserAnalyzeCode("Foo", source, true);
-
-            Assert.AreEqual(mono.CodeBehindClasses.Count, roslyn.CodeBehindClasses.Count);
-            for(int i = 0; i < mono.CodeBehindClasses.Count; i++) {
-                var mc = mono.CodeBehindClasses[i];
-                var rc = roslyn.CodeBehindClasses[i];
-
-                if(mc.ClassName != "Foo5") {
-                    // For Foo5, the mono parser generate a naked IBound as the
-                    // base type, while Roslyn return IBound<Fubar.Bar>. Let's not
-                    // bother with this in mono parser.
-                    Assert.AreEqual(mc.BaseClassName, rc.BaseClassName);
-                    Assert.AreEqual(mc.BoundDataClass, rc.BoundDataClass);
-                    Assert.AreEqual(mc.DerivesDirectlyFromJson, rc.DerivesDirectlyFromJson);
-                } else {
-                    // Check Roslyn produce a more accurate result
-                    Assert.AreEqual(rc.BaseClassName, string.Empty);
-                    Assert.AreEqual(rc.BoundDataClass, "Fubar.Bar");
-                    Assert.True(rc.DerivesDirectlyFromJson);
-                }
-
-                Assert.AreEqual(mc.ClassName, rc.ClassName);
-                Assert.AreEqual(mc.ClassPath, rc.ClassPath);
-                Assert.AreEqual(mc.GlobalClassSpecifier, rc.GlobalClassSpecifier);
-                Assert.AreEqual(mc.InputBindingList, rc.InputBindingList);
-                Assert.AreEqual(mc.IsDeclaredInCodeBehind, rc.IsDeclaredInCodeBehind);
-                Assert.AreEqual(mc.IsMapped, rc.IsMapped);
-                Assert.AreEqual(mc.IsRootClass, rc.IsRootClass);
-                Assert.AreEqual(mc.Namespace, rc.Namespace);
-                Assert.AreEqual(mc.ParentClasses, rc.ParentClasses);
-                Assert.AreEqual(mc.JsonMapAttribute, rc.JsonMapAttribute);
-                Assert.AreEqual(mc.UseGlobalSpecifier, rc.UseGlobalSpecifier);
-            }
-
->>>>>>> e02fcd26
-            sb.Clear();
-            sb.Append("public partial class Foo { ");
-            sb.Append("  public void Handle(Input.Bar bar) {}");
-            sb.Append("  public void Handle(Input.Bar2 bar) {}");
-            sb.Append("}");
-
-            source = sb.ToString();
-<<<<<<< HEAD
-            roslyn = ParserAnalyzeCode("Foo", source);
-            
-=======
-            mono = ParserAnalyzeCode("Foo", source);
-            roslyn = ParserAnalyzeCode("Foo", source, true);
-
-            Assert.AreEqual(mono.RootClassInfo.InputBindingList.Count, roslyn.RootClassInfo.InputBindingList.Count);
-            for(int i = 0; i < mono.RootClassInfo.InputBindingList.Count; i++) {
-                var mh = mono.RootClassInfo.InputBindingList[i];
-                var rh = roslyn.RootClassInfo.InputBindingList[i];
-
-                Assert.AreEqual(mh.DeclaringClassName, rh.DeclaringClassName);
-                Assert.AreEqual(mh.DeclaringClassNamespace, rh.DeclaringClassNamespace);
-                Assert.AreEqual(mh.FullInputTypeName, rh.FullInputTypeName);
-            }
-
->>>>>>> e02fcd26
-            Assert.IsNotNull(roslyn.RootClassInfo.InputBindingList.Find((candidate) => {
-                return candidate.DeclaringClassName == "Foo" && candidate.FullInputTypeName == "Input.Bar";
-            }));
-            Assert.IsNotNull(roslyn.RootClassInfo.InputBindingList.Find((candidate) => {
-                return candidate.DeclaringClassNamespace == null && candidate.FullInputTypeName == "Input.Bar2";
-            }));
+        [Test]
+        public static void CodeBehindParsersEqualityTest() {
+            var source = "namespace Foo { namespace Bar { public partial class Fubar {} } }";
+            var roslyn = ParserAnalyzeCode("Fubar", source);
+
+            // Fail because of bug in mono parser
+            // Assert.AreEqual(mono.RootClassInfo.Namespace, roslyn.RootClassInfo.Namespace);
+            Assert.True(roslyn.RootClassInfo.Namespace == "Foo.Bar");
+
+            source = "namespace Foo { { public partial class Bar { [Bar_json.Foo] public partial class Foo { [Bar_json.Foo.Fubar] public partial class Fubar {} } } }";
+            roslyn = ParserAnalyzeCode("Bar", source);
+            
+            var c2 = roslyn.FindClassInfo("*.Foo.Fubar");
+            Assert.NotNull(c2);
+            
+            var sb = new StringBuilder();
+            sb.Append("public partial class Foo : Json { } ");
+            sb.Append("[Foo_json.Foo2] public partial class Foo2 : Json, IDisposable { } ");
+            sb.Append("[Foo_json.Foo3] public partial class Foo3 : Json, IBound<Fubar.Bar> { } ");
+            sb.Append("[Foo_json.Foo4] public partial class Foo4 : IDisposable { } ");
+            sb.Append("[Foo_json.Foo5] public partial class Foo5 : IBound<Fubar.Bar> {} ");
+            sb.Append("[Foo_json.Foo6] public partial class Foo6 : Custom.BaseType, IBaseType, IRootType {} ");
+            sb.Append("[Foo_json.Foo7] public partial class Foo7 { } ");
+            sb.Append("[Foo_json.Foo8] public partial class Foo8 : Custom.BaseType, IBaseType, IBound<Fubar.Bar>, IRootType {} ");
+
+            source = sb.ToString();
+            roslyn = ParserAnalyzeCode("Foo", source);
+            
+            sb.Clear();
+            sb.Append("public partial class Foo { ");
+            sb.Append("  public void Handle(Input.Bar bar) {}");
+            sb.Append("  public void Handle(Input.Bar2 bar) {}");
+            sb.Append("}");
+
+            source = sb.ToString();
+            roslyn = ParserAnalyzeCode("Foo", source);
+            
+            Assert.IsNotNull(roslyn.RootClassInfo.InputBindingList.Find((candidate) => {
+                return candidate.DeclaringClassName == "Foo" && candidate.FullInputTypeName == "Input.Bar";
+            }));
+            Assert.IsNotNull(roslyn.RootClassInfo.InputBindingList.Find((candidate) => {
+                return candidate.DeclaringClassNamespace == null && candidate.FullInputTypeName == "Input.Bar2";
+            }));
         }
 
-        [Test]
-        public static void CodeBehindParserErrorPropagationTest() {
-            var source = "public /*partial*/ class Foo {}";
-            var ex = Assert.Throws<InvalidCodeBehindException>(() => { var roslyn = ParserAnalyzeCode("Foo", source); });
-            Assert.True(ex.Error == InvalidCodeBehindError.ClassNotPartial);
-            Assert.True(ex.Line == 0);
-            Assert.True(ex.EndLine == 0);
-
-            source = Environment.NewLine; // 0
-            source += "using Starcounter" + Environment.NewLine; // 1
-            source += "public /*partial*/ class Foo {}"; // 2
-            source += Environment.NewLine;
-
-            ex = Assert.Throws<InvalidCodeBehindException>(() => { var roslyn = ParserAnalyzeCode("Foo", source); });
-            Assert.True(ex.Error == InvalidCodeBehindError.ClassNotPartial);
-            Assert.True(ex.Line == 2);
-            Assert.True(ex.EndLine == 2);
-
-            var sb = new StringBuilder();
-            sb.AppendLine();
-            sb.AppendLine("public partial class Foo {"); // 1
-            sb.AppendLine();
-            sb.AppendLine("public int Handle(Input.Bar bar) {");    // 3
-            sb.AppendLine("Console.WriteLine(\"Hello from invalid handler\");");
-            sb.AppendLine("}");
-
-            source = sb.ToString();
-            ex = Assert.Throws<InvalidCodeBehindException>(() => { var roslyn = ParserAnalyzeCode("Foo", source); });
-            Assert.True(ex.Error == InvalidCodeBehindError.InputHandlerNotVoidReturnType);
-            Assert.True(ex.Line == 3);
-        }
-
-        [Test]
-        public static void CodeBehindBoundtoNullableTest() {
-            // Using IBound<T> where T is a nullable type does not get parsed correctly
-            // in the old Mono-parser, there it's simply gets truncated.
-
-            var source = "public partial class Foo : Json, IBound<MyStruct?> {}";
-            var roslyn = ParserAnalyzeCode("Foo", source);
-
-            Assert.IsNotNull(roslyn.RootClassInfo);
-            Assert.AreEqual("MyStruct?", roslyn.RootClassInfo.BoundDataClass);
-
-            source = "public partial class Foo : Json, IBound<Nullable<MyStruct>> {}";
-            roslyn = ParserAnalyzeCode("Foo", source);
-
-            Assert.IsNotNull(roslyn.RootClassInfo);
-            Assert.AreEqual("Nullable<MyStruct>", roslyn.RootClassInfo.BoundDataClass);
-        }
-
-        [Test]
-        public static void CodeBehindCustomConstructorTest() {
-            InvalidCodeBehindException ex;
-            CodeBehindMetadata roslyn = null;
-            string source;
-
-            // Custom default constructor.
-            // TODO: Should this be allowed?
-            source = "public partial class Foo : Json { public Foo() { } }";
-            ex = Assert.Throws<InvalidCodeBehindException>(() => {
-                roslyn = ParserAnalyzeCode("Foo", source);
-            });
-            Assert.AreEqual((uint)ex.Error, Error.SCERRJSONWITHCONSTRUCTOR);
-
-            // Custom constructor with parameter
-            source = "public partial class Foo : Json { public Foo(int bar) { } }";
-            ex = Assert.Throws<InvalidCodeBehindException>(() => {
-                roslyn = ParserAnalyzeCode("Foo", source);
-            });
-            Assert.AreEqual((uint)ex.Error, Error.SCERRJSONWITHCONSTRUCTOR);
-
-            // Inner unmapped class. Should be ignored.
-            source = "public partial class Foo : Json { public class Bar { public Bar(int value) { } } }";
-            roslyn = ParserAnalyzeCode("Foo", source);
-        }
-
-        [Test]
-        public static void CodeBehindDetectPropertiesAndFieldsTest() {
-            string source;
-
-            source = "public partial class Foo: Json {"
-                    + "private string one; "
-                    + "private int two, thrEE; "
-                    + "static Int32 Four; "
-                    + "protected long Five { get; set; } "
-                    + "string Six { get; private set; } "
-                    + "public static long seven { get; set; } "
-                    + "}";
-
-            var roslyn = ParserAnalyzeCode("Foo", source);
-
-            Assert.IsNotNull(roslyn.RootClassInfo);
-            Assert.AreEqual(7, roslyn.RootClassInfo.FieldOrPropertyList.Count);
-
-            AssertFieldOrPropertyInfo("one", "string", false, roslyn.RootClassInfo.FieldOrPropertyList[0]);
-            AssertFieldOrPropertyInfo("two", "int", false, roslyn.RootClassInfo.FieldOrPropertyList[1]);
-            AssertFieldOrPropertyInfo("thrEE", "int", false, roslyn.RootClassInfo.FieldOrPropertyList[2]);
-            AssertFieldOrPropertyInfo("Four", "Int32", false, roslyn.RootClassInfo.FieldOrPropertyList[3]);
-            AssertFieldOrPropertyInfo("Five", "long", true, roslyn.RootClassInfo.FieldOrPropertyList[4]);
-            AssertFieldOrPropertyInfo("Six", "string", true, roslyn.RootClassInfo.FieldOrPropertyList[5]);
-            AssertFieldOrPropertyInfo("seven", "long", true, roslyn.RootClassInfo.FieldOrPropertyList[6]);
-        }
-
-<<<<<<< HEAD
-        [Test]
-        public static void CodeBehindUnsupportedTemplateInstanceTypeAssignment() {
-            var source = "public partial class Foo: Json {"
-                        + "  static Foo() {"
-                        + "    Type t = typeof(double)"
-                        + "    DefaultTemplate.RemainingTime.InstanceType = t;"
-                        + "  }"
-                        + "}";
-
-            var ex = Assert.Throws<InvalidCodeBehindException>(() => {
-                var roslyn = ParserAnalyzeCode("Foo", source);
-            });
-            Assert.AreEqual(InvalidCodeBehindError.TemplateTypeUnsupportedAssignment, ex.Error);
-
-            source = "public partial class Foo: Json {"
-                        + "  static Foo() {"
-                        + "    DefaultTemplate.RemainingTime.InstanceType = Helper.MethodForGettingType();"
-                        + "  }"
-                        + "}";
-
-            ex = Assert.Throws<InvalidCodeBehindException>(() => {
-                var roslyn = ParserAnalyzeCode("Foo", source);
-            });
-            Assert.AreEqual(InvalidCodeBehindError.TemplateTypeUnsupportedAssignment, ex.Error);
-
-            source = "public partial class Foo: Json {"
-                        + "  static Foo() {"
-                        + "    var subPage = DefaultTemplate.Page.SubPage;"
-                        + "    subPage.RemainingTime.InstanceType = typeof(double);"
-                        + "  }"
-                        + "}";
-
-            ex = Assert.Throws<InvalidCodeBehindException>(() => {
-                var roslyn = ParserAnalyzeCode("Foo", source);
-            });
-            Assert.AreEqual(InvalidCodeBehindError.TemplateTypeUnsupportedAssignment, ex.Error);
-        }
-        
-        [Test]
-        public static void CodeBehindDetectTemplateInstanceTypeAssignment() {
-            var source = "public partial class Foo: Json {"
-                        + "  static Foo() {"
-                        + "    DefaultTemplate.ElapsedTime.InstanceType = typeof(double);"
-                        + "    DefaultTemplate.Page.InstanceType = typeof(MyOtherJson);"
-                        + "    DefaultTemplate.Page.ChildOfPage.InstanceType = typeof(Int64);"
-                        + "    DefaultTemplate.Page.SubPage.SuberPage.Value.InstanceType = typeof(decimal);"
-                        + "    DefaultTemplate.Items.ElementType.InstanceType = typeof(ReusedItemJson);"
-                        + "  }"
-                        + "  [Foo_json.Page2]"
-                        + "  partial class Page2 : Json {"
-                        + "    static Page2() {"
-                        + "      DefaultTemplate.PartialTime.InstanceType = typeof(double);"
-                        + "    }"
-                        + "  }"
-                        + "}";
-            var roslyn = ParserAnalyzeCode("Foo", source);
-
-            Assert.IsNotNull(roslyn.RootClassInfo);
-            Assert.AreEqual(2, roslyn.CodeBehindClasses.Count);
-
-            var cbClass = roslyn.RootClassInfo;
-            var typeAssignments = cbClass.InstanceTypeAssignments;
-            Assert.AreEqual(5, typeAssignments.Count);
-            Assert.AreEqual("DefaultTemplate.ElapsedTime", typeAssignments[0].TemplatePath);
-            Assert.AreEqual("double", typeAssignments[0].TypeName);
-            Assert.AreEqual("DefaultTemplate.Page", typeAssignments[1].TemplatePath);
-            Assert.AreEqual("MyOtherJson", typeAssignments[1].TypeName);
-            Assert.AreEqual("DefaultTemplate.Page.ChildOfPage", typeAssignments[2].TemplatePath);
-            Assert.AreEqual("Int64", typeAssignments[2].TypeName);
-            Assert.AreEqual("DefaultTemplate.Page.SubPage.SuberPage.Value", typeAssignments[3].TemplatePath);
-            Assert.AreEqual("decimal", typeAssignments[3].TypeName);
-            Assert.AreEqual("DefaultTemplate.Items.ElementType", typeAssignments[4].TemplatePath);
-            Assert.AreEqual("ReusedItemJson", typeAssignments[4].TypeName);
-
-            cbClass = roslyn.CodeBehindClasses.Find((item) => { return !item.IsRootClass; });
-            typeAssignments = cbClass.InstanceTypeAssignments;
-            Assert.AreEqual(1, typeAssignments.Count);
-            Assert.AreEqual("DefaultTemplate.PartialTime", typeAssignments[0].TemplatePath);
-            Assert.AreEqual("double", typeAssignments[0].TypeName);
-        }
-
-        private static void AssertFieldOrPropertyInfo(string name, string typeName, bool isProperty, 
-=======
-        private static void AssertFieldOrPropertyInfo(string name, string typeName, bool isProperty,
->>>>>>> e02fcd26
-                                                      CodeBehindFieldOrPropertyInfo fop) {
-            Assert.AreEqual(name, fop.Name);
-            Assert.AreEqual(typeName, fop.TypeName);
-            Assert.AreEqual(isProperty, fop.IsProperty);
-        }
-
-        [Test]
-        public static void CodeBehindDetectIBoundAndIExplicitBound() {
-            string source;
-            string dataType = "MyDataType";
-            string dataType2 = "SubType";
-            string dataType3 = "SubType2";
-
-            // IBound<T> : Bound to T, explicit flag should be false.
-            source = "public partial class Foo: Json, IBound<" + dataType + "> { }";
-            var roslyn = ParserAnalyzeCode("Foo", source, true);
-            AssertBoundToMetadata(roslyn.RootClassInfo, dataType, false);
-            
-            // IExplicitBound<T> : Bound to T, explicit flag should be true.
-            source = "public partial class Foo: Json, IExplicitBound<" + dataType + "> { }";
-            roslyn = ParserAnalyzeCode("Foo", source, true);
-            AssertBoundToMetadata(roslyn.RootClassInfo, dataType, true);
-
-            // Both IBound<T> and IExplicitBound<T> : IExplicitBound<T> should be used.
-            source = "public partial class Foo: Json, IBound<" + dataType + ">, IExplicitBound<" + dataType + "> { }";
-            roslyn = ParserAnalyzeCode("Foo", source, true);
-            AssertBoundToMetadata(roslyn.RootClassInfo, dataType, true);
-
-            source = "public partial class Foo: Json, IExplicitBound<" + dataType + ">, IBound<" + dataType + "> { }";
-            roslyn = ParserAnalyzeCode("Foo", source, true);
-            AssertBoundToMetadata(roslyn.RootClassInfo, dataType, true);
-
-            // No interface added : No datatype set and explicit flag should be false.
-            source = "public partial class Foo: Json { }";
-            roslyn = ParserAnalyzeCode("Foo", source, true);
-            AssertBoundToMetadata(roslyn.RootClassInfo, null, false);
-
-            // IExplicitBound<T> : Bound to T, explicit flag should be true.
-            source = "public partial class Foo: Json, IExplicitBound<" + dataType + "> {"
-                   + "   [Foo_json.Page]"
-                   + "   partial class FooPage : IExplicitBound< " + dataType2 + "{ }"
-                   + "   [Foo_json.Page2]"
-                   + "   partial class FooPage2 : IBound< " + dataType3 + "{ }" // Will not be explicitly bound.
-                   + "   [Foo_json.Page3]"
-                   + "   partial class FooPage3 : Json { }"; // Will not be explicitly bound.
-
-            roslyn = ParserAnalyzeCode("Foo", source, true);
-            AssertBoundToMetadata(roslyn.RootClassInfo, dataType, true);
-            AssertBoundToMetadata(roslyn.CodeBehindClasses.Find((classInfo) => classInfo.ClassName == "FooPage"), dataType2, true);
-            AssertBoundToMetadata(roslyn.CodeBehindClasses.Find((classInfo) => classInfo.ClassName == "FooPage2"), dataType3, false);
-            AssertBoundToMetadata(roslyn.CodeBehindClasses.Find((classInfo) => classInfo.ClassName == "FooPage3"), null, false);
-        }
-
-        private static void AssertBoundToMetadata(CodeBehindClassInfo classInfo, string boundToType, bool explicitlyBound) {
-            Assert.IsNotNull(classInfo);
-            Assert.AreEqual(boundToType, classInfo.BoundDataClass);
-            Assert.AreEqual(explicitlyBound, classInfo.ExplicitlyBound);
-        }
-
-        [Test]
-        public static void CodeBehindUnsupportedTemplateBindAssignment() {
-            var source = "public partial class Foo: Json, IExplicitBound<Bar> {"
-                        + "  static Foo() {"
-                        + "    var t = DefaultTemplate;"
-                        + @"    t.RemainingTime.Bind = ""bind"";"
-                        + "  }"
-                        + "}";
-
-            var ex = Assert.Throws<InvalidCodeBehindException>(() => {
-                var roslyn = ParserAnalyzeCode("Foo", source, true);
-            });
-            Assert.AreEqual(InvalidCodeBehindError.TemplateBindInvalidAssignment, ex.Error);
-            
-            source = "public partial class Foo: Json, IExplicitBound<Bar>{"
-                        + "  static Foo() {"
-                        + "    var subPage = DefaultTemplate.Page.SubPage;"
-                        + @"    subPage.RemainingTime.Bind = ""bind"";"
-                        + "  }"
-                        + "}";
-
-            ex = Assert.Throws<InvalidCodeBehindException>(() => {
-                var roslyn = ParserAnalyzeCode("Foo", source, true);
-            });
-            Assert.AreEqual(InvalidCodeBehindError.TemplateBindInvalidAssignment, ex.Error);
-
-            // No errors currently if IExplicitBound<T> is not used.
-            source = "public partial class Foo: Json {"
-                       + "  static Foo() {"
-                       + "    var subPage = DefaultTemplate.Page.SubPage;"
-                       + @"    subPage.RemainingTime.Bind = ""bind"";"
-                       + "  }"
-                       + "}";
-
-            Assert.DoesNotThrow(() => { var roslyn = ParserAnalyzeCode("Foo", source, true); });
-        }
-
-        [Test]
-        public static void CodeBehindDetectTemplateBindAssignment() {
-            var source = "public partial class Foo: Json, IExplicitBound<Bar> {"
-                        + "  static Foo() {"
-                        + @"    DefaultTemplate.ElapsedTime.Bind = ""elapsedtime"";"
-                        + @"    DefaultTemplate.Page.Bind = null;"
-                        + @"    DefaultTemplate.Page.ChildOfPage.Bind = ""childofpage"";"
-                        + @"    DefaultTemplate.Page.SubPage.SuberPage.Value.Bind = ""value"";"
-                        + @"    DefaultTemplate.Items.ElementType.Bind = ""elementtype"";"
-                        + "  }"
-                        + "  [Foo_json.Page2]"
-                        + "  partial class Page2 : Json, IExplicitBound<Bar> {"
-                        + "    static Page2() {"
-                        + @"      DefaultTemplate.PartialTime.Bind = ""partialtime"";"
-                        + "    }"
-                        + "  }"
-                        + "}";
-            var roslyn = ParserAnalyzeCode("Foo", source, true);
-
-            Assert.IsNotNull(roslyn.RootClassInfo);
-            Assert.AreEqual(2, roslyn.CodeBehindClasses.Count);
-
-            var cbClass = roslyn.RootClassInfo;
-            var bindAssignments = cbClass.BindAssignments;
-            Assert.AreEqual(5, bindAssignments.Count);
-            Assert.AreEqual("DefaultTemplate.ElapsedTime", bindAssignments[0].TemplatePath);
-            Assert.AreEqual("elapsedtime", bindAssignments[0].Value);
-            Assert.AreEqual("DefaultTemplate.Page", bindAssignments[1].TemplatePath);
-            Assert.IsNull(bindAssignments[1].Value);
-            Assert.AreEqual("DefaultTemplate.Page.ChildOfPage", bindAssignments[2].TemplatePath);
-            Assert.AreEqual("childofpage", bindAssignments[2].Value);
-            Assert.AreEqual("DefaultTemplate.Page.SubPage.SuberPage.Value", bindAssignments[3].TemplatePath);
-            Assert.AreEqual("value", bindAssignments[3].Value);
-            Assert.AreEqual("DefaultTemplate.Items.ElementType", bindAssignments[4].TemplatePath);
-            Assert.AreEqual("elementtype", bindAssignments[4].Value);
-
-            cbClass = roslyn.CodeBehindClasses.Find((item) => { return !item.IsRootClass; });
-            bindAssignments = cbClass.BindAssignments;
-            Assert.AreEqual(1, bindAssignments.Count);
-            Assert.AreEqual("DefaultTemplate.PartialTime", bindAssignments[0].TemplatePath);
-            Assert.AreEqual("partialtime", bindAssignments[0].Value);
-        }
-
-        [Test]
-        public static void CodeBehindDetectTemplateBindAssignmentWithOtherSyntax() {
-            // When some other assignments is used, we need to treat the template as custom bound.
-            // Which means we wont add any code to test the binding compile-time, but it should still
-            // be a valid assignment (so no exception can be raised!).
-
-            var source = "public partial class Foo: Json, IExplicitBound<Bar> {"
-                        + "  static Foo() {"
-                        + "    DefaultTemplate.ElapsedTime.Bind = GetBinding();"
-                        + "    DefaultTemplate.Page.Bind = nameof(Bar.Foo)"
-                        + @"    DefaultTemplate.Page.ChildOfPage.Bind = nameof(Bar.Foo) + ""."" + nameof(Foo.Bar);"
-                        + "  }"
-                        + "}";
-
-            CodeBehindMetadata roslyn = null;
-            Assert.DoesNotThrow(() => {
-                roslyn = ParserAnalyzeCode("Foo", source, true);
-            });
-
-            Assert.IsNotNull(roslyn.RootClassInfo);
-            
-            var cbClass = roslyn.RootClassInfo;
-            var bindAssignments = cbClass.BindAssignments;
-            Assert.AreEqual(3, bindAssignments.Count);
-            Assert.AreEqual("DefaultTemplate.ElapsedTime", bindAssignments[0].TemplatePath);
-            Assert.IsNull(bindAssignments[0].Value);
-            Assert.AreEqual("DefaultTemplate.Page", bindAssignments[1].TemplatePath);
-            Assert.IsNull(bindAssignments[1].Value);
-            Assert.AreEqual("DefaultTemplate.Page.ChildOfPage", bindAssignments[2].TemplatePath);
-            Assert.IsNull(bindAssignments[2].Value);
-        }
+        [Test]
+        public static void CodeBehindParserErrorPropagationTest() {
+            var source = "public /*partial*/ class Foo {}";
+            var ex = Assert.Throws<InvalidCodeBehindException>(() => { var roslyn = ParserAnalyzeCode("Foo", source); });
+            Assert.True(ex.Error == InvalidCodeBehindError.ClassNotPartial);
+            Assert.True(ex.Line == 0);
+            Assert.True(ex.EndLine == 0);
+
+            source = Environment.NewLine; // 0
+            source += "using Starcounter" + Environment.NewLine; // 1
+            source += "public /*partial*/ class Foo {}"; // 2
+            source += Environment.NewLine;
+
+            ex = Assert.Throws<InvalidCodeBehindException>(() => { var roslyn = ParserAnalyzeCode("Foo", source); });
+            Assert.True(ex.Error == InvalidCodeBehindError.ClassNotPartial);
+            Assert.True(ex.Line == 2);
+            Assert.True(ex.EndLine == 2);
+
+            var sb = new StringBuilder();
+            sb.AppendLine();
+            sb.AppendLine("public partial class Foo {"); // 1
+            sb.AppendLine();
+            sb.AppendLine("public int Handle(Input.Bar bar) {");    // 3
+            sb.AppendLine("Console.WriteLine(\"Hello from invalid handler\");");
+            sb.AppendLine("}");
+
+            source = sb.ToString();
+            ex = Assert.Throws<InvalidCodeBehindException>(() => { var roslyn = ParserAnalyzeCode("Foo", source); });
+            Assert.True(ex.Error == InvalidCodeBehindError.InputHandlerNotVoidReturnType);
+            Assert.True(ex.Line == 3);
+        }
+
+        [Test]
+        public static void CodeBehindBoundtoNullableTest() {
+            // Using IBound<T> where T is a nullable type does not get parsed correctly
+            // in the old Mono-parser, there it's simply gets truncated.
+
+            var source = "public partial class Foo : Json, IBound<MyStruct?> {}";
+            var roslyn = ParserAnalyzeCode("Foo", source);
+
+            Assert.IsNotNull(roslyn.RootClassInfo);
+            Assert.AreEqual("MyStruct?", roslyn.RootClassInfo.BoundDataClass);
+
+            source = "public partial class Foo : Json, IBound<Nullable<MyStruct>> {}";
+            roslyn = ParserAnalyzeCode("Foo", source);
+
+            Assert.IsNotNull(roslyn.RootClassInfo);
+            Assert.AreEqual("Nullable<MyStruct>", roslyn.RootClassInfo.BoundDataClass);
+        }
+
+        [Test]
+        public static void CodeBehindCustomConstructorTest() {
+            InvalidCodeBehindException ex;
+            CodeBehindMetadata roslyn = null;
+            string source;
+
+            // Custom default constructor.
+            // TODO: Should this be allowed?
+            source = "public partial class Foo : Json { public Foo() { } }";
+            ex = Assert.Throws<InvalidCodeBehindException>(() => {
+                roslyn = ParserAnalyzeCode("Foo", source);
+            });
+            Assert.AreEqual((uint)ex.Error, Error.SCERRJSONWITHCONSTRUCTOR);
+
+            // Custom constructor with parameter
+            source = "public partial class Foo : Json { public Foo(int bar) { } }";
+            ex = Assert.Throws<InvalidCodeBehindException>(() => {
+                roslyn = ParserAnalyzeCode("Foo", source);
+            });
+            Assert.AreEqual((uint)ex.Error, Error.SCERRJSONWITHCONSTRUCTOR);
+            
+            // Inner unmapped class. Should be ignored.
+            source = "public partial class Foo : Json { public class Bar { public Bar(int value) { } } }";
+            roslyn = ParserAnalyzeCode("Foo", source);
+        }
+
+        [Test]
+        public static void CodeBehindDetectPropertiesAndFieldsTest() {
+            string source;
+            
+            source = "public partial class Foo: Json {"
+                    + "private string one; "
+                    + "private int two, thrEE; "
+                    + "static Int32 Four; "
+                    + "protected long Five { get; set; } "
+                    + "string Six { get; private set; } "
+                    + "public static long seven { get; set; } "
+                    + "}";
+
+            var roslyn = ParserAnalyzeCode("Foo", source);
+
+            Assert.IsNotNull(roslyn.RootClassInfo);
+            Assert.AreEqual(7, roslyn.RootClassInfo.FieldOrPropertyList.Count);
+            
+            AssertFieldOrPropertyInfo("one", "string", false, roslyn.RootClassInfo.FieldOrPropertyList[0]);
+            AssertFieldOrPropertyInfo("two", "int", false, roslyn.RootClassInfo.FieldOrPropertyList[1]);
+            AssertFieldOrPropertyInfo("thrEE", "int", false, roslyn.RootClassInfo.FieldOrPropertyList[2]);
+            AssertFieldOrPropertyInfo("Four", "Int32", false, roslyn.RootClassInfo.FieldOrPropertyList[3]);
+            AssertFieldOrPropertyInfo("Five", "long", true, roslyn.RootClassInfo.FieldOrPropertyList[4]);
+            AssertFieldOrPropertyInfo("Six", "string", true, roslyn.RootClassInfo.FieldOrPropertyList[5]);
+            AssertFieldOrPropertyInfo("seven", "long", true, roslyn.RootClassInfo.FieldOrPropertyList[6]);
+        }
+
+        [Test]
+        public static void CodeBehindUnsupportedTemplateInstanceTypeAssignment() {
+            var source = "public partial class Foo: Json {"
+                        + "  static Foo() {"
+                        + "    Type t = typeof(double)"
+                        + "    DefaultTemplate.RemainingTime.InstanceType = t;"
+                        + "  }"
+                        + "}";
+
+            var ex = Assert.Throws<InvalidCodeBehindException>(() => {
+                var roslyn = ParserAnalyzeCode("Foo", source);
+            });
+            Assert.AreEqual(InvalidCodeBehindError.TemplateTypeUnsupportedAssignment, ex.Error);
+
+            source = "public partial class Foo: Json {"
+                        + "  static Foo() {"
+                        + "    DefaultTemplate.RemainingTime.InstanceType = Helper.MethodForGettingType();"
+                        + "  }"
+                        + "}";
+
+            ex = Assert.Throws<InvalidCodeBehindException>(() => {
+                var roslyn = ParserAnalyzeCode("Foo", source);
+            });
+            Assert.AreEqual(InvalidCodeBehindError.TemplateTypeUnsupportedAssignment, ex.Error);
+
+            source = "public partial class Foo: Json {"
+                        + "  static Foo() {"
+                        + "    var subPage = DefaultTemplate.Page.SubPage;"
+                        + "    subPage.RemainingTime.InstanceType = typeof(double);"
+                        + "  }"
+                        + "}";
+
+            ex = Assert.Throws<InvalidCodeBehindException>(() => {
+                var roslyn = ParserAnalyzeCode("Foo", source);
+            });
+            Assert.AreEqual(InvalidCodeBehindError.TemplateTypeUnsupportedAssignment, ex.Error);
+        }
+        
+        [Test]
+        public static void CodeBehindDetectTemplateInstanceTypeAssignment() {
+            var source = "public partial class Foo: Json {"
+                        + "  static Foo() {"
+                        + "    DefaultTemplate.ElapsedTime.InstanceType = typeof(double);"
+                        + "    DefaultTemplate.Page.InstanceType = typeof(MyOtherJson);"
+                        + "    DefaultTemplate.Page.ChildOfPage.InstanceType = typeof(Int64);"
+                        + "    DefaultTemplate.Page.SubPage.SuberPage.Value.InstanceType = typeof(decimal);"
+                        + "    DefaultTemplate.Items.ElementType.InstanceType = typeof(ReusedItemJson);"
+                        + "  }"
+                        + "  [Foo_json.Page2]"
+                        + "  partial class Page2 : Json {"
+                        + "    static Page2() {"
+                        + "      DefaultTemplate.PartialTime.InstanceType = typeof(double);"
+                        + "    }"
+                        + "  }"
+                        + "}";
+            var roslyn = ParserAnalyzeCode("Foo", source);
+
+            Assert.IsNotNull(roslyn.RootClassInfo);
+            Assert.AreEqual(2, roslyn.CodeBehindClasses.Count);
+
+            var cbClass = roslyn.RootClassInfo;
+            var typeAssignments = cbClass.InstanceTypeAssignments;
+            Assert.AreEqual(5, typeAssignments.Count);
+            Assert.AreEqual("DefaultTemplate.ElapsedTime", typeAssignments[0].TemplatePath);
+            Assert.AreEqual("double", typeAssignments[0].Value);
+            Assert.AreEqual("DefaultTemplate.Page", typeAssignments[1].TemplatePath);
+            Assert.AreEqual("MyOtherJson", typeAssignments[1].Value);
+            Assert.AreEqual("DefaultTemplate.Page.ChildOfPage", typeAssignments[2].TemplatePath);
+            Assert.AreEqual("Int64", typeAssignments[2].Value);
+            Assert.AreEqual("DefaultTemplate.Page.SubPage.SuberPage.Value", typeAssignments[3].TemplatePath);
+            Assert.AreEqual("decimal", typeAssignments[3].Value);
+            Assert.AreEqual("DefaultTemplate.Items.ElementType", typeAssignments[4].TemplatePath);
+            Assert.AreEqual("ReusedItemJson", typeAssignments[4].Value);
+
+            cbClass = roslyn.CodeBehindClasses.Find((item) => { return !item.IsRootClass; });
+            typeAssignments = cbClass.InstanceTypeAssignments;
+            Assert.AreEqual(1, typeAssignments.Count);
+            Assert.AreEqual("DefaultTemplate.PartialTime", typeAssignments[0].TemplatePath);
+            Assert.AreEqual("double", typeAssignments[0].Value);
+        }
+
+        private static void AssertFieldOrPropertyInfo(string name, string typeName, bool isProperty, 
+                                                      CodeBehindFieldOrPropertyInfo fop) {
+            Assert.AreEqual(name, fop.Name);
+            Assert.AreEqual(typeName, fop.TypeName);
+            Assert.AreEqual(isProperty, fop.IsProperty);
+        }
+
+        [Test]
+        public static void CodeBehindDetectIBoundAndIExplicitBound() {
+            string source;
+            string dataType = "MyDataType";
+            string dataType2 = "SubType";
+            string dataType3 = "SubType2";
+
+            // IBound<T> : Bound to T, explicit flag should be false.
+            source = "public partial class Foo: Json, IBound<" + dataType + "> { }";
+            var roslyn = ParserAnalyzeCode("Foo", source);
+            AssertBoundToMetadata(roslyn.RootClassInfo, dataType, false);
+
+            // IExplicitBound<T> : Bound to T, explicit flag should be true.
+            source = "public partial class Foo: Json, IExplicitBound<" + dataType + "> { }";
+            roslyn = ParserAnalyzeCode("Foo", source);
+            AssertBoundToMetadata(roslyn.RootClassInfo, dataType, true);
+
+            // Both IBound<T> and IExplicitBound<T> : IExplicitBound<T> should be used.
+            source = "public partial class Foo: Json, IBound<" + dataType + ">, IExplicitBound<" + dataType + "> { }";
+            roslyn = ParserAnalyzeCode("Foo", source);
+            AssertBoundToMetadata(roslyn.RootClassInfo, dataType, true);
+
+            source = "public partial class Foo: Json, IExplicitBound<" + dataType + ">, IBound<" + dataType + "> { }";
+            roslyn = ParserAnalyzeCode("Foo", source);
+            AssertBoundToMetadata(roslyn.RootClassInfo, dataType, true);
+
+            // No interface added : No datatype set and explicit flag should be false.
+            source = "public partial class Foo: Json { }";
+            roslyn = ParserAnalyzeCode("Foo", source);
+            AssertBoundToMetadata(roslyn.RootClassInfo, null, false);
+
+            // IExplicitBound<T> : Bound to T, explicit flag should be true.
+            source = "public partial class Foo: Json, IExplicitBound<" + dataType + "> {"
+                   + "   [Foo_json.Page]"
+                   + "   partial class FooPage : IExplicitBound< " + dataType2 + "{ }"
+                   + "   [Foo_json.Page2]"
+                   + "   partial class FooPage2 : IBound< " + dataType3 + "{ }" // Will not be explicitly bound.
+                   + "   [Foo_json.Page3]"
+                   + "   partial class FooPage3 : Json { }"; // Will not be explicitly bound.
+
+            roslyn = ParserAnalyzeCode("Foo", source);
+            AssertBoundToMetadata(roslyn.RootClassInfo, dataType, true);
+            AssertBoundToMetadata(roslyn.CodeBehindClasses.Find((classInfo) => classInfo.ClassName == "FooPage"), dataType2, true);
+            AssertBoundToMetadata(roslyn.CodeBehindClasses.Find((classInfo) => classInfo.ClassName == "FooPage2"), dataType3, false);
+            AssertBoundToMetadata(roslyn.CodeBehindClasses.Find((classInfo) => classInfo.ClassName == "FooPage3"), null, false);
+        }
+
+        private static void AssertBoundToMetadata(CodeBehindClassInfo classInfo, string boundToType, bool explicitlyBound) {
+            Assert.IsNotNull(classInfo);
+            Assert.AreEqual(boundToType, classInfo.BoundDataClass);
+            Assert.AreEqual(explicitlyBound, classInfo.ExplicitlyBound);
+        }
+
+        [Test]
+        public static void CodeBehindUnsupportedTemplateBindAssignment() {
+            var source = "public partial class Foo: Json, IExplicitBound<Bar> {"
+                        + "  static Foo() {"
+                        + "    var t = DefaultTemplate;"
+                        + @"    t.RemainingTime.Bind = ""bind"";"
+                        + "  }"
+                        + "}";
+
+            var ex = Assert.Throws<InvalidCodeBehindException>(() => {
+                var roslyn = ParserAnalyzeCode("Foo", source);
+            });
+            Assert.AreEqual(InvalidCodeBehindError.TemplateBindInvalidAssignment, ex.Error);
+
+            source = "public partial class Foo: Json, IExplicitBound<Bar>{"
+                        + "  static Foo() {"
+                        + "    var subPage = DefaultTemplate.Page.SubPage;"
+                        + @"    subPage.RemainingTime.Bind = ""bind"";"
+                        + "  }"
+                        + "}";
+
+            ex = Assert.Throws<InvalidCodeBehindException>(() => {
+                var roslyn = ParserAnalyzeCode("Foo", source);
+            });
+            Assert.AreEqual(InvalidCodeBehindError.TemplateBindInvalidAssignment, ex.Error);
+
+            // No errors currently if IExplicitBound<T> is not used.
+            source = "public partial class Foo: Json {"
+                       + "  static Foo() {"
+                       + "    var subPage = DefaultTemplate.Page.SubPage;"
+                       + @"    subPage.RemainingTime.Bind = ""bind"";"
+                       + "  }"
+                       + "}";
+
+            Assert.DoesNotThrow(() => { var roslyn = ParserAnalyzeCode("Foo", source); });
+        }
+
+        [Test]
+        public static void CodeBehindDetectTemplateBindAssignment() {
+            var source = "public partial class Foo: Json, IExplicitBound<Bar> {"
+                        + "  static Foo() {"
+                        + @"    DefaultTemplate.ElapsedTime.Bind = ""elapsedtime"";"
+                        + @"    DefaultTemplate.Page.Bind = null;"
+                        + @"    DefaultTemplate.Page.ChildOfPage.Bind = ""childofpage"";"
+                        + @"    DefaultTemplate.Page.SubPage.SuberPage.Value.Bind = ""value"";"
+                        + @"    DefaultTemplate.Items.ElementType.Bind = ""elementtype"";"
+                        + "  }"
+                        + "  [Foo_json.Page2]"
+                        + "  partial class Page2 : Json, IExplicitBound<Bar> {"
+                        + "    static Page2() {"
+                        + @"      DefaultTemplate.PartialTime.Bind = ""partialtime"";"
+                        + "    }"
+                        + "  }"
+                        + "}";
+            var roslyn = ParserAnalyzeCode("Foo", source);
+
+            Assert.IsNotNull(roslyn.RootClassInfo);
+            Assert.AreEqual(2, roslyn.CodeBehindClasses.Count);
+
+            var cbClass = roslyn.RootClassInfo;
+            var bindAssignments = cbClass.BindAssignments;
+            Assert.AreEqual(5, bindAssignments.Count);
+            Assert.AreEqual("DefaultTemplate.ElapsedTime", bindAssignments[0].TemplatePath);
+            Assert.AreEqual("elapsedtime", bindAssignments[0].Value);
+            Assert.AreEqual("DefaultTemplate.Page", bindAssignments[1].TemplatePath);
+            Assert.IsNull(bindAssignments[1].Value);
+            Assert.AreEqual("DefaultTemplate.Page.ChildOfPage", bindAssignments[2].TemplatePath);
+            Assert.AreEqual("childofpage", bindAssignments[2].Value);
+            Assert.AreEqual("DefaultTemplate.Page.SubPage.SuberPage.Value", bindAssignments[3].TemplatePath);
+            Assert.AreEqual("value", bindAssignments[3].Value);
+            Assert.AreEqual("DefaultTemplate.Items.ElementType", bindAssignments[4].TemplatePath);
+            Assert.AreEqual("elementtype", bindAssignments[4].Value);
+
+            cbClass = roslyn.CodeBehindClasses.Find((item) => { return !item.IsRootClass; });
+            bindAssignments = cbClass.BindAssignments;
+            Assert.AreEqual(1, bindAssignments.Count);
+            Assert.AreEqual("DefaultTemplate.PartialTime", bindAssignments[0].TemplatePath);
+            Assert.AreEqual("partialtime", bindAssignments[0].Value);
+        }
+
+        [Test]
+        public static void CodeBehindDetectTemplateBindAssignmentWithOtherSyntax() {
+            // When some other assignments is used, we need to treat the template as custom bound.
+            // Which means we wont add any code to test the binding compile-time, but it should still
+            // be a valid assignment (so no exception can be raised!).
+
+            var source = "public partial class Foo: Json, IExplicitBound<Bar> {"
+                        + "  static Foo() {"
+                        + "    DefaultTemplate.ElapsedTime.Bind = GetBinding();"
+                        + "    DefaultTemplate.Page.Bind = nameof(Bar.Foo)"
+                        + @"    DefaultTemplate.Page.ChildOfPage.Bind = nameof(Bar.Foo) + ""."" + nameof(Foo.Bar);"
+                        + "  }"
+                        + "}";
+
+            CodeBehindMetadata roslyn = null;
+            Assert.DoesNotThrow(() => {
+                roslyn = ParserAnalyzeCode("Foo", source);
+            });
+
+            Assert.IsNotNull(roslyn.RootClassInfo);
+
+            var cbClass = roslyn.RootClassInfo;
+            var bindAssignments = cbClass.BindAssignments;
+            Assert.AreEqual(3, bindAssignments.Count);
+            Assert.AreEqual("DefaultTemplate.ElapsedTime", bindAssignments[0].TemplatePath);
+            Assert.IsNull(bindAssignments[0].Value);
+            Assert.AreEqual("DefaultTemplate.Page", bindAssignments[1].TemplatePath);
+            Assert.IsNull(bindAssignments[1].Value);
+            Assert.AreEqual("DefaultTemplate.Page.ChildOfPage", bindAssignments[2].TemplatePath);
+            Assert.IsNull(bindAssignments[2].Value);
+        }
     }
 }