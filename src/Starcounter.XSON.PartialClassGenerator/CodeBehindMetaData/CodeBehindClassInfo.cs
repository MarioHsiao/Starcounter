﻿// ***********************************************************************
// <copyright file="JsonMapInfo.cs" company="Starcounter AB">
//     Copyright (c) Starcounter AB.  All rights reserved.
// </copyright>
// ***********************************************************************

using System;
using System.Collections.Generic;
using Starcounter.Templates;

namespace Starcounter.XSON.Metadata {
    /// <summary>
    /// Class holding information on how to connect an app-property to
    /// a class in the codebehind file.
    /// </summary>
    public class CodeBehindClassInfo {
        private bool explicitlyBound;

        /// <summary>
        /// The name of the class in the codebehind file.
        /// </summary>
        public string ClassName;

        /// <summary>
        /// The namespace of the class from the codebehind file.
        /// </summary>
        public string Namespace;
        
        /// <summary>
        /// The name of the baseclass (if any) specified for the class.
        /// </summary>
        public string BaseClassName;

        /// <summary>
        /// If IBound-interface is specified for the class, this field contains the name 
        /// of the type that should be used for binding.
        /// </summary>
        public string BoundDataClass { get; set; }

        /// <summary>
        /// The classname including any path specified by the user in the .cs file.
        /// The root class name is denoted with an asterix (*) as it should always
        /// match to the root JSON object in the JSON-by-example
        /// </summary>
        public string ClassPath;

        /// <summary>
        /// 
        /// </summary>
        public BindingStrategy BindChildren = BindingStrategy.Auto;

        /// <summary>
        /// 
        /// </summary>
        public bool ExplicitlyBound {
            get { return explicitlyBound; }
            set {
                BindChildren = (value) ? BindingStrategy.Bound : BindingStrategy.Auto;
                explicitlyBound = value;
            }
        }

        /// <summary>
        /// If the code-behind contains a partial class for this class, this property is true
        /// </summary>
        public bool IsDeclaredInCodeBehind;

        /// <summary>
        /// The original untouched attribute string (excluding enclosing brackets)
        /// </summary>
        public string JsonMapAttribute;

        /// <summary>
        /// If set to false the 'global::' specifier will not be added to the full name.
        /// </summary>
        public bool UseGlobalSpecifier = true;

        /// <summary>
        /// All parent classes of the specified class in the codebehind file.
        /// If the class is not declared as an inner class this will be empty.
        /// </summary>
        public List<String> ParentClasses = new List<string>();
        
        /// <summary>
        /// 
        /// </summary>
        public bool IsRootClass = false;

        /// <summary>
        /// A list of all declared methods that should be used for input-validation.
        /// </summary>
        public List<InputBindingInfo> InputBindingList = new List<InputBindingInfo>();

        /// <summary>
        /// A list of all properties that exists in the code-behind class.
        /// </summary>
        public List<CodeBehindFieldOrPropertyInfo> FieldOrPropertyList = new List<CodeBehindFieldOrPropertyInfo>();

        /// <summary>
<<<<<<< HEAD
        /// Contains information about assignments to property Template.InstanceType
        /// </summary>
        /// <remarks>
        /// An assignment doesn't necessarily belong to a template defined in this class, since it's allowed 
        /// to add assignment to a child-property in the parent (most likely case is that all assignments 
        /// are made in the root class).
        /// However the templatepath in each item starts from the current class.
        /// </remarks>
        public List<CodeBehindTypeAssignmentInfo> InstanceTypeAssignments = new List<CodeBehindTypeAssignmentInfo>();
        
=======
        /// A list of assignments to the property Bind for a template. 
        /// </summary>
        public List<CodeBehindAssignmentInfo> BindAssignments = new List<CodeBehindAssignmentInfo>();

>>>>>>> e02fcd26
        /// <summary>
        /// 
        /// </summary>
        public CodeBehindClassInfo(string raw) {
            JsonMapAttribute = raw;
        }

        /// <summary>
        /// 
        /// </summary>
        public bool DerivesDirectlyFromJson {
            get {
                bool cls;
                switch (BaseClassName) {
                    case "":
                    case "Json":
                    case "Starcounter.Json":
                        cls = true;
                        break;
                    default:
                        cls = false;
                        break;
                }
                return cls;
            }
        }

        /// <summary>
        /// 
        /// </summary>
        public bool IsMapped {
            get {
                return (JsonMapAttribute != null);
            }
        }
        
        /// <summary>
        /// 
        /// </summary>
        public string GlobalClassSpecifier {
            get {
                var str = "global::";

				if (!UseGlobalSpecifier)
					str = "";

                if (Namespace != null)
                    str += Namespace + ".";

				for (int i = (ParentClasses.Count - 1); i >= 0; i--)
					str += ParentClasses[i] + ".";
				
                str += ClassName;
                return str;
            }
        }
        
        /// <summary>
        /// Create a new instance of JsonMapInfo
        /// </summary>
        /// <param name="attribute"></param>
        /// <returns></returns>
        public static CodeBehindClassInfo EvaluateAttributeString(string attribute, CodeBehindClassInfo existing) {
            if (attribute == null)
                return null;
            
            var strings = attribute.Split('.');

            // Example: "[MyFile_json.Somestuff]
            for (int t = 0; t < strings.Length; t++) {
                if (strings[t].EndsWith("_json")) {
					if (existing == null)
						existing = new CodeBehindClassInfo(attribute);
					else
						existing.JsonMapAttribute = attribute;

					existing.IsRootClass = (t == strings.Length - 1);
					existing.ClassPath = CreateClassPathFromSplitAttributeString(strings);
					return existing;
                }
            }

            return null;
        }

        private static string CreateClassPathFromSplitAttributeString(string[] raw) {
            string output = "*";
            bool inFileClassQualifier = true;

            for (int t=0;t<raw.Length;t++) {
                if (inFileClassQualifier) {
                    if (raw[t].EndsWith("_json")) {
                        inFileClassQualifier = false;
                    }
                }
                else {
                    output += "." + raw[t]; 
                }
            }
            return output;
        }
    }
}<|MERGE_RESOLUTION|>--- conflicted
+++ resolved
@@ -97,7 +97,11 @@
         public List<CodeBehindFieldOrPropertyInfo> FieldOrPropertyList = new List<CodeBehindFieldOrPropertyInfo>();
 
         /// <summary>
-<<<<<<< HEAD
+        /// A list of assignments to the property Bind for a template. 
+        /// </summary>
+        public List<CodeBehindAssignmentInfo> BindAssignments = new List<CodeBehindAssignmentInfo>();
+
+        /// <summary>
         /// Contains information about assignments to property Template.InstanceType
         /// </summary>
         /// <remarks>
@@ -106,14 +110,8 @@
         /// are made in the root class).
         /// However the templatepath in each item starts from the current class.
         /// </remarks>
-        public List<CodeBehindTypeAssignmentInfo> InstanceTypeAssignments = new List<CodeBehindTypeAssignmentInfo>();
-        
-=======
-        /// A list of assignments to the property Bind for a template. 
-        /// </summary>
-        public List<CodeBehindAssignmentInfo> BindAssignments = new List<CodeBehindAssignmentInfo>();
-
->>>>>>> e02fcd26
+        public List<CodeBehindAssignmentInfo> InstanceTypeAssignments = new List<CodeBehindAssignmentInfo>();
+        
         /// <summary>
         /// 
         /// </summary>
