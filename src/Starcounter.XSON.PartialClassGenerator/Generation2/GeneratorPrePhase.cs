﻿using System;
using Starcounter.Internal;
using Starcounter.Templates;
using Starcounter.XSON.Interfaces;
using Starcounter.XSON.Metadata;

namespace Starcounter.XSON.PartialClassGenerator {
    /// <summary>
    /// 
    /// </summary>
    internal class GeneratorPrePhase {
        private const string MEMBER_NOT_FOUND = "Member '{0}' in path '{1}' was not found.";
        private const string MEMBER_NOT_OBJ_OR_ARR = "Member '{0}' in path '{1}' is not an object or array.";
        private const string MEMBER_NOT_ELEMENTTYPE = "Expected member 'ElementType' but found '{0}' in path '{1}.";
        private const string VALID_TYPES_FLOAT = "Valid instancetype for this member is either 'decimal' or 'double'.";
        private const string VALID_TYPES_INT = "Valid instancetype for this member is 'decimal', 'double' or 'long'.";
        private const string ONLY_UNTYPED_OBJ = "Instancetype can only be assigned for objects without any members declared.";
        private const string INVALID_MEMBER_ASSIGNMENT = "Instancetype '{0}' cannot be assigned to member '{1}' in path '{2}'";

        private Gen2DomGenerator generator;

        internal GeneratorPrePhase(Gen2DomGenerator generator) {
            this.generator = generator;
        }

        internal void RunPrePhase(TValue prototype) {
            ProcessInstanceTypeAssignments(prototype, generator.CodeBehindMetadata);
            ProcessBindAssignments(prototype, generator.CodeBehindMetadata);
        }

        /// <summary>
        /// Processes all typeassignments of 'InstanceType' that are in the metadata and makes sure 
        /// that the specified conversions and reuses are valid as well as do the actual conversion.
        /// </summary>
        /// <param name="prototype"></param>
        /// <param name="metadata"></param>
        private void ProcessInstanceTypeAssignments(TValue prototype, CodeBehindMetadata metadata) {
            foreach (var classInfo in metadata.CodeBehindClasses) {
                TValue classRoot = generator.FindTemplate(classInfo, prototype);
                foreach (var typeAssignment in classInfo.InstanceTypeAssignments) {
                    ProcessOneTypeAssignment(classRoot, typeAssignment);
                }
            }
        }

        /// <summary>
        /// Processes all typeassignments of 'InstanceType' that are in the metadata and makes sure 
        /// that the specified conversions and reuses are valid as well as do the actual conversion.
        /// </summary>
        /// <param name="prototype"></param>
        /// <param name="metadata"></param>
        private void ProcessBindAssignments(TValue prototype, CodeBehindMetadata metadata) {
            foreach (var classInfo in metadata.CodeBehindClasses) {
                // TODO:
                // Due to lack of time for testing, and to want to keep old stuff as is for the moment we
                // will ignore all assignments of Bind if the ExplicitBound<T> interface is not used.
                // These assignments are currently only needed to get correct compilation-errors for
                // explicitly bound properties.
<<<<<<< HEAD
                if (!classInfo.ExplicitlyBound)
                    return;
=======
                if(!classInfo.ExplicitlyBound)
                    continue;
>>>>>>> 7abbd607

                TValue classRoot = generator.FindTemplate(classInfo, prototype);
                foreach (var bindAssignment in classInfo.BindAssignments) {
                    ProcessOneBindAssignment(classRoot, bindAssignment);
                }
            }
        }

        /// <summary>
        /// 
        /// </summary>
        /// <param name="root"></param>
        /// <param name="typeAssignment"></param>
        private void ProcessOneBindAssignment(TValue root, CodeBehindAssignmentInfo bindAssignment) {
            string[] parts = bindAssignment.TemplatePath.Split('.');
            Template theTemplate;
            Template currentTemplate;

            if (!"DefaultTemplate".Equals(parts?[0])) {
                generator.ThrowExceptionWithLineInfo(Error.SCERRJSONINVALIDBINDASSIGNMENT,
                                                     "Path does not start with field 'DefaultTemplate'",
                                                     null,
                                                     root.CodegenInfo.SourceInfo);
            }

            if (parts.Length == 1) {
                root.Bind = bindAssignment.Value;
            } else {
                VerifyIsObjectOrArray(root.PropertyName, root, bindAssignment, root, Error.SCERRJSONINVALIDBINDASSIGNMENT);

                currentTemplate = root;
                for (int i = 1; i < parts.Length - 1; i++) {
                    currentTemplate = GetChild(currentTemplate, parts[i], bindAssignment, root, Error.SCERRJSONINVALIDBINDASSIGNMENT);
                    VerifyIsObjectOrArray(parts[i], currentTemplate, bindAssignment, root, Error.SCERRJSONINVALIDBINDASSIGNMENT);
                }

                theTemplate = GetChild(currentTemplate, parts[parts.Length - 1], bindAssignment, root, Error.SCERRJSONINVALIDBINDASSIGNMENT);
                if (theTemplate == null) {
                    generator.ThrowExceptionWithLineInfo(
                        Error.SCERRJSONINVALIDINSTANCETYPEASSIGNMENT,
                        string.Format(MEMBER_NOT_FOUND, parts[parts.Length - 1], bindAssignment.TemplatePath, Error.SCERRJSONINVALIDBINDASSIGNMENT),
                        null,
                        root.CodegenInfo.SourceInfo
                    );
                }

                ((TValue)theTemplate).Bind = bindAssignment.Value;
            }
        }

        /// <summary>
        /// 
        /// </summary>
        /// <param name="root"></param>
        /// <param name="typeAssignment"></param>
        private void ProcessOneTypeAssignment(TValue root, CodeBehindAssignmentInfo typeAssignment) {
            string[] parts = typeAssignment.TemplatePath.Split('.');
            Template theTemplate;   
            Template currentTemplate;

            if (!"DefaultTemplate".Equals(parts?[0])) {
                generator.ThrowExceptionWithLineInfo(Error.SCERRJSONINVALIDINSTANCETYPEASSIGNMENT,
                                                     "Path does not start with field 'DefaultTemplate'",
                                                     null,
                                                     root.CodegenInfo.SourceInfo);
            }

            if (parts.Length == 1) {
                root.CodegenInfo.ReuseType = typeAssignment.Value;
            } else {
                VerifyIsObjectOrArray(root.PropertyName, root, typeAssignment, root, Error.SCERRJSONINVALIDINSTANCETYPEASSIGNMENT);

                currentTemplate = root;
                for (int i = 1; i < parts.Length - 1; i++) {
                    currentTemplate = GetChild(currentTemplate, parts[i], typeAssignment, root, Error.SCERRJSONINVALIDINSTANCETYPEASSIGNMENT);
                    VerifyIsObjectOrArray(parts[i], currentTemplate, typeAssignment, root, Error.SCERRJSONINVALIDINSTANCETYPEASSIGNMENT);
                }
                
                theTemplate = GetChild(currentTemplate, parts[parts.Length - 1], typeAssignment, root, Error.SCERRJSONINVALIDINSTANCETYPEASSIGNMENT);
                if (theTemplate == null) {
                    generator.ThrowExceptionWithLineInfo(
                        Error.SCERRJSONINVALIDINSTANCETYPEASSIGNMENT,
                        string.Format(MEMBER_NOT_FOUND, parts[parts.Length - 1], typeAssignment.TemplatePath),
                        null,
                        root.CodegenInfo.SourceInfo
                    );
                }

                Template newTemplate = CheckAndProcessTypeConversion(theTemplate, typeAssignment);
                if (newTemplate != null) {
                    ((TObject)currentTemplate).Properties.Replace(newTemplate);
                    newTemplate.BasedOn = null;
                }
            }
        }

        /// <summary>
        /// 
        /// </summary>
        /// <param name="objOrArr"></param>
        /// <param name="name"></param>
        /// <param name="assignment"></param>
        /// <param name="root"></param>
        /// <returns></returns>
        private Template GetChild(Template objOrArr,
                                  string name,
                                  CodeBehindAssignmentInfo assignment,
                                  Template root,
                                  uint errorCodeOnError) {
            if (objOrArr.TemplateTypeId == TemplateTypeEnum.Object) {
                return ((TObject)objOrArr).Properties.GetTemplateByPropertyName(name);
            } else {
                if (!"ElementType".Equals(name)) {
                    generator.ThrowExceptionWithLineInfo(
                           errorCodeOnError,
                           string.Format(MEMBER_NOT_ELEMENTTYPE, name, assignment.TemplatePath),
                           null,
                           root.CodegenInfo.SourceInfo
                    );
                }
                return ((TObjArr)objOrArr).ElementType;
            }
        }

        /// <summary>
        /// Throws an exception if the template is null or not an object or array.
        /// </summary>
        /// <param name="name"></param>
        /// <param name="toVerify"></param>
        /// <param name="typeAssignment"></param>
        /// <param name="root"></param>
        private void VerifyIsObjectOrArray(string name,
                                           Template toVerify,
                                           CodeBehindAssignmentInfo typeAssignment,
                                           Template root,
                                           uint errorCodeOnError) {
            if (toVerify == null) {
                generator.ThrowExceptionWithLineInfo(errorCodeOnError,
                                                     string.Format(MEMBER_NOT_FOUND, name, typeAssignment.TemplatePath),
                                                     null,
                                                     root.CodegenInfo.SourceInfo);
            } else if (!(toVerify is TContainer)) {
                generator.ThrowExceptionWithLineInfo(
                    errorCodeOnError,
                    string.Format(MEMBER_NOT_OBJ_OR_ARR, name, typeAssignment.TemplatePath),
                    null,
                    root.CodegenInfo.SourceInfo);
            }
        }

        /// <summary>
        /// Checks that a conversion is possible between the type specified and the type of the 
        /// template and process the actual conversion. 
        /// If the template is an object or array, the type will be stored on the template 
        /// directly and processed later. Otherwise, if the conversion is valid, a new template 
        /// will be created.
        /// </summary>
        /// <param name="template">The original template</param>
        /// <param name="typeAssignment">Contains the type (try) to convert to</param>
        /// <returns>
        /// A new template if the conversion is for a primitive value, otherwise 
        /// null (even if the conversion was succesful)
        /// </returns>
        private Template CheckAndProcessTypeConversion(Template template, CodeBehindAssignmentInfo typeAssignment) {
            Template newTemplate = null;
            string typeName = typeAssignment.Value;

            switch (template.TemplateTypeId) {
                case TemplateTypeEnum.Decimal:
                    if (IsDoubleType(typeName)) {
                        newTemplate = new TDouble();
                        template.CopyTo(newTemplate);
                        ((TDouble)newTemplate).DefaultValue = Convert.ToDouble(((TDecimal)template).DefaultValue);
                    } else if (!IsDecimalType(typeName)) {
                        generator.ThrowExceptionWithLineInfo(Error.SCERRJSONUNSUPPORTEDINSTANCETYPEASSIGNMENT,
                                                             VALID_TYPES_FLOAT,
                                                             null,
                                                             template.CodegenInfo.SourceInfo);
                    }
                    break;
                case TemplateTypeEnum.Double:
                    if (IsDecimalType(typeName)) {
                        newTemplate = new TDecimal();
                        template.CopyTo(newTemplate);
                        ((TDecimal)newTemplate).DefaultValue = Convert.ToDecimal(((TDouble)template).DefaultValue);
                    } else if (!IsDoubleType(typeName)) {
                        generator.ThrowExceptionWithLineInfo(Error.SCERRJSONUNSUPPORTEDINSTANCETYPEASSIGNMENT,
                                                             VALID_TYPES_FLOAT,
                                                             null,
                                                             template.CodegenInfo.SourceInfo);
                    }
                    break;
                case TemplateTypeEnum.Long:
                    if (IsDecimalType(typeName)) {
                        newTemplate = new TDecimal();
                        template.CopyTo(newTemplate);
                        ((TDecimal)newTemplate).DefaultValue = Convert.ToDecimal(((TLong)template).DefaultValue);
                    } else if (IsDoubleType(typeName)) {
                        newTemplate = new TDouble();
                        template.CopyTo(newTemplate);
                        ((TDouble)newTemplate).DefaultValue = Convert.ToDouble(((TLong)template).DefaultValue);
                    } else {
                        generator.ThrowExceptionWithLineInfo(Error.SCERRJSONUNSUPPORTEDINSTANCETYPEASSIGNMENT,
                                                             VALID_TYPES_INT,
                                                             null,
                                                             template.CodegenInfo.SourceInfo);
                    }
                    break;
                case TemplateTypeEnum.Object:
                    if (((TObject)template).Properties.Count > 0) {
                        generator.ThrowExceptionWithLineInfo(Error.SCERRJSONUNSUPPORTEDINSTANCETYPEASSIGNMENT,
                                                             ONLY_UNTYPED_OBJ,
                                                             null,
                                                             template.CodegenInfo.SourceInfo);
                    }

                    if (!string.IsNullOrEmpty(template.CodegenInfo.ReuseType)) {
                        generator.AddWarning(Error.SCERRJSONDUPLICATEREUSE, template.CodegenInfo.SourceInfo);
                    }
                    template.CodegenInfo.ReuseType = typeName;
                    break;
                default:
                    generator.ThrowExceptionWithLineInfo(Error.SCERRJSONUNSUPPORTEDINSTANCETYPEASSIGNMENT,
                                                         string.Format(INVALID_MEMBER_ASSIGNMENT, 
                                                                       typeName, 
                                                                       template.PropertyName, 
                                                                       typeAssignment.TemplatePath),
                                                         null,
                                                         template.CodegenInfo.SourceInfo);
                    break;
            }
            return newTemplate;
        }

        private bool IsDoubleType(string typeName) {
            return (typeName.Equals("double", StringComparison.InvariantCultureIgnoreCase)
                        || typeName.Equals("System.Double"));
        }

        private bool IsDecimalType(string typeName) {
            return (typeName.Equals("decimal", StringComparison.InvariantCultureIgnoreCase)
                        || typeName.Equals("System.Decimal"));
        }
    }
}<|MERGE_RESOLUTION|>--- conflicted
+++ resolved
@@ -56,13 +56,8 @@
                 // will ignore all assignments of Bind if the ExplicitBound<T> interface is not used.
                 // These assignments are currently only needed to get correct compilation-errors for
                 // explicitly bound properties.
-<<<<<<< HEAD
                 if (!classInfo.ExplicitlyBound)
-                    return;
-=======
-                if(!classInfo.ExplicitlyBound)
                     continue;
->>>>>>> 7abbd607
 
                 TValue classRoot = generator.FindTemplate(classInfo, prototype);
                 foreach (var bindAssignment in classInfo.BindAssignments) {
