--- conflicted
+++ resolved
@@ -1,232 +1,230 @@
-﻿using System;
-using System.Collections.Generic;
-using System.Linq;
-using System.Text;
-using System.Threading.Tasks;
-using NUnit.Framework;
-using Starcounter.Templates;
-
-namespace Starcounter.Internal.XSON.Tests {
-    [TestFixture]
-    public class PuppetTests : GenerateJsonPatchTests{
-
-        //[TestFixtureSetUp]
-        //public static void Setup() {
-        //    GlobalSessions.InitGlobalSessions(1);
-        //    StarcounterEnvironment.AppName = "Test";
-        //}
-
-        //[TestFixtureTearDown]
-        //public static void TearDown() {
-        //    StarcounterEnvironment.AppName = null;
-        //}
-
-        [Test]
-        public static void TestSingleSessionState() {
-            Json root = new Json();
-            Session session = new Session();
-            Session session2 = new Session();
-
-            session.CargoId = 1;
-            session2.CargoId = 2;
-
-            StarcounterEnvironment.AppName = "SingleApp";
-            session.Data = root;
-
-            Assert.IsTrue(session == root.Session);
-            Assert.IsTrue(root == session.Data);
-
-            StarcounterEnvironment.AppName = "SingleApp2";
-            session2.Data = root;
-
-            Assert.IsTrue(session.Data == null);
-            Assert.IsTrue(session2 == root.Session);
-
-            StarcounterEnvironment.AppName = "Test";
-        }
-
-        [Test]
-        public static void TestMultiAppSessionState() {
-            var root1 = new Json();
-            var root2 = new Json();
-            var root3 = new Json();
-            var app1 = "App1";
-            var app2 = "App2";
-            var app3 = "App3";
-            var session = new Session();
-
-            StarcounterEnvironment.AppName = app1;
-            session.Data = root1;
-
-            StarcounterEnvironment.AppName = app2;
-            session.Data = root2;
-
-            StarcounterEnvironment.AppName = app3;
-            session.Data = root3;
-
-            StarcounterEnvironment.AppName = app2;
-            Assert.IsTrue(root2 == session.Data);
-
-            StarcounterEnvironment.AppName = app1;
-            Assert.IsTrue(root1 == session.Data);
-
-            StarcounterEnvironment.AppName = app3;
-            Assert.IsTrue(root3 == session.Data);
-
-            StarcounterEnvironment.AppName = "Test";
-        }
-
-        [Test]
-        public static void TestIncorrectRootObjectForSession() {
-            Exception ex;
-            uint ec;
-            dynamic root = new Json();
-            Json child = new Json();
-            Session session = new Session();
-
-            root.Child = child;
-
-            // Cannot set json that is not a root as sessionstate.
-            ex = Assert.Throws<Exception>(() => { child.Session = session; });
-            ErrorCode.TryGetCode(ex, out ec);
-            Assert.AreEqual(Error.SCERRSESSIONJSONNOTROOT, ec);
-
-            ex = Assert.Throws<Exception>(() => { session.Data = child; });
-            ErrorCode.TryGetCode(ex, out ec);
-            Assert.AreEqual(Error.SCERRSESSIONJSONNOTROOT, ec);
-        }
-
-        [Test]
-        public static void TestDirtyCheckForSingleValue() {
-            Person data = new Person();
-            data.FirstName = "Hans";
-            data.LastName = "Brix";
-
-            dynamic json = new Json();
-            json.Data = data;
-            json.Session = new Session();
-
-            // Needed to make sure the templates are autocreated before we test dirtycheck.
-            object tmp = json.FirstName;
-            tmp = json.LastName;
-
-            // Resetting dirtyflags.
-            string patch = jsonPatch.CreateJsonPatch(json.Session, true);
-
-            Helper.ConsoleWriteLine(patch);
-            Helper.ConsoleWriteLine("");
-
-            data.FirstName = "Bengt";
-            patch = jsonPatch.CreateJsonPatch(json.Session, true);
-
-            Helper.ConsoleWriteLine(patch);
-            Helper.ConsoleWriteLine("");
-
-            var expected = string.Format(Helper.ONE_PATCH_ARR, "/FirstName", Helper.Jsonify("Bengt"));
-            Assert.AreEqual(expected, patch);
-        }
-
-        [Test]
-        public static void TestDirtyCheckForArrays() {
-            Recursive data = new Recursive() { Name = "Root" };
-            Recursive item = new Recursive() { Name = "Item" };
-            Recursive subItem = new Recursive() { Name = "SubItem" };
-            
-            var mainTemplate = new TObject();
-
-            var arrItemTemplate = new TObject();
-            arrItemTemplate.Add<TString>("Name");
-
-            var objArrTemplate = mainTemplate.Add<TObjArr>("Recursives");
-            objArrTemplate.ElementType = arrItemTemplate;
-
-            var arrSubItemTemplate = new TObject();
-			arrSubItemTemplate.Add<TString>("Name");
-
-            objArrTemplate = arrItemTemplate.Add<TObjArr>("Recursives");
-            objArrTemplate.ElementType = arrSubItemTemplate;
-
-            var json = new Json();
-            json.Template = mainTemplate;
-            json.Data = data;
-            json.Session = new Session();
-
-            var patch = jsonPatch.CreateJsonPatch(json.Session, true);
-            Helper.ConsoleWriteLine(patch);
-            Helper.ConsoleWriteLine("");
-
-            item.Recursives.Add(subItem);
-            data.Recursives.Add(item);
-
-            patch = jsonPatch.CreateJsonPatch(json.Session, true);
-            Helper.ConsoleWriteLine(patch);
-            Helper.ConsoleWriteLine("");
-
-            var expected = string.Format(Helper.ONE_ADD_PATCH_ARR, "/Recursives/0", @"{""Name"":""Item"",""Recursives"":[{""Name"":""SubItem""}]}");
-            Assert.AreEqual(expected, patch);
-            
-            data.Recursives[0].Recursives.Add(subItem);
-            patch = jsonPatch.CreateJsonPatch(json.Session, true);
-
-            Helper.ConsoleWriteLine(patch);
-            Helper.ConsoleWriteLine("");
-
-            expected = string.Format(Helper.ONE_ADD_PATCH_ARR, "/Recursives/0/Recursives/1", @"{""Name"":""SubItem""}");
-            Assert.AreEqual(expected, patch);
-        }
-<<<<<<< HEAD
-=======
-
-        [Test]
-        public static void TestSuppressingInputChange() {
-            TObject schema;
-
-            schema = TObject.CreateFromMarkup<Json, TObject>("json", File.ReadAllText("json\\simple.json"), "Simple");
-            dynamic json = schema.CreateInstance();
-            var session = new Session();
-            session.Data = json;
-
-            // Handler with no change of input value. i.e. change should not be sent back to client.
-            TString tvalue1 = ((TString)schema.Properties[0]);
-            tvalue1.AddHandler(
-                Helper.CreateInput<string>,
-                (Json pup, Starcounter.Input<string> input) => {
-                    Helper.ConsoleWriteLine("Handler for VirtualValue called.");
-                }
-            );
-
-            // Handler with change of input value. i.e. change should be sent back to client.
-            TString tvalue2 = ((TString)schema.Properties[1]);
-            tvalue2.AddHandler(
-                Helper.CreateInput<string>,
-                (Json pup, Starcounter.Input<string> input) => {
-                    Helper.ConsoleWriteLine("Handler for AbstractValue called.");
-                    input.Value = "Changed";
-                }
-            );
-
-            // Flush all current changes.
-            session.GenerateChangeLog();
-            jsonPatch.CreateJsonPatch(session, true);
-
-            // Call handler with no change of input value.
-            tvalue1.ProcessInput(json, "Incoming");
-
-            session.GenerateChangeLog();
-            string patch = jsonPatch.CreateJsonPatch(session, true);
-
-            Assert.AreEqual("Incoming", tvalue1.Getter(json));
-            Assert.AreEqual("[]", patch);
-
-            // Call handler that changes input value.
-            tvalue2.ProcessInput(json, "Incoming");
-
-            session.GenerateChangeLog();
-            patch = jsonPatch.CreateJsonPatch(session, true);
-
-            Assert.AreEqual("Changed", tvalue2.Getter(json));
-            Assert.AreEqual(@"[{""op"":""replace"",""path"":""/AbstractValue$"",""value"":""Changed""}]", patch);
-        }
->>>>>>> 1d334c8e
-    }
-}
+﻿using System;
+using System.Collections.Generic;
+using System.IO;
+using System.Linq;
+using System.Text;
+using System.Threading.Tasks;
+using NUnit.Framework;
+using Starcounter.Templates;
+
+namespace Starcounter.Internal.XSON.Tests {
+    [TestFixture]
+    public class PuppetTests : GenerateJsonPatchTests{
+
+        //[TestFixtureSetUp]
+        //public static void Setup() {
+        //    GlobalSessions.InitGlobalSessions(1);
+        //    StarcounterEnvironment.AppName = "Test";
+        //}
+
+        //[TestFixtureTearDown]
+        //public static void TearDown() {
+        //    StarcounterEnvironment.AppName = null;
+        //}
+
+        [Test]
+        public static void TestSingleSessionState() {
+            Json root = new Json();
+            Session session = new Session();
+            Session session2 = new Session();
+
+            session.CargoId = 1;
+            session2.CargoId = 2;
+
+            StarcounterEnvironment.AppName = "SingleApp";
+            session.Data = root;
+
+            Assert.IsTrue(session == root.Session);
+            Assert.IsTrue(root == session.Data);
+
+            StarcounterEnvironment.AppName = "SingleApp2";
+            session2.Data = root;
+
+            Assert.IsTrue(session.Data == null);
+            Assert.IsTrue(session2 == root.Session);
+
+            StarcounterEnvironment.AppName = "Test";
+        }
+
+        [Test]
+        public static void TestMultiAppSessionState() {
+            var root1 = new Json();
+            var root2 = new Json();
+            var root3 = new Json();
+            var app1 = "App1";
+            var app2 = "App2";
+            var app3 = "App3";
+            var session = new Session();
+
+            StarcounterEnvironment.AppName = app1;
+            session.Data = root1;
+
+            StarcounterEnvironment.AppName = app2;
+            session.Data = root2;
+
+            StarcounterEnvironment.AppName = app3;
+            session.Data = root3;
+
+            StarcounterEnvironment.AppName = app2;
+            Assert.IsTrue(root2 == session.Data);
+
+            StarcounterEnvironment.AppName = app1;
+            Assert.IsTrue(root1 == session.Data);
+
+            StarcounterEnvironment.AppName = app3;
+            Assert.IsTrue(root3 == session.Data);
+
+            StarcounterEnvironment.AppName = "Test";
+        }
+
+        [Test]
+        public static void TestIncorrectRootObjectForSession() {
+            Exception ex;
+            uint ec;
+            dynamic root = new Json();
+            Json child = new Json();
+            Session session = new Session();
+
+            root.Child = child;
+
+            // Cannot set json that is not a root as sessionstate.
+            ex = Assert.Throws<Exception>(() => { child.Session = session; });
+            ErrorCode.TryGetCode(ex, out ec);
+            Assert.AreEqual(Error.SCERRSESSIONJSONNOTROOT, ec);
+
+            ex = Assert.Throws<Exception>(() => { session.Data = child; });
+            ErrorCode.TryGetCode(ex, out ec);
+            Assert.AreEqual(Error.SCERRSESSIONJSONNOTROOT, ec);
+        }
+
+        [Test]
+        public static void TestDirtyCheckForSingleValue() {
+            Person data = new Person();
+            data.FirstName = "Hans";
+            data.LastName = "Brix";
+
+            dynamic json = new Json();
+            json.Data = data;
+            json.Session = new Session();
+
+            // Needed to make sure the templates are autocreated before we test dirtycheck.
+            object tmp = json.FirstName;
+            tmp = json.LastName;
+
+            // Resetting dirtyflags.
+            string patch = jsonPatch.CreateJsonPatch(json.Session, true);
+
+            Helper.ConsoleWriteLine(patch);
+            Helper.ConsoleWriteLine("");
+
+            data.FirstName = "Bengt";
+            patch = jsonPatch.CreateJsonPatch(json.Session, true);
+
+            Helper.ConsoleWriteLine(patch);
+            Helper.ConsoleWriteLine("");
+
+            var expected = string.Format(Helper.ONE_PATCH_ARR, "/FirstName", Helper.Jsonify("Bengt"));
+            Assert.AreEqual(expected, patch);
+        }
+
+        [Test]
+        public static void TestDirtyCheckForArrays() {
+            Recursive data = new Recursive() { Name = "Root" };
+            Recursive item = new Recursive() { Name = "Item" };
+            Recursive subItem = new Recursive() { Name = "SubItem" };
+            
+            var mainTemplate = new TObject();
+
+            var arrItemTemplate = new TObject();
+            arrItemTemplate.Add<TString>("Name");
+
+            var objArrTemplate = mainTemplate.Add<TObjArr>("Recursives");
+            objArrTemplate.ElementType = arrItemTemplate;
+
+            var arrSubItemTemplate = new TObject();
+			arrSubItemTemplate.Add<TString>("Name");
+
+            objArrTemplate = arrItemTemplate.Add<TObjArr>("Recursives");
+            objArrTemplate.ElementType = arrSubItemTemplate;
+
+            var json = new Json();
+            json.Template = mainTemplate;
+            json.Data = data;
+            json.Session = new Session();
+
+            var patch = jsonPatch.CreateJsonPatch(json.Session, true);
+            Helper.ConsoleWriteLine(patch);
+            Helper.ConsoleWriteLine("");
+
+            item.Recursives.Add(subItem);
+            data.Recursives.Add(item);
+
+            patch = jsonPatch.CreateJsonPatch(json.Session, true);
+            Helper.ConsoleWriteLine(patch);
+            Helper.ConsoleWriteLine("");
+
+            var expected = string.Format(Helper.ONE_ADD_PATCH_ARR, "/Recursives/0", @"{""Name"":""Item"",""Recursives"":[{""Name"":""SubItem""}]}");
+            Assert.AreEqual(expected, patch);
+            
+            data.Recursives[0].Recursives.Add(subItem);
+            patch = jsonPatch.CreateJsonPatch(json.Session, true);
+
+            Helper.ConsoleWriteLine(patch);
+            Helper.ConsoleWriteLine("");
+
+            expected = string.Format(Helper.ONE_ADD_PATCH_ARR, "/Recursives/0/Recursives/1", @"{""Name"":""SubItem""}");
+            Assert.AreEqual(expected, patch);
+        }
+
+        [Test]
+        public static void TestSuppressingInputChange() {
+            TObject schema;
+
+            schema = TObject.CreateFromMarkup<Json, TObject>("json", File.ReadAllText("json\\simple.json"), "Simple");
+            dynamic json = schema.CreateInstance();
+            var session = new Session();
+            session.Data = json;
+
+            // Handler with no change of input value. i.e. change should not be sent back to client.
+            TString tvalue1 = ((TString)schema.Properties[0]);
+            tvalue1.AddHandler(
+                Helper.CreateInput<string>,
+                (Json pup, Starcounter.Input<string> input) => {
+                    Helper.ConsoleWriteLine("Handler for VirtualValue called.");
+                }
+            );
+
+            // Handler with change of input value. i.e. change should be sent back to client.
+            TString tvalue2 = ((TString)schema.Properties[1]);
+            tvalue2.AddHandler(
+                Helper.CreateInput<string>,
+                (Json pup, Starcounter.Input<string> input) => {
+                    Helper.ConsoleWriteLine("Handler for AbstractValue called.");
+                    input.Value = "Changed";
+                }
+            );
+
+            // Flush all current changes.
+            session.GenerateChangeLog();
+            jsonPatch.CreateJsonPatch(session, true);
+
+            // Call handler with no change of input value.
+            tvalue1.ProcessInput(json, "Incoming");
+
+            session.GenerateChangeLog();
+            string patch = jsonPatch.CreateJsonPatch(session, true);
+
+            Assert.AreEqual("Incoming", tvalue1.Getter(json));
+            Assert.AreEqual("[]", patch);
+
+            // Call handler that changes input value.
+            tvalue2.ProcessInput(json, "Incoming");
+
+            session.GenerateChangeLog();
+            patch = jsonPatch.CreateJsonPatch(session, true);
+
+            Assert.AreEqual("Changed", tvalue2.Getter(json));
+            Assert.AreEqual(@"[{""op"":""replace"",""path"":""/AbstractValue$"",""value"":""Changed""}]", patch);
+        }
+    }
+}