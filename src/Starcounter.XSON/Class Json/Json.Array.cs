// ***********************************************************************
// <copyright file="AppList.cs" company="Starcounter AB">
//     Copyright (c) Starcounter AB.  All rights reserved.
// </copyright>
// ***********************************************************************

using System;
using System.Collections;
using System.Collections.Generic;
using Starcounter.Internal;
using Starcounter.Internal.XSON;
using Starcounter.Templates;
using Starcounter.XSON;

namespace Starcounter {
    public partial class Json {
        /// <summary>
        /// You can assign a result set from a SQL query operation directly to 
        /// a JSON array property.
        /// <example>
        /// myJson.Items = Db.SQL("SELECT i FROM Items i");
        /// </example>
        /// </summary>
        /// <param name="res">The SQL result set</param>
        /// <returns></returns>
        public static implicit operator Json(Rows res) {
            return new Json(res);
        }
        
        internal Json(Json parent, TObjArr templ) {
#if JSONINSTANCECOUNTER
            AssignInstanceNumber();
#endif
            trackChanges = false;
            checkBoundProperties = true;
            cacheIndexInArr = -1;
            transaction = TransactionHandle.Invalid;
            appName = StarcounterEnvironment.AppName;
            AttachCurrentTransaction();
            this.Template = templ;
            Parent = parent;
        }

        /// <summary>
        /// Creates a Json array bound to a enumerable data source such as
        /// for example a SQL query result.
        /// </summary>
        /// <param name="result">The data source</param>
        protected Json(IEnumerable result) {
#if JSONINSTANCECOUNTER
            AssignInstanceNumber();
#endif
            trackChanges = false;
            checkBoundProperties = true;
            cacheIndexInArr = -1;
            transaction = TransactionHandle.Invalid;
            AttachCurrentTransaction();
            data = result;
            pendingEnumeration = true;
<<<<<<< HEAD
        }

        /// <summary>
        /// Initializes this Arr and sets the template and parent if not already done.
        /// If the notEnumeratedResult is not null the list is filled from the sqlresult.
        /// </summary>
        /// <paramCheckpointChangeLogparent"></param>
        /// <param name="template"></param>
        /// <remarks>
        /// This method can be called several times, the initialization only occurs once.
        /// </remarks>
        internal void Array_InitializeAfterImplicitConversion(Json parent, TObjArr template) {
            Json newApp;
            TValue itemTemplate;

            if (Template == null) {
                Template = template;
                Parent = parent;
            }

            if (this.pendingEnumeration) {
                var notEnumeratedResult = (IEnumerable)this.data;
                var elementType = template.ElementType;

                foreach (var entity in notEnumeratedResult) {
                    if (entity is Json) {
                        ((IList)this).Add(entity);
                    } else {
                        if (elementType == null) {
                            // no type specified on the array. Create one for this item depending on type
                            itemTemplate = DynamicFunctions.GetTemplateFromType(entity.GetType(), true);
                            newApp = (Json)itemTemplate.CreateInstance(this);
                        } else {
                            newApp = (Json)elementType.CreateInstance(this);
                        }

                        // Setting only the reference to the data first to allow bindings 
                        // and other stuff be handled then setting the property data after 
                        // the new item have been added to have the callback to usercode.
                        newApp.data = entity;
                        ((IList)this).Add(newApp);
                        newApp.Data = entity;
                    }
                }
                this.pendingEnumeration = false;
            }

            parent?.CallHasChanged(template);
        }

        internal void UpdateCachedIndex() {
            cacheIndexInArr = ((IList)Parent).IndexOf(this);
        }

        private void CheckAndAddArrayVersionLog(ChangeLog clog) {
            if (clog.Version != null && this.IsArray) {
                if (this.versionLog == null)
                    this.versionLog = new List<ArrayVersionLog>();
                this.versionLog.Add(
                    new ArrayVersionLog(clog.Version.LocalVersion,
                                        this.arrayAddsAndDeletes)
                );
            }
        }

        internal int TransformIndex(ViewModelVersion version, long fromVersion, int orgIndex) {
            int transformedIndex;
            long currentVersion;
            
            if ((dirty == false) && (versionLog == null || versionLog.Count == 0))
                return orgIndex;
            
            currentVersion = version.LocalVersion;
            transformedIndex = orgIndex;

            if (versionLog != null) {
                // There might be old changes logged for this array. We need to find all changes
                // from the specified version to current for the index.
                for (int i = 0; i < versionLog.Count; i++) {
                    if (versionLog[i].Version <= fromVersion)
                        continue;
                    transformedIndex = FindAndTransformIndex(versionLog[i].Changes, transformedIndex);
                    if (transformedIndex == -1)
                        break;
                }
            }
            
            if (transformedIndex != -1 && this.arrayAddsAndDeletes != null) {
                // There are current changes made that haven't been pushed to client yet.
                transformedIndex = FindAndTransformIndex(this.arrayAddsAndDeletes, transformedIndex);
            }
            
            return transformedIndex;
        }

        private int FindAndTransformIndex(List<Change> changes, int index) {
            Change change;
            int transformedIndex = index;

            if (changes == null)
                return -1;

            for (int i = 0; i < changes.Count; i++) {
                change = changes[i];

                if (change.ChangeType == Change.ADD) {
                    // If the type of change is add and index on change is equal or lower than the specified index
                    // we increase it, otherwise we ignore it.
                    if (change.Index <= transformedIndex)
                        transformedIndex++;
                } else if (change.ChangeType == Change.REMOVE) {
                    // If index in change is set to int.MaxValue, the whole list have been cleared.
                    // If index in change is equal to transformed index, it is invalid.
                    // If the index in change is lower than transformed index we decrease the transformed index.

                    if (change.Index == int.MaxValue) { // All items removed.
                        if (change.FromIndex >= transformedIndex) { // FromIndex = highest index of the removed items.
                            transformedIndex = -1;
                            break;
                        }
                    } else if (change.Index < transformedIndex) {
                        transformedIndex--;
                    } else if (change.Index == transformedIndex) {
                        transformedIndex = -1;
                        break;
                    }
                } else {
                    if (change.Index == transformedIndex) {
                        transformedIndex = -1;
                        break;
                    }
                }
            }

            return transformedIndex;
=======
        }

        /// <summary>
        /// Initializes this Arr and sets the template and parent if not already done.
        /// If the notEnumeratedResult is not null the list is filled from the sqlresult.
        /// </summary>
        /// <paramCheckpointChangeLogparent"></param>
        /// <param name="template"></param>
        /// <remarks>
        /// This method can be called several times, the initialization only occurs once.
        /// </remarks>
        internal void Array_InitializeAfterImplicitConversion(Json parent, TObjArr template) {
            Json newApp;
            TValue itemTemplate;

            if (Template == null) {
                Template = template;
                Parent = parent;
            }

            if (this.pendingEnumeration) {
                var notEnumeratedResult = (IEnumerable)this.data;
                var elementType = template.ElementType;

                if (notEnumeratedResult != null) {
                    foreach (var entity in notEnumeratedResult) {
                        if (entity is Json) {
                            ((IList)this).Add(entity);
                        } else {
                            if (elementType == null) {
                                // no type specified on the array. Create one for this item depending on type
                                itemTemplate = DynamicFunctions.GetTemplateFromType(entity.GetType(), true);
                                newApp = (Json)itemTemplate.CreateInstance(this);
                            } else {
                                newApp = (Json)elementType.CreateInstance(this);
                            }

                            // Setting only the reference to the data first to allow bindings 
                            // and other stuff be handled then setting the property data after 
                            // the new item have been added to have the callback to usercode.
                            newApp.data = entity;
                            ((IList)this).Add(newApp);
                            newApp.Data = entity;
                        }
                    }
                }
                this.pendingEnumeration = false;
            }
            parent?.CallHasChanged(template);
        }

        internal void UpdateCachedIndex() {
            cacheIndexInArr = ((IList)Parent).IndexOf(this);
        }

        private void CheckAndAddArrayVersionLog(ChangeLog clog) {
            if (clog.Version != null && this.IsArray) {
                if (this.versionLog == null)
                    this.versionLog = new List<ArrayVersionLog>();
                this.versionLog.Add(
                    new ArrayVersionLog(clog.Version.LocalVersion,
                                        this.arrayAddsAndDeletes)
                );
            }
        }

        internal int TransformIndex(ViewModelVersion version, long fromVersion, int orgIndex) {
            int transformedIndex;
            long currentVersion;
            
            if ((dirty == false) && (versionLog == null || versionLog.Count == 0))
                return orgIndex;
            
            currentVersion = version.LocalVersion;
            transformedIndex = orgIndex;

            if (versionLog != null) {
                // There might be old changes logged for this array. We need to find all changes
                // from the specified version to current for the index.
                for (int i = 0; i < versionLog.Count; i++) {
                    if (versionLog[i].Version <= fromVersion)
                        continue;
                    transformedIndex = FindAndTransformIndex(versionLog[i].Changes, transformedIndex);
                    if (transformedIndex == -1)
                        break;
                }
            }
            
            if (transformedIndex != -1 && this.arrayAddsAndDeletes != null) {
                // There are current changes made that haven't been pushed to client yet.
                transformedIndex = FindAndTransformIndex(this.arrayAddsAndDeletes, transformedIndex);
            }
            
            return transformedIndex;
        }

        private int FindAndTransformIndex(List<Change> changes, int index) {
            Change change;
            int transformedIndex = index;

            if (changes == null)
                return -1;

            for (int i = 0; i < changes.Count; i++) {
                change = changes[i];

                if (change.ChangeType == Change.ADD) {
                    // If the type of change is add and index on change is equal or lower than the specified index
                    // we increase it, otherwise we ignore it.
                    if (change.Index <= transformedIndex)
                        transformedIndex++;
                } else if (change.ChangeType == Change.REMOVE) {
                    // If index in change is set to int.MaxValue, the whole list have been cleared.
                    // If index in change is equal to transformed index, it is invalid.
                    // If the index in change is lower than transformed index we decrease the transformed index.

                    if (change.Index == int.MaxValue) { // All items removed.
                        if (change.FromIndex >= transformedIndex) { // FromIndex = highest index of the removed items.
                            transformedIndex = -1;
                            break;
                        }
                    } else if (change.Index < transformedIndex) {
                        transformedIndex--;
                    } else if (change.Index == transformedIndex) {
                        transformedIndex = -1;
                        break;
                    }
                } else {
                    if (change.Index == transformedIndex) {
                        transformedIndex = -1;
                        break;
                    }
                }
            }

            return transformedIndex;
>>>>>>> dbf9d780
        }
    }
}
<|MERGE_RESOLUTION|>--- conflicted
+++ resolved
@@ -57,7 +57,6 @@
             AttachCurrentTransaction();
             data = result;
             pendingEnumeration = true;
-<<<<<<< HEAD
         }
 
         /// <summary>
@@ -82,24 +81,26 @@
                 var notEnumeratedResult = (IEnumerable)this.data;
                 var elementType = template.ElementType;
 
-                foreach (var entity in notEnumeratedResult) {
-                    if (entity is Json) {
-                        ((IList)this).Add(entity);
-                    } else {
-                        if (elementType == null) {
-                            // no type specified on the array. Create one for this item depending on type
-                            itemTemplate = DynamicFunctions.GetTemplateFromType(entity.GetType(), true);
-                            newApp = (Json)itemTemplate.CreateInstance(this);
+                if (notEnumeratedResult != null) {
+                    foreach (var entity in notEnumeratedResult) {
+                        if (entity is Json) {
+                            ((IList)this).Add(entity);
                         } else {
-                            newApp = (Json)elementType.CreateInstance(this);
+                            if (elementType == null) {
+                                // no type specified on the array. Create one for this item depending on type
+                                itemTemplate = DynamicFunctions.GetTemplateFromType(entity.GetType(), true);
+                                newApp = (Json)itemTemplate.CreateInstance(this);
+                            } else {
+                                newApp = (Json)elementType.CreateInstance(this);
+                            }
+
+                            // Setting only the reference to the data first to allow bindings 
+                            // and other stuff be handled then setting the property data after 
+                            // the new item have been added to have the callback to usercode.
+                            newApp.data = entity;
+                            ((IList)this).Add(newApp);
+                            newApp.Data = entity;
                         }
-
-                        // Setting only the reference to the data first to allow bindings 
-                        // and other stuff be handled then setting the property data after 
-                        // the new item have been added to have the callback to usercode.
-                        newApp.data = entity;
-                        ((IList)this).Add(newApp);
-                        newApp.Data = entity;
                     }
                 }
                 this.pendingEnumeration = false;
@@ -123,7 +124,7 @@
             }
         }
 
-        internal int TransformIndex(ViewModelVersion version, long fromVersion, int orgIndex) {
+        internal int TransformIndex(ViewModelVersion vPartialViewModel<T>ersion, long fromVersion, int orgIndex) {
             int transformedIndex;
             long currentVersion;
             
@@ -193,144 +194,6 @@
             }
 
             return transformedIndex;
-=======
-        }
-
-        /// <summary>
-        /// Initializes this Arr and sets the template and parent if not already done.
-        /// If the notEnumeratedResult is not null the list is filled from the sqlresult.
-        /// </summary>
-        /// <paramCheckpointChangeLogparent"></param>
-        /// <param name="template"></param>
-        /// <remarks>
-        /// This method can be called several times, the initialization only occurs once.
-        /// </remarks>
-        internal void Array_InitializeAfterImplicitConversion(Json parent, TObjArr template) {
-            Json newApp;
-            TValue itemTemplate;
-
-            if (Template == null) {
-                Template = template;
-                Parent = parent;
-            }
-
-            if (this.pendingEnumeration) {
-                var notEnumeratedResult = (IEnumerable)this.data;
-                var elementType = template.ElementType;
-
-                if (notEnumeratedResult != null) {
-                    foreach (var entity in notEnumeratedResult) {
-                        if (entity is Json) {
-                            ((IList)this).Add(entity);
-                        } else {
-                            if (elementType == null) {
-                                // no type specified on the array. Create one for this item depending on type
-                                itemTemplate = DynamicFunctions.GetTemplateFromType(entity.GetType(), true);
-                                newApp = (Json)itemTemplate.CreateInstance(this);
-                            } else {
-                                newApp = (Json)elementType.CreateInstance(this);
-                            }
-
-                            // Setting only the reference to the data first to allow bindings 
-                            // and other stuff be handled then setting the property data after 
-                            // the new item have been added to have the callback to usercode.
-                            newApp.data = entity;
-                            ((IList)this).Add(newApp);
-                            newApp.Data = entity;
-                        }
-                    }
-                }
-                this.pendingEnumeration = false;
-            }
-            parent?.CallHasChanged(template);
-        }
-
-        internal void UpdateCachedIndex() {
-            cacheIndexInArr = ((IList)Parent).IndexOf(this);
-        }
-
-        private void CheckAndAddArrayVersionLog(ChangeLog clog) {
-            if (clog.Version != null && this.IsArray) {
-                if (this.versionLog == null)
-                    this.versionLog = new List<ArrayVersionLog>();
-                this.versionLog.Add(
-                    new ArrayVersionLog(clog.Version.LocalVersion,
-                                        this.arrayAddsAndDeletes)
-                );
-            }
-        }
-
-        internal int TransformIndex(ViewModelVersion version, long fromVersion, int orgIndex) {
-            int transformedIndex;
-            long currentVersion;
-            
-            if ((dirty == false) && (versionLog == null || versionLog.Count == 0))
-                return orgIndex;
-            
-            currentVersion = version.LocalVersion;
-            transformedIndex = orgIndex;
-
-            if (versionLog != null) {
-                // There might be old changes logged for this array. We need to find all changes
-                // from the specified version to current for the index.
-                for (int i = 0; i < versionLog.Count; i++) {
-                    if (versionLog[i].Version <= fromVersion)
-                        continue;
-                    transformedIndex = FindAndTransformIndex(versionLog[i].Changes, transformedIndex);
-                    if (transformedIndex == -1)
-                        break;
-                }
-            }
-            
-            if (transformedIndex != -1 && this.arrayAddsAndDeletes != null) {
-                // There are current changes made that haven't been pushed to client yet.
-                transformedIndex = FindAndTransformIndex(this.arrayAddsAndDeletes, transformedIndex);
-            }
-            
-            return transformedIndex;
-        }
-
-        private int FindAndTransformIndex(List<Change> changes, int index) {
-            Change change;
-            int transformedIndex = index;
-
-            if (changes == null)
-                return -1;
-
-            for (int i = 0; i < changes.Count; i++) {
-                change = changes[i];
-
-                if (change.ChangeType == Change.ADD) {
-                    // If the type of change is add and index on change is equal or lower than the specified index
-                    // we increase it, otherwise we ignore it.
-                    if (change.Index <= transformedIndex)
-                        transformedIndex++;
-                } else if (change.ChangeType == Change.REMOVE) {
-                    // If index in change is set to int.MaxValue, the whole list have been cleared.
-                    // If index in change is equal to transformed index, it is invalid.
-                    // If the index in change is lower than transformed index we decrease the transformed index.
-
-                    if (change.Index == int.MaxValue) { // All items removed.
-                        if (change.FromIndex >= transformedIndex) { // FromIndex = highest index of the removed items.
-                            transformedIndex = -1;
-                            break;
-                        }
-                    } else if (change.Index < transformedIndex) {
-                        transformedIndex--;
-                    } else if (change.Index == transformedIndex) {
-                        transformedIndex = -1;
-                        break;
-                    }
-                } else {
-                    if (change.Index == transformedIndex) {
-                        transformedIndex = -1;
-                        break;
-                    }
-                }
-            }
-
-            return transformedIndex;
->>>>>>> dbf9d780
         }
     }
 }
