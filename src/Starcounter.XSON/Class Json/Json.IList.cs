--- conflicted
+++ resolved
@@ -1,443 +1,438 @@
-﻿// ***********************************************************************
-// <copyright file="PropertyList.cs" company="Starcounter AB">
-//     Copyright (c) Starcounter AB.  All rights reserved.
-// </copyright>
-// ***********************************************************************
-
-using System;
-using System.Collections.Generic;
-using Starcounter;
-using System.Collections;
-using Starcounter.Templates;
-using Starcounter.Internal.XSON;
-
-namespace Starcounter {
-    partial class Json : IList {
-        private void VerifyIsArray() {
-            if (!IsArray)
-                throw new InvalidOperationException("Can only be called on arrays.");
-        }
-
-        bool IList.IsFixedSize {
-            get {
-                return false;
-            }
-        }
-
-        object ICollection.SyncRoot {
-            get {
-                return null;
-            }
-        }
-
-        bool ICollection.IsSynchronized {
-            get {
-                return false;
-            }
-        }
-
-        internal object _GetAt(int index) {
-            return this.valueList[index];
-        }
-
-        internal void _SetAt(int index, object value) {
-            this.valueList[index] = value;
-        }
-       
-        /// <summary>
-        /// 
-        /// </summary>
-        /// <param name="vc"></param>
-        internal void InitializeCache() {
-            if (IsArray) {
-                this.valueList = new List<Json>();
-                if (this.trackChanges)
-                    stateFlags = new List<PropertyState>();
-            } else {
-                SetDefaultValues();
-            }
-        }
-
-        private void SetDefaultValues() {
-            TObject tobj;
-
-            if (!IsCodegenerated)
-                this.valueList = new List<object>();
-
-            dirty = false;
-            if (this.trackChanges)
-                stateFlags = new List<PropertyState>();
-
-            if (this.template.IsPrimitive) {
-                SetDefaultValue((TValue)this.template);
-            } else {
-                tobj = (TObject)this.template;
-                dirty = false;
-                for (int t = 0; t < tobj.Properties.Count; t++) {
-                    SetDefaultValue((TValue)tobj.Properties[t]);
-                }
-            }
-        }
-
-        private void SetDefaultValue(TValue value) {
-            if (valueList != null)
-                this.valueList.Add(null);
-
-            if (this.trackChanges)
-                stateFlags.Add(PropertyState.Default);
-
-            value.SetDefaultValue(this);
-        }
-        
-        internal Json NewItem() {
-            var template = ((TObjArr)this.Template).ElementType;
-            var item = (template != null) ? (Json)template.CreateInstance() : new Json();
-            _Add(item);
-            return item;
-        }
-
-        /// <summary>
-        /// Copies all items to the specified array.
-        /// </summary>
-        /// <param name="array">The destination array.</param>
-        /// <param name="arrayIndex">The start index in the source.</param>
-        void ICollection.CopyTo(Array array, int arrayIndex) {
-            this.valueList.CopyTo(array, arrayIndex);
-        }
-
-        /// <summary>
-        /// Gets the number of elements contained in the <see cref="T:System.Collections.Generic.ICollection`1" />.
-        /// </summary>
-        /// <value>The count.</value>
-        /// <returns>The number of elements contained in the <see cref="T:System.Collections.Generic.ICollection`1" />.</returns>
-        int ICollection.Count {
-            get {
-                VerifyIsArray();
-                return this.valueList.Count;
-            }
-        }
-
-        /// <summary>
-        /// Gets the index in the list of the specified item.
-        /// </summary>
-        /// <param name="item">The item.</param>
-        /// <returns>System.Int32.</returns>
-        int IList.IndexOf(object item) {
-            VerifyIsArray();
-            return this.valueList.IndexOf((object)item);
-        }
-
-        /// <summary>
-        /// Inserts the item at the specified index.
-        /// </summary>
-        /// <param name="index">The index.</param>
-        /// <param name="item">The item.</param>
-        /// <exception cref="System.NotImplementedException"></exception>
-        void IList.Insert(int index, object item) {
-            Json j = VerifyJsonForInserting(item);
-
-            this.valueList.Insert(index, j);
-            j.cacheIndexInArr = index;
-            j.Parent = this;
-
-            if (this.trackChanges) {
-                stateFlags.Insert(index, PropertyState.Default);
-                MarkAsDirty(index);
-            }
-            
-            Json otherItem;
-            for (Int32 i = index + 1; i < this.valueList.Count; i++) {
-                otherItem = (Json)this.valueList[i];
-                otherItem.cacheIndexInArr = i;
-            }
-            CallHasAddedElement(index, j);
-        }
-
-        /// <summary>
-        /// 
-        /// </summary>
-        /// <param name="item"></param>
-        /// <returns></returns>
-        private Json VerifyJsonForInserting(object item) {
-            VerifyIsArray();
-            if (item == null) {
-                throw new Exception("Typed object arrays cannot contain null elements");
-            }
-            if (!(item is Json)) {
-                throw new Exception("You are only allowed to insert/add elements of type Json to a type Json array");
-            }
-            return (Json)item;
-        }
-
-        /// <summary>
-        /// 
-        /// </summary>
-        /// <param name="item"></param>
-        private Json VerifyJsonForRemoving(object item) {
-            Json ret;
-
-            VerifyIsArray();
-            if (item == null) {
-                throw new Exception("Type object arrays cannot contain null elements");
-            }
-            ret = item as Json;
-            if (ret == null) {
-                throw new Exception("You are only allowed to remove elements of type Json from a type Json array");
-            }
-            return ret;
-        }
-
-        /// <summary>
-        /// 
-        /// </summary>
-        /// <param name="item"></param>
-        /// <returns></returns>
-        int IList.Add(object item) {
-            return _Add(item);
-        }
-
-        /// <summary>
-        /// 
-        /// </summary>
-        /// <param name="item"></param>
-        internal void Replace(object item, int index) {
-            var j = VerifyJsonForInserting(item);
-
-            var typedListTemplate = ((TObjArr)Template).ElementType;
-            if (typedListTemplate != null) {
-                if (j.Template != typedListTemplate) {
-                    throw new Exception(
-                        String.Format("Cannot add item with template {0} as the array is expecting another template of type {1}",
-                                j.Template.DebugString,
-                                typedListTemplate.DebugString));
-                }
-            }
-
-            var oldJson = (Json)this.valueList[index];
-            if (oldJson != null) {
-                oldJson.cacheIndexInArr = -1;
-                oldJson.SetParent(null);
-            }
-
-            j.cacheIndexInArr = index;
-            j.Parent = this;
-            this.valueList[index] = j;
-
-            if (this.trackChanges) {
-                MarkAsDirty(index);
-                Dirtyfy();
-            }
-            CallHasReplacedElement(index, j);
-        }
-
-        /// <summary>
-        /// Adds the specified item.
-        /// </summary>
-        /// <param name="item">The item.</param>
-        /// <exception cref="System.Exception">This template is already used by an App. Cannot add more properties.</exception>
-        internal int _Add(object item) {
-            var j = VerifyJsonForInserting(item);
-
-            var typedListTemplate = ((TObjArr)Template).ElementType;
-            if (typedListTemplate != null) {
-                if (j.Template != typedListTemplate) {
-                    throw new Exception(
-                        String.Format("Cannot add item with template {0} as the array is expecting another template of type {1}",
-                                j.Template.DebugString,
-                                typedListTemplate.DebugString));
-                }
-            }
-
-            var index = this.valueList.Add(j);
-            j.cacheIndexInArr = index;
-            j.Parent = this;
-
-            if (this.trackChanges) {
-                stateFlags.Add(PropertyState.Dirty);
-                Dirtyfy();    
-            }
-            CallHasAddedElement(this.valueList.Count - 1, j);
-            return index;
-        }
-
-        /// <summary>
-        /// 
-        /// </summary>
-        /// <param name="item"></param>
-        /// <returns></returns>
-        void IList.Remove(object item) {
-            Remove(item as Json);
-        }
-
-        /// <summary>
-        /// 
-        /// </summary>
-        /// <param name="item"></param>
-        /// <returns></returns>
-        protected bool Remove(Json item) {
-            bool b;
-            int index;
-
-            item = VerifyJsonForRemoving(item);
-            index = this.valueList.IndexOf(item);
-            b = (index != -1);
-            if (b) InternalRemove(item, index);
-            return b;
-        }
-
-        private void Move(int fromIndex, int toIndex) {
-            Json item = (Json)this.valueList[fromIndex];
-            this.valueList.RemoveAt(fromIndex);
-            this.valueList.Insert(toIndex, item);
-            
-            int start;
-            int stop;
-
-            if (fromIndex < toIndex) {
-                start = fromIndex;
-                stop = toIndex;
-            } else {
-                start = toIndex;
-                stop = fromIndex;
-            }
-
-            for (Int32 i = start; i <= stop; i++) {
-                ((Json)this.valueList[i]).cacheIndexInArr = i;
-            }
-            CallHasMovedElement(fromIndex, toIndex, item);
-        }
-
-        /// <summary>
-        /// Removed the item at the specified index.
-        /// </summary>
-        /// <param name="index">The index.</param>
-        /// <exception cref="System.NotImplementedException"></exception>
-        void IList.RemoveAt(int index) {
-            Json item = VerifyJsonForRemoving(this.valueList[index]);
-            InternalRemove(item, index);
-        }
-
-        /// <summary>
-        /// 
-        /// </summary>
-        /// <param name="item"></param>
-        /// <param name="index"></param>
-        private void InternalRemove(Json item, int index) {
-            this.valueList.RemoveAt(index);
-            item.SetParent(null);
-            item.cacheIndexInArr = -1;
-
-            if (this.trackChanges)
-                stateFlags.RemoveAt(index);
-            
-            if (IsArray) {
-                Json otherItem;
-                var tarr = (TObjArr)Template;
-                CallHasRemovedElement(index, item);
-                for (Int32 i = index; i < this.valueList.Count; i++) {
-                    otherItem = (Json)this.valueList[i];
-                    otherItem.cacheIndexInArr = i;
-                }
-            }
-        }
-
-        /// <summary>
-        /// Clears this instance.
-        /// </summary>
-        /// <exception cref="System.NotImplementedException"></exception>
-        void IList.Clear() {
-            VerifyIsArray();
-
-            if (this.trackChanges) {
-                Parent.MarkAsDirty(Template);
-                stateFlags.Clear();
-            }
-
-<<<<<<< HEAD
-            InternalClear();
-
-=======
-            InternalClear();    
->>>>>>> dbf9d780
-            Parent?.CallHasChanged((TContainer)Template);
-        }
-
-        /// <summary>
-        /// 
-        /// </summary>
-        internal void InternalClear() {
-            int indexesToRemove;
-            var app = this.Parent;
-            TObjArr property = (TObjArr)Template;
-            indexesToRemove = this.valueList.Count - 1;
-
-            if (indexesToRemove >= 0) {
-                for (int i = indexesToRemove; i >= 0; i--) {
-                    ((Json)this.valueList[i]).SetParent(null);
-                    app.ChildArrayHasRemovedAnElement(property, i);
-                }
-            
-                if (this.arrayAddsAndDeletes == null)
-                    this.arrayAddsAndDeletes = new List<Internal.XSON.Change>();
-
-                // The operations that happened before the clear is no longer relevant so we remove all first.
-                this.arrayAddsAndDeletes.Clear();
-                this.arrayAddsAndDeletes.Add(Change.RemoveAll(this.parent, property, indexesToRemove));
-                this.valueList.Clear();
-            }
-        }
-
-        /// <summary>
-        /// Checks if the specified item exists in the list.
-        /// </summary>
-        /// <param name="item">The item.</param>
-        /// <returns><c>true</c> if [contains] [the specified item]; otherwise, <c>false</c>.</returns>
-        bool IList.Contains(object item) {
-            VerifyIsArray();
-            return this.valueList.Contains(item);
-        }
-
-        /// <summary>
-        /// Gets a value indicating whether the <see cref="T:System.Collections.Generic.ICollection`1" /> is read-only.
-        /// </summary>
-        /// <value><c>true</c> if this instance is read only; otherwise, <c>false</c>.</value>
-        /// <returns>true if the <see cref="T:System.Collections.Generic.ICollection`1" /> is read-only; otherwise, false.</returns>
-        bool IList.IsReadOnly {
-            get { return false; }
-        }
-
-        /// <summary>
-        /// Returns an enumerator that iterates through a collection.
-        /// </summary>
-        /// <returns>An <see cref="T:System.Collections.IEnumerator" /> object that can be used to iterate through the collection.</returns>
-        IEnumerator IEnumerable.GetEnumerator() {
-            VerifyIsArray();
-            if (this.valueList != null)
-                return this.valueList.GetEnumerator();
-            return System.Linq.Enumerable.Empty<Json>().GetEnumerator();
-        }
-
-        /// <summary>
-        /// 
-        /// </summary>
-        /// <returns></returns>
-        internal List<Json> GetJsonArray() {
-            return (List<Json>)this.valueList;
-        }
-
-        /// <summary>
-        /// Return the position of this Json object or array within its parent
-        /// object or array. For arrays, this means the index of the element and
-        /// for objects it means the index of the property.
-        /// </summary>
-        public int IndexInParent {
-            get {
-                if (cacheIndexInArr != -1) {
-                    return cacheIndexInArr;
-                } else {
-                    return Template.TemplateIndex;
-                }
-            }
-        }
-    }
-}
+﻿// ***********************************************************************
+// <copyright file="PropertyList.cs" company="Starcounter AB">
+//     Copyright (c) Starcounter AB.  All rights reserved.
+// </copyright>
+// ***********************************************************************
+
+using System;
+using System.Collections.Generic;
+using Starcounter;
+using System.Collections;
+using Starcounter.Templates;
+using Starcounter.Internal.XSON;
+
+namespace Starcounter {
+    partial class Json : IList {
+        private void VerifyIsArray() {
+            if (!IsArray)
+                throw new InvalidOperationException("Can only be called on arrays.");
+        }
+
+        bool IList.IsFixedSize {
+            get {
+                return false;
+            }
+        }
+
+        object ICollection.SyncRoot {
+            get {
+                return null;
+            }
+        }
+
+        bool ICollection.IsSynchronized {
+            get {
+                return false;
+            }
+        }
+
+        internal object _GetAt(int index) {
+            return this.valueList[index];
+        }
+
+        internal void _SetAt(int index, object value) {
+            this.valueList[index] = value;
+        }
+       
+        /// <summary>
+        /// 
+        /// </summary>
+        /// <param name="vc"></param>
+        internal void InitializeCache() {
+            if (IsArray) {
+                this.valueList = new List<Json>();
+                if (this.trackChanges)
+                    stateFlags = new List<PropertyState>();
+            } else {
+                SetDefaultValues();
+            }
+        }
+
+        private void SetDefaultValues() {
+            TObject tobj;
+
+            if (!IsCodegenerated)
+                this.valueList = new List<object>();
+
+            dirty = false;
+            if (this.trackChanges)
+                stateFlags = new List<PropertyState>();
+
+            if (this.template.IsPrimitive) {
+                SetDefaultValue((TValue)this.template);
+            } else {
+                tobj = (TObject)this.template;
+                dirty = false;
+                for (int t = 0; t < tobj.Properties.Count; t++) {
+                    SetDefaultValue((TValue)tobj.Properties[t]);
+                }
+            }
+        }
+
+        private void SetDefaultValue(TValue value) {
+            if (valueList != null)
+                this.valueList.Add(null);
+
+            if (this.trackChanges)
+                stateFlags.Add(PropertyState.Default);
+
+            value.SetDefaultValue(this);
+        }
+        
+        internal Json NewItem() {
+            var template = ((TObjArr)this.Template).ElementType;
+            var item = (template != null) ? (Json)template.CreateInstance() : new Json();
+            _Add(item);
+            return item;
+        }
+
+        /// <summary>
+        /// Copies all items to the specified array.
+        /// </summary>
+        /// <param name="array">The destination array.</param>
+        /// <param name="arrayIndex">The start index in the source.</param>
+        void ICollection.CopyTo(Array array, int arrayIndex) {
+            this.valueList.CopyTo(array, arrayIndex);
+        }
+
+        /// <summary>
+        /// Gets the number of elements contained in the <see cref="T:System.Collections.Generic.ICollection`1" />.
+        /// </summary>
+        /// <value>The count.</value>
+        /// <returns>The number of elements contained in the <see cref="T:System.Collections.Generic.ICollection`1" />.</returns>
+        int ICollection.Count {
+            get {
+                VerifyIsArray();
+                return this.valueList.Count;
+            }
+        }
+
+        /// <summary>
+        /// Gets the index in the list of the specified item.
+        /// </summary>
+        /// <param name="item">The item.</param>
+        /// <returns>System.Int32.</returns>
+        int IList.IndexOf(object item) {
+            VerifyIsArray();
+            return this.valueList.IndexOf((object)item);
+        }
+
+        /// <summary>
+        /// Inserts the item at the specified index.
+        /// </summary>
+        /// <param name="index">The index.</param>
+        /// <param name="item">The item.</param>
+        /// <exception cref="System.NotImplementedException"></exception>
+        void IList.Insert(int index, object item) {
+            Json j = VerifyJsonForInserting(item);
+
+            this.valueList.Insert(index, j);
+            j.cacheIndexInArr = index;
+            j.Parent = this;
+
+            if (this.trackChanges) {
+                stateFlags.Insert(index, PropertyState.Default);
+                MarkAsDirty(index);
+            }
+            
+            Json otherItem;
+            for (Int32 i = index + 1; i < this.valueList.Count; i++) {
+                otherItem = (Json)this.valueList[i];
+                otherItem.cacheIndexInArr = i;
+            }
+            CallHasAddedElement(index, j);
+        }
+
+        /// <summary>
+        /// 
+        /// </summary>
+        /// <param name="item"></param>
+        /// <returns></returns>
+        private Json VerifyJsonForInserting(object item) {
+            VerifyIsArray();
+            if (item == null) {
+                throw new Exception("Typed object arrays cannot contain null elements");
+            }
+            if (!(item is Json)) {
+                throw new Exception("You are only allowed to insert/add elements of type Json to a type Json array");
+            }
+            return (Json)item;
+        }
+
+        /// <summary>
+        /// 
+        /// </summary>
+        /// <param name="item"></param>
+        private Json VerifyJsonForRemoving(object item) {
+            Json ret;
+
+            VerifyIsArray();
+            if (item == null) {
+                throw new Exception("Type object arrays cannot contain null elements");
+            }
+            ret = item as Json;
+            if (ret == null) {
+                throw new Exception("You are only allowed to remove elements of type Json from a type Json array");
+            }
+            return ret;
+        }
+
+        /// <summary>
+        /// 
+        /// </summary>
+        /// <param name="item"></param>
+        /// <returns></returns>
+        int IList.Add(object item) {
+            return _Add(item);
+        }
+
+        /// <summary>
+        /// 
+        /// </summary>
+        /// <param name="item"></param>
+        internal void Replace(object item, int index) {
+            var j = VerifyJsonForInserting(item);
+
+            var typedListTemplate = ((TObjArr)Template).ElementType;
+            if (typedListTemplate != null) {
+                if (j.Template != typedListTemplate) {
+                    throw new Exception(
+                        String.Format("Cannot add item with template {0} as the array is expecting another template of type {1}",
+                                j.Template.DebugString,
+                                typedListTemplate.DebugString));
+                }
+            }
+
+            var oldJson = (Json)this.valueList[index];
+            if (oldJson != null) {
+                oldJson.cacheIndexInArr = -1;
+                oldJson.SetParent(null);
+            }
+
+            j.cacheIndexInArr = index;
+            j.Parent = this;
+            this.valueList[index] = j;
+
+            if (this.trackChanges) {
+                MarkAsDirty(index);
+                Dirtyfy();
+            }
+            CallHasReplacedElement(index, j);
+        }
+
+        /// <summary>
+        /// Adds the specified item.
+        /// </summary>
+        /// <param name="item">The item.</param>
+        /// <exception cref="System.Exception">This template is already used by an App. Cannot add more properties.</exception>
+        internal int _Add(object item) {
+            var j = VerifyJsonForInserting(item);
+
+            var typedListTemplate = ((TObjArr)Template).ElementType;
+            if (typedListTemplate != null) {
+                if (j.Template != typedListTemplate) {
+                    throw new Exception(
+                        String.Format("Cannot add item with template {0} as the array is expecting another template of type {1}",
+                                j.Template.DebugString,
+                                typedListTemplate.DebugString));
+                }
+            }
+
+            var index = this.valueList.Add(j);
+            j.cacheIndexInArr = index;
+            j.Parent = this;
+
+            if (this.trackChanges) {
+                stateFlags.Add(PropertyState.Dirty);
+                Dirtyfy();    
+            }
+            CallHasAddedElement(this.valueList.Count - 1, j);
+            return index;
+        }
+
+        /// <summary>
+        /// 
+        /// </summary>
+        /// <param name="item"></param>
+        /// <returns></returns>
+        void IList.Remove(object item) {
+            Remove(item as Json);
+        }
+
+        /// <summary>
+        /// 
+        /// </summary>
+        /// <param name="item"></param>
+        /// <returns></returns>
+        protected bool Remove(Json item) {
+            bool b;
+            int index;
+
+            item = VerifyJsonForRemoving(item);
+            index = this.valueList.IndexOf(item);
+            b = (index != -1);
+            if (b) InternalRemove(item, index);
+            return b;
+        }
+
+        private void Move(int fromIndex, int toIndex) {
+            Json item = (Json)this.valueList[fromIndex];
+            this.valueList.RemoveAt(fromIndex);
+            this.valueList.Insert(toIndex, item);
+            
+            int start;
+            int stop;
+
+            if (fromIndex < toIndex) {
+                start = fromIndex;
+                stop = toIndex;
+            } else {
+                start = toIndex;
+                stop = fromIndex;
+            }
+
+            for (Int32 i = start; i <= stop; i++) {
+                ((Json)this.valueList[i]).cacheIndexInArr = i;
+            }
+            CallHasMovedElement(fromIndex, toIndex, item);
+        }
+
+        /// <summary>
+        /// Removed the item at the specified index.
+        /// </summary>
+        /// <param name="index">The index.</param>
+        /// <exception cref="System.NotImplementedException"></exception>
+        void IList.RemoveAt(int index) {
+            Json item = VerifyJsonForRemoving(this.valueList[index]);
+            InternalRemove(item, index);
+        }
+
+        /// <summary>
+        /// 
+        /// </summary>
+        /// <param name="item"></param>
+        /// <param name="index"></param>
+        private void InternalRemove(Json item, int index) {
+            this.valueList.RemoveAt(index);
+            item.SetParent(null);
+            item.cacheIndexInArr = -1;
+
+            if (this.trackChanges)
+                stateFlags.RemoveAt(index);
+            
+            if (IsArray) {
+                Json otherItem;
+                var tarr = (TObjArr)Template;
+                CallHasRemovedElement(index, item);
+                for (Int32 i = index; i < this.valueList.Count; i++) {
+                    otherItem = (Json)this.valueList[i];
+                    otherItem.cacheIndexInArr = i;
+                }
+            }
+        }
+
+        /// <summary>
+        /// Clears this instance.
+        /// </summary>
+        /// <exception cref="System.NotImplementedException"></exception>
+        void IList.Clear() {
+            VerifyIsArray();
+
+            if (this.trackChanges) {
+                Parent.MarkAsDirty(Template);
+                stateFlags.Clear();
+            }
+
+            InternalClear();
+            Parent?.CallHasChanged((TContainer)Template);
+        }
+
+        /// <summary>
+        /// 
+        /// </summary>
+        internal void InternalClear() {
+            int indexesToRemove;
+            var app = this.Parent;
+            TObjArr property = (TObjArr)Template;
+            indexesToRemove = this.valueList.Count - 1;
+
+            if (indexesToRemove >= 0) {
+                for (int i = indexesToRemove; i >= 0; i--) {
+                    ((Json)this.valueList[i]).SetParent(null);
+                    app.ChildArrayHasRemovedAnElement(property, i);
+                }
+            
+                if (this.arrayAddsAndDeletes == null)
+                    this.arrayAddsAndDeletes = new List<Internal.XSON.Change>();
+
+                // The operations that happened before the clear is no longer relevant so we remove all first.
+                this.arrayAddsAndDeletes.Clear();
+                this.arrayAddsAndDeletes.Add(Change.RemoveAll(this.parent, property, indexesToRemove));
+                this.valueList.Clear();
+            }
+        }
+
+        /// <summary>
+        /// Checks if the specified item exists in the list.
+        /// </summary>
+        /// <param name="item">The item.</param>
+        /// <returns><c>true</c> if [contains] [the specified item]; otherwise, <c>false</c>.</returns>
+        bool IList.Contains(object item) {
+            VerifyIsArray();
+            return this.valueList.Contains(item);
+        }
+
+        /// <summary>
+        /// Gets a value indicating whether the <see cref="T:System.Collections.Generic.ICollection`1" /> is read-only.
+        /// </summary>
+        /// <value><c>true</c> if this instance is read only; otherwise, <c>false</c>.</value>
+        /// <returns>true if the <see cref="T:System.Collections.Generic.ICollection`1" /> is read-only; otherwise, false.</returns>
+        bool IList.IsReadOnly {
+            get { return false; }
+        }
+
+        /// <summary>
+        /// Returns an enumerator that iterates through a collection.
+        /// </summary>
+        /// <returns>An <see cref="T:System.Collections.IEnumerator" /> object that can be used to iterate through the collection.</returns>
+        IEnumerator IEnumerable.GetEnumerator() {
+            VerifyIsArray();
+            if (this.valueList != null)
+                return this.valueList.GetEnumerator();
+            return System.Linq.Enumerable.Empty<Json>().GetEnumerator();
+        }
+
+        /// <summary>
+        /// 
+        /// </summary>
+        /// <returns></returns>
+        internal List<Json> GetJsonArray() {
+            return (List<Json>)this.valueList;
+        }
+
+        /// <summary>
+        /// Return the position of this Json object or array within its parent
+        /// object or array. For arrays, this means the index of the element and
+        /// for objects it means the index of the property.
+        /// </summary>
+        public int IndexInParent {
+            get {
+                if (cacheIndexInArr != -1) {
+                    return cacheIndexInArr;
+                } else {
+                    return Template.TemplateIndex;
+                }
+            }
+        }
+    }
+}