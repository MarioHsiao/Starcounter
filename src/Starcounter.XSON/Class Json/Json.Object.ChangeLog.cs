﻿using System;
using Starcounter.Internal.XSON;
using Starcounter.Templates;

namespace Starcounter {
	partial class Json {
		/// <summary>
		/// 
		/// </summary>
		internal void Dirtyfy() {
			_Dirty = true;
			if (Parent != null)
				Parent.Dirtyfy();
		}

		/// <summary>
		/// 
		/// </summary>
		internal void CheckpointChangeLog() {
			if (this.IsArray) {
				var tjson = (TObjArr)Template;
				this.ArrayAddsAndDeletes = null;
				tjson.Checkpoint(this);
			} else {
				var tjson = (TObject)Template;
				for (int i = 0; i < tjson.Properties.ExposedProperties.Count; i++) {
					var property = tjson.Properties.ExposedProperties[i] as TValue;
					if (property != null) {
						property.Checkpoint(this);
					}
				}
			}
			_Dirty = false;
		}

		/// <summary>
		/// 
		/// </summary>
		/// <param name="prop"></param>
		/// <returns></returns>
		public bool IsDirty(Template prop) {
#if DEBUG
			this.Template.VerifyProperty(prop);
#endif
			return (WasReplacedAt(prop.TemplateIndex));
		}

		/// <summary>
		/// Logs all property changes made to this object or its bound data object
		/// </summary>
		/// <param name="session">The session (for faster access)</param>
		internal void LogValueChangesWithDatabase(Session session) {
			if (this.IsArray) {
				LogArrayChangesWithDatabase(session);
			} else {
				LogObjectValueChangesWithDatabase(session);
			}
		}

		/// <summary>
		/// 
		/// </summary>
		/// <param name="session"></param>
		private void LogArrayChangesWithDatabase(Session session) {
			if (ArrayAddsAndDeletes != null) {
				Session._Changes.AddRange(ArrayAddsAndDeletes);
				ArrayAddsAndDeletes.Clear();

				for (int i = 0; i < list.Count; i++) {
					CheckpointAt(i);
				}
			}
			//            foreach (var e in _Values) {
			//                (e as Json).LogValueChangesWithDatabase(session);
			//            }
			//           if (_Dirty) {


			var property = Template as TValue;
			for (int t = 0; t < _list.Count; t++) {
				if (WasReplacedAt(t)) {
					session._Changes.Add(Change.Update(this.Parent as Json, property, t));
				}
				(_list[t] as Json).LogValueChangesWithDatabase(session);
			}
			//            }
		}

		/// <summary>
		/// Used to generate change logs for all pending property changes in this object and
		/// and its children and grandchidren (recursivly) excluding changes to bound data
		/// objects. This method is much faster than the corresponding method checking
		/// th database.
		/// </summary>
		/// <param name="session">The session (for faster access)</param>
		internal void LogValueChangesWithoutDatabase(Session s) {
			throw new NotImplementedException();
		}


		/// <summary>
		/// Dirty checks each value of the object and reports any changes
		/// to the session changelog.
		/// </summary>
		/// <param name="session">The session to report to</param>
		private void LogObjectValueChangesWithDatabase(Session session) {
			var template = (TObject)Template;
			var exposed = template.Properties.ExposedProperties;

<<<<<<< HEAD
			if (_Dirty) {
				for (int t = 0; t < exposed.Count; t++) {
					if (WasReplacedAt(exposed[t].TemplateIndex)) {
						var s = Session;
						if (s != null) {
							if (IsArray) {
								throw new NotImplementedException();
							} else {
=======
			ResumeTransaction(false);

            if (_Dirty) {
                for (int t = 0; t < exposed.Count; t++) {
                    if (WasReplacedAt(exposed[t].TemplateIndex)) {
                        var s = Session;
                        if (s != null) {
                            if (IsArray) {
                                throw new NotImplementedException();
                            }
                            else {
>>>>>>> 58ae6bf2
								var childTemplate = (TValue)exposed[t];
								Session.UpdateValue(this, childTemplate);

								// TODO:
								// Added this code to make current implementation work.
								// Probably not the correct place to do it though, both
								// for readability and speed.
								//if (childTemplate is TContainer) {
								//	var childJson = (Json)this.Get(childTemplate);
								//	if (childJson != null){
								//		childJson.SetBoundValuesInTuple();
								//		childJson.CheckpointChangeLog();
								//	}
								//}
							}
						}
						CheckpointAt(exposed[t].TemplateIndex);
					} else {
						var p = exposed[t];
						if (p is TContainer) {
							var c = ((TContainer)p).GetValue(this);
							if (c != null)
								c.LogValueChangesWithDatabase(session);
						} else {
							if (IsArray)
								throw new NotImplementedException();
							else
								((TValue)p).CheckAndSetBoundValue(this, true);
						}
					}
				}
				_Dirty = false;
			} else if (template.HasAtLeastOneBoundProperty) {
				for (int t = 0; t < exposed.Count; t++) {
					if (exposed[t] is TContainer) {
						((TContainer)exposed[t]).GetValue(this).LogValueChangesWithDatabase(session);
					} else {
						if (IsArray) {
							throw new NotImplementedException();
						} else {
							var p = exposed[t] as TValue;
							p.CheckAndSetBoundValue(this, true);
						}
					}
				}
			} else {
				foreach (var e in list) {
					if (e is Json) {
						((Json)e).LogValueChangesWithDatabase(session);
					}
				}
			}
		}

		internal void SetBoundValuesInTuple() {
			if (IsArray) {
				foreach (Json item in _list) {
					item.SetBoundValuesInTuple();
				}
			} else {
<<<<<<< HEAD
=======
				ResumeTransaction(false);

				var dataObj = DataAsBindable;
				var valueList = list;
>>>>>>> 58ae6bf2
				TObject tobj = (TObject)Template;
				for (int i = 0; i < tobj.Properties.Count; i++) {
					var t = tobj.Properties[i];

					if (t is TContainer) {
						var childJson = ((TContainer)t).GetValue(this);
						childJson.SetBoundValuesInTuple();
					} else {
						var vt = t as TValue;
						if (vt != null)
							vt.CheckAndSetBoundValue(this, false);
					}
				}
			}
		}
	}
}<|MERGE_RESOLUTION|>--- conflicted
+++ resolved
@@ -107,7 +107,8 @@
 			var template = (TObject)Template;
 			var exposed = template.Properties.ExposedProperties;
 
-<<<<<<< HEAD
+			ResumeTransaction(false);
+
 			if (_Dirty) {
 				for (int t = 0; t < exposed.Count; t++) {
 					if (WasReplacedAt(exposed[t].TemplateIndex)) {
@@ -116,19 +117,6 @@
 							if (IsArray) {
 								throw new NotImplementedException();
 							} else {
-=======
-			ResumeTransaction(false);
-
-            if (_Dirty) {
-                for (int t = 0; t < exposed.Count; t++) {
-                    if (WasReplacedAt(exposed[t].TemplateIndex)) {
-                        var s = Session;
-                        if (s != null) {
-                            if (IsArray) {
-                                throw new NotImplementedException();
-                            }
-                            else {
->>>>>>> 58ae6bf2
 								var childTemplate = (TValue)exposed[t];
 								Session.UpdateValue(this, childTemplate);
 
@@ -189,13 +177,8 @@
 					item.SetBoundValuesInTuple();
 				}
 			} else {
-<<<<<<< HEAD
-=======
 				ResumeTransaction(false);
 
-				var dataObj = DataAsBindable;
-				var valueList = list;
->>>>>>> 58ae6bf2
 				TObject tobj = (TObject)Template;
 				for (int i = 0; i < tobj.Properties.Count; i++) {
 					var t = tobj.Properties[i];
