﻿// ***********************************************************************
// <copyright file="Obj.IBindable.cs" company="Starcounter AB">
//     Copyright (c) Starcounter AB.  All rights reserved.
// </copyright>
// ***********************************************************************

using System;
using Starcounter.Templates;
using Starcounter.Advanced;
using Starcounter.Advanced.XSON;
using System.Collections;
using Starcounter.Internal.XSON;
using Starcounter.Internal;
using Starcounter.XSON;

namespace Starcounter {
    partial class Json {
        /// <summary>
        /// 
        /// </summary>
        internal IBindable DataAsBindable {
            get {
                return (IBindable)this.data;
            }
        }

        /// <summary>
        /// Gets or sets the bound (underlying) data object (often a database Entity object). This enables
        /// the Obj to reflect the values of the bound object. The values are matched by property names by default.
        /// When you declare an Obj using generics, be sure to specify the type of the bound object in the class declaration.
        /// </summary>
        /// <value>The bound data object (often a database Entity)</value>
        public object Data {
            get {
                return this.data;
            }
            set {
                this.Scope<Json, object>((j, v) => {
                    if (j.IsArray) {
                        j.pendingEnumeration = true;
                        j.data = (IEnumerable)v;
                        j.Array_InitializeAfterImplicitConversion((Json)j.Parent, (TObjArr)j.Template);
                    } else {
                        if (j.Template == null) {
                            j.CreateDynamicTemplate(); // If there is no template, we'll create a template
                        }
                        j.InternalSetData(v, (TValue)j.Template, false);
                    }
                },
                this, value);
            }
        }

        internal void AttachData(object data) {
            InternalSetData(data, (TValue)Template, true);
        }
        
        /// <summary>
        /// Sets the underlying data object and refreshes all bound values.
        /// This function does not check for a valid transaction as the 
        /// public Data-property does.
        /// </summary>
        /// <param name="data">The bound data object (usually an Entity)</param>
        protected virtual void InternalSetData(object data, TValue template, bool updateBinding) {
            TObject tobj;
            TValue child;

            this.data = data;

            if (template == null)
                return;

            if (template.TemplateTypeId == TemplateTypeEnum.Object) {
                tobj = (TObject)template;

                // Since dataobject is set we want to do a reverse update of the binding,
                // i.e. if the template is bound we want to update the parents dataobject.
                InitTemplateAfterData(data, template, false);
                
                if (template.BindingStrategy != BindingStrategy.Unbound) {
                    var parent = ((Json)this.Parent);
                    if (!updateBinding && parent != null && template.UseBinding(parent)) {
                        if (tobj.BoundSetter != null)
                            tobj.BoundSetter(parent, data);
                    }
                }
                
                for (Int32 i = 0; i < tobj.Properties.Count; i++) {
                    child = tobj.Properties[i] as TValue;

                    if (child == null)
                        continue;

                    InitTemplateAfterData(data, child, true);
                }
            } else {
                InitTemplateAfterData(data, template, true);
            }
            
            OnData();
        }
        
<<<<<<< HEAD
        private void InitTemplateAfterData(object data, TValue template, bool updateBinding) {
            if (template.BindingStrategy != BindingStrategy.Unbound) {
                if (data != null) {
                    if (template.isVerifiedUnbound) {
                        if (!template.VerifyBoundDataType(data.GetType(), template.dataTypeForBinding))
                            template.InvalidateBoundGetterAndSetter();
                    }

                    if (updateBinding && (template.TemplateTypeId == TemplateTypeEnum.Object 
                                            || template.TemplateTypeId == TemplateTypeEnum.Array)) {
                        if (template.UseBinding(this))
                            Refresh(template);
                    }
                } else {
                    if (updateBinding && template.HasBinding()) {
                        if (template.TemplateTypeId == TemplateTypeEnum.Object) {
                            (((TObject)template).Getter(this)).Data = null;
                        } else {
                            // Template previously bound. Reset the unbound value in case
                            // the dirtycheck have used it to cache old value.
                            template.SetDefaultValue(this);
                        }
                    }
                }
            }
=======
        private void InitTemplateAfterData(object data, TValue template, bool updateBinding) {
            if (template.BindingStrategy != BindingStrategy.Unbound) {
                if (data != null) {
                    if (template.isVerifiedUnbound) {
                        if (!template.VerifyBoundDataType(data.GetType(), template.dataTypeForBinding))
                            template.InvalidateBoundGetterAndSetter();
                    }

                    if (updateBinding && (template.TemplateTypeId == TemplateTypeEnum.Object 
                                            || template.TemplateTypeId == TemplateTypeEnum.Array)) {
                        if (template.UseBinding(this))
                            Refresh(template);
                    }
                } else {
                    if (updateBinding && template.HasBinding()) {
                        if (template.TemplateTypeId == TemplateTypeEnum.Object) {
                            (((TObject)template).Getter(this)).Data = null;
                        } else {
                            // Template previously bound. Reset the unbound value in case
                            // the dirtycheck have used it to cache old value.
                            template.SetDefaultValue(this, true);
                        }
                    }
                }
            }
>>>>>>> f170b730
        }

        /// <summary>
        /// Called after the Data property is set.
        /// </summary>
        protected virtual void OnData() {
        }

        /// <summary>
        /// Gets the nearest transaction.
        /// </summary>
        public ITransaction Transaction {
            get {
                var handle = GetTransactionHandle(true);
                if (handle != TransactionHandle.Invalid)
                    return StarcounterBase.TransactionManager.WrapHandle(handle);
                return null;
            }
        }

        internal TransactionHandle GetTransactionHandle(bool lookInStepSiblings) {
            TransactionHandle handle;

            // Returning first available transaction climbing up the tree starting from this node.
            if (this.transaction != TransactionHandle.Invalid)
                return this.transaction;

            if (lookInStepSiblings == true && this.siblings != null) {
                foreach (Json stepSibling in this.siblings) {
                    if (stepSibling == this)
                        continue;
                    handle = stepSibling.GetTransactionHandle(false);
                    if (handle != TransactionHandle.Invalid)
                        return handle;
                }
            }

            if (this.parent != null)
                return this.parent.GetTransactionHandle(true);

            return TransactionHandle.Invalid;
        }

        public void AttachCurrentTransaction() {
            if (StarcounterBase.TransactionManager != null) {
                var current = StarcounterBase.TransactionManager.CurrentTransaction;
                if (current != TransactionHandle.Invalid && !current.IsImplicit) {
                    if (this.isAddedToViewmodel) {
                        // Attach a transaction to a jsonobject already added to a Viewmodel (Session).
                        // Need to register a reference directly here and properly deregister any existing 
                        // transaction.
                        var session = Session;
                        if (this.transaction != TransactionHandle.Invalid)
                            session.DeregisterTransaction(this.transaction);
                        current = session.RegisterTransaction(current);
                    }

                    this.transaction = current;
                    StarcounterBase.TransactionManager.SetTemporaryRef(current);
                }
            }
        }
    }
}<|MERGE_RESOLUTION|>--- conflicted
+++ resolved
@@ -100,33 +100,6 @@
             OnData();
         }
         
-<<<<<<< HEAD
-        private void InitTemplateAfterData(object data, TValue template, bool updateBinding) {
-            if (template.BindingStrategy != BindingStrategy.Unbound) {
-                if (data != null) {
-                    if (template.isVerifiedUnbound) {
-                        if (!template.VerifyBoundDataType(data.GetType(), template.dataTypeForBinding))
-                            template.InvalidateBoundGetterAndSetter();
-                    }
-
-                    if (updateBinding && (template.TemplateTypeId == TemplateTypeEnum.Object 
-                                            || template.TemplateTypeId == TemplateTypeEnum.Array)) {
-                        if (template.UseBinding(this))
-                            Refresh(template);
-                    }
-                } else {
-                    if (updateBinding && template.HasBinding()) {
-                        if (template.TemplateTypeId == TemplateTypeEnum.Object) {
-                            (((TObject)template).Getter(this)).Data = null;
-                        } else {
-                            // Template previously bound. Reset the unbound value in case
-                            // the dirtycheck have used it to cache old value.
-                            template.SetDefaultValue(this);
-                        }
-                    }
-                }
-            }
-=======
         private void InitTemplateAfterData(object data, TValue template, bool updateBinding) {
             if (template.BindingStrategy != BindingStrategy.Unbound) {
                 if (data != null) {
@@ -152,7 +125,6 @@
                     }
                 }
             }
->>>>>>> f170b730
         }
 
         /// <summary>
