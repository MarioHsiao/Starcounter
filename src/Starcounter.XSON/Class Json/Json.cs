﻿// ***********************************************************************
// <copyright file="Obj.cs" company="Starcounter AB">
//     Copyright (c) Starcounter AB.  All rights reserved.
// </copyright>
// ***********************************************************************

using System;
using Starcounter.Advanced;
using Starcounter.Internal;
using Starcounter.Templates;
using Starcounter.XSON;

namespace Starcounter {
    /// <summary>
    /// A Json object represents tree of values that can be serialized to or from a 
    /// JSON string.
    /// 
    /// A value can be a primitive such as numbers, strings and booleans or they can be other Json objects.or
    /// arrays of values.
    /// 
    /// The objects mimics the types of trees inducable from the JSON string format.
    /// The difference from the Json induced object tree in Javascript is
    /// foremost that Obj supports multiple numeric types, time and higher precision numerics.
    /// 
    /// While JSON is a text based notation format, the Json class is a materialized
    /// tree of arrays, objects and primitive values than can be serialized 
    /// to and from the corresponding JSON text.
    /// 
    /// The types supported are:
    ///
    /// Object			    (can contain properties of any supported type)
    /// List			    (typed array/list/vector of any supported type),
    /// null            
    /// Time 			    (datetime)
    /// Boolean
    /// String 			    (variable length Unicode string),
    /// Integer 		    (variable length up to 64 bit, signed)
    /// Unsigned Integer	(variable length up to 64 bit, unsigned)
    /// Decimal			    (base-10 floating point up to 64 bit),
    /// Float			    (base-2 floating point up to 64 bit)
    /// </summary>
    /// <remarks>
    /// The current implementation has a few shortcommings. Currently Json only supports arrays of objects.
    /// Also, all objects in the array must use the same Schema.
    /// 
    /// In the release version of Starcounter, Obj objects trees will be optimized for storage in "blobs" rather than on
    /// the garbage collected heap. This is such that stateful sessions can employ them without causing unnecessary system
    /// stress.
    ///
    /// A Json object can be data bound to a database object such as its bound properties
    /// merely reflect the values of the database objects.
    /// </remarks>
    public partial class Json {
        /// <summary>
        /// Base classes to be derived by Json-by-example classes.
        /// </summary>
        public static class JsonByExample {
            /// <summary>
            /// 
            /// </summary>
            public class Schema : TObject {
            }

            /// <summary>
            /// Used by to support inheritance when using Json-by-example compiler
            /// </summary>
            /// <typeparam name="TJson">The Json instance type described by this schema</typeparam>
            /// <typeparam name="TTemplate">The schema for the Json.</typeparam>
            public class Metadata<TJson, TTemplate> : ValueMetadata<TJson, TTemplate>
                where TTemplate : TValue
                where TJson : Json {

                public Metadata(TJson app, TTemplate template) : base(app, template) { }
            }
        }

        /// <summary>
        /// Static constructor to automatically initialize XSON.
        /// </summary>
        static Json() {
            // TODO! Whay is this and why is it needed?
            HelperFunctions.PreLoadCustomDependencies();
            //    XSON.CodeGeneration.Initializer.InitializeXSON();
        }

        /// <summary>
        /// Initializes a new instance of the <see cref="Json" /> class.
        /// </summary>
        public Json()
            : base() {
            cacheIndexInArr = -1;
            transaction = TransactionHandle.Invalid;
            AttachCurrentTransaction();
            trackChanges = false;
            checkBoundProperties = true;
            appName = StarcounterEnvironment.AppName;
            if (template == null) {
                Template = GetDefaultTemplate();
            }
        }

        /// <summary>
        /// Creates an instance <see cref="Json" /> class using the specified string to build a <see cref="Template" /> 
        /// and set values.
        /// </summary>
        /// <param name="jsonStr">The string containing proper JSON</param>
        public Json(string jsonStr) : this() {
            this.Template = TObject.CreateFromJson(jsonStr);
            this.PopulateFromJson(jsonStr);
        }

        /// <summary>
        /// Returns true if this instance is backed by a codegenerated template.
        /// </summary>
        public virtual bool IsCodegenerated { get { return false; } }
        
        /// <summary>
        /// The QUICKTUPLE implementation keeps the property values of an App in a simple array of 
        /// boxed CLR values. This implementation should never be used on the server side as the
        /// strain on the garbage collector and the memory consumption would be to great. Instead, the
        /// server side represetation should use the default session blob model.
        /// </summary>
        protected void _InitializeValues() {
            InitializeCache();
        }

        /// <summary>
        /// Gets the ChangeLog object from the closest parent that have one attached.
        /// </summary>
        /// <param name="lookInStepSiblings"></param>
        /// <returns></returns>
        private ChangeLog GetChangeLog(bool lookInStepSiblings) {
            var log = changeLog;

            if (log != null)
                return log;

            if (Parent != null)
                log = Parent.GetChangeLog(true);

            if (log == null && lookInStepSiblings && this.siblings != null) {
                foreach (var stepSibling in this.siblings) {
                    if (stepSibling == this)
                        continue;
                    log = stepSibling.GetChangeLog(false);
                    if (log != null)
                        break;
                }
            }
            return log;
        }

        /// <summary>
        /// 
        /// </summary>
        public ChangeLog ChangeLog {
            get {
                return GetChangeLog(true);
            }
            set {
                changeLog = value;
            }
        }

        /// <summary>
        /// Json objects can be stored on the server between requests as session data.
        /// </summary>
        public Session Session {
            get {
                return GetSession(true);
            }
            set {
                if (Parent != null)
                    throw ErrorCode.ToException(Error.SCERRSESSIONJSONNOTROOT);

                if (this.session != null) {
                    // This instance is already attached to a session. We need to remove the old
                    // before setting the new.
                    this.session.Data = null;
                }

                if (value != null)
                    value.Data = this;
                this.session = value;
            }
        }

        private Session GetSession(bool lookInStepSiblings) {
            Session session = this.session;

            if (session != null)
                return session;

            if (Parent != null)
                session = Parent.GetSession(true);

            if (session == null && lookInStepSiblings && this.siblings != null) {
                foreach (var stepSibling in this.siblings) {
                    if (stepSibling == this)
                        continue;
                    session = stepSibling.GetSession(false);
                    if (session != null)
                        break;
                }
            }
            return session;
        }

        internal void OnSessionSet() {
            OnAddedToViewmodel(true);
        }

        /// <summary>
        /// The schema element of this app instance
        /// </summary>
        /// <value>The template.</value>
        /// <exception cref="System.Exception">Template is already set for App. Cannot change template once it is set</exception>
        public Template Template {
            set {
                this.template = value;
                this.isArray = (this.template is TObjArr);

                if (this.template == null)
                    return;

                if (this.template is TObject && ((TObject)this.template).IsDynamic) {
                    TObject t = (TObject)this.template;
                    if (t.SingleInstance != null && t.SingleInstance != this) {
                        throw new Exception(String.Format("You cannot assign a Template ({0}) for a dynamic Json object (i.e. an Expando like object) to a new Json object ({0})", value, this));
                    }
                    ((TObject)this.template).SingleInstance = (Json)this;
                } else {
                    this.template.Sealed = true;

                    if (this.template.IsPrimitive) {
                        this.template.TemplateIndex = 0;
                        ((TValue)this.template).GenerateUnboundGetterAndSetter();
                    }
                }
#if QUICKTUPLE
                _InitializeValues();
#endif
            }
            get {
                return this.template;
            }
        }

        protected virtual void ChildArrayHasAddedAnElement(TObjArr property, int elementIndex) {
        }

        protected virtual void ChildArrayHasRemovedAnElement(TObjArr property, int elementIndex) {
        }

        protected virtual void ChildArrayHasReplacedAnElement(TObjArr property, int elementIndex) {
        }

        /// <summary>
        /// Returns True if current Obj is within the given tree.
        /// </summary>
        /// <param name="obj"></param>
        /// <returns></returns>
        internal bool HasThisRoot(Json treeRoot) {
            Json r = this;
            while (r.Parent != null)
                r = r.Parent;
            Json root = (Json)r;

            if (treeRoot == root)
                return true;

            return false;
        }

        /// <summary>
        /// Returns the Json root.
        /// </summary>
        public Json Root {
            get {
                Json r = this;
                while (r.Parent != null)
                    r = r.Parent;
                return r;
            }
        }

        protected virtual Template GetDefaultTemplate() {
            return null;
        }

        /// <summary>
        /// Refreshes the specified property of this Obj.
        /// </summary>
        /// <param name="property">The property</param>
        public void Refresh(Template property) {
            if (property is TObjArr) {
                TObjArr tarr = (TObjArr)property;
                if (tarr.UseBinding(this)) {
                    var jsonArr = tarr.UnboundGetter(this);
                    jsonArr.CheckBoundArray(tarr.BoundGetter(this));
                }
            } else if (property is TObject) {
                var at = (TObject)property;
                if (at.UseBinding(this)) {
                    Json childJson = at.UnboundGetter(this);
                    childJson.CheckBoundObject(at.BoundGetter(this));
                }
            } else {
                TValue p = property as TValue;
                if (p != null) {
                    HasChanged(p);
                }
            }
            if (this.trackChanges)
                MarkAsDirty(property);
        }

        /// <summary>
        /// 
        /// </summary>
        /// <remarks>
        /// </remarks>
        /// <param name="property">The property that has changed in this Obj</param>
        protected virtual void HasChanged(TValue property) {
        }

        /// <summary>
        /// Here you can set properties for each property in this Obj (such as Editable, Visible and Enabled).
        /// The changes only affect this instance.
        /// If you which to change properties for the template, use the Template property instead.
        /// </summary>
        /// <value>The metadata.</value>
        /// <remarks>It is much less expensive to set this kind of metadata for the
        /// entire template (for example to mark a property for all Obj instances as Editable).</remarks>
        // TODO:
        // Metadata has never been used. It should either be fixed or removed.
        internal ObjMetadata<TObject, Json> Metadata { get { return metadata; } }

        /// <summary>
        /// Gets or sets the parent.
        /// </summary>
        /// <value>The parent.</value>
        /// <exception cref="System.Exception">Cannot change parent in Apps</exception>
        public Json Parent {
            get {
                return this.parent;
            }
            set {
                if (this.parent != null && this.parent != value) {
                    throw new Exception("Cannot change parent of objects in Typed JSON trees");
                }
                SetParent(value);
            }
        }

        /// <summary>
        /// 
        /// </summary>
        /// <param name="value"></param>
        internal void SetParent(Json value) {
            // When parent is set it means that either the json have been attached
            // to the tree for the first time or that it have been moved.
            // If session is set we need to call the remove and add methods to make sure
            // all stateful info is correct.

            // Since we change parents we need to retrieve session twice.
            if (isAddedToViewmodel && this.parent != null) {
                if (Session != null)
                    OnRemovedFromViewmodel(true);
            }

            this.parent = value;
            if (this.parent != null) {
                if (Session != null)
                    OnAddedToViewmodel(true);
            }
        }

        /// <summary>
        /// 
        /// </summary>
        public bool IsArray { get { return this.isArray; } }

        /// <summary>
        /// 
        /// </summary>
        public bool IsPrimitive {
            get {
                if (Template == null) {
                    return false;
                }
                return Template.IsPrimitive;
            }
        }

		public object this[int index] {
			get {
				if (this.IsArray) {
					// TODO: 
					// Should be delegate on property as well.
					return _GetAt(index);
				} else {
					TValue property = (TValue)((TObject)Template).Properties[index];
					return property.GetValueAsObject(this);
				}
			}
			set {
				if (this.IsArray) {
                    Replace(value, index);
				} else {
					TValue property = (TValue)((TObject)Template).Properties[index];
					property.SetValueAsObject(this, value);
				}
			}
		}

		public object this[string key] {
			get {
<<<<<<< HEAD
				var template = (TObject)Template;
=======
				var template = this.Template as TObject;
                if (template == null)
                    return null;

>>>>>>> 42d3fb2f
				var prop = template.Properties[key];
				if (prop == null)
					return null;
				
				return this[prop.TemplateIndex];
			}
			set {
				if (Template == null)
					CreateDynamicTemplate();

<<<<<<< HEAD
				var template = (TObject)Template;
=======
				var template = this.Template as TObject;
                if (template == null)
                    return;

>>>>>>> 42d3fb2f
				var prop = template.Properties[key];
				if (prop == null) {
					Type type;
					if (value == null) {
						type = typeof(Json);
					} else {
						type = value.GetType();
					}
					template.OnSetUndefinedProperty(key, type);
					this[key] = value;
					return;
				}
				this[prop.TemplateIndex] = value;
			}
		}

        internal void UpdateParentAndCachedIndex(int templateIndex, Json newValue) {
            var tobj = (TObject)Template;
            var prop = tobj.Properties[templateIndex] as TContainer;
            if (prop != null) 
                prop.UpdateParentAndIndex(this, newValue);
        }
    }
}<|MERGE_RESOLUTION|>--- conflicted
+++ resolved
@@ -416,14 +416,10 @@
 
 		public object this[string key] {
 			get {
-<<<<<<< HEAD
-				var template = (TObject)Template;
-=======
 				var template = this.Template as TObject;
                 if (template == null)
                     return null;
 
->>>>>>> 42d3fb2f
 				var prop = template.Properties[key];
 				if (prop == null)
 					return null;
@@ -434,14 +430,10 @@
 				if (Template == null)
 					CreateDynamicTemplate();
 
-<<<<<<< HEAD
-				var template = (TObject)Template;
-=======
 				var template = this.Template as TObject;
                 if (template == null)
                     return;
 
->>>>>>> 42d3fb2f
 				var prop = template.Properties[key];
 				if (prop == null) {
 					Type type;
