--- conflicted
+++ resolved
@@ -123,31 +123,6 @@
             InitializeCache();
         }
 
-<<<<<<< HEAD
-
-        private ChangeLog _ChangeLog;
-        public IChangeLog ChangeLog {
-            get {
-                return _ChangeLog;
-            }
-        }
-
-        public bool LogChanges {
-            set {
-                if (value) {
-                    if (ChangeLog == null) {
-                        var cl = new ChangeLog();
-                        _ChangeLog = cl;
-                        Session = cl.Session;
-                    }
-                }
-                else {
-                    _ChangeLog = null;
-                }
-            }
-            get {
-                return _ChangeLog != null;
-=======
         /// <summary>
         /// Gets the ChangeLog object from the closest parent that have one attached.
         /// </summary>
@@ -183,7 +158,6 @@
             }
             set {
                 changeLog = value;
->>>>>>> 4584ba90
             }
         }
 
