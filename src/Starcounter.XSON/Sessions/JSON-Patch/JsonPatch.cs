--- conflicted
+++ resolved
@@ -1,782 +1,649 @@
-﻿using System;
-using System.IO;
-using System.Runtime.InteropServices;
-using System.Text;
-using Newtonsoft.Json;
-using Starcounter.Advanced.XSON;
-using Starcounter.Internal.XSON;
-using Starcounter.Templates;
-using Starcounter.XSON.Interfaces;
-
-namespace Starcounter.XSON {
-    public enum JsonPatchStatus {
-        Unknown,
-        Applied,
-        Queued,
-        AlreadyApplied,
-        Rejected,
-        Processing
-    }
-    
-    /// <summary>
-    /// Class for evaluating, handling and creating json-patch to and from typed json objects 
-    /// and logged changes done in a typed json object during a request.
-    /// 
-    /// The json-patch is implemented according to http://tools.ietf.org/html/rfc6902
-    /// </summary>
-    public class JsonPatch {
-        private static string testRemoteVersionPatchStart = @"{""op"":""test"",""path"":""/";
-        private static string replaceLocalVersionPatchStart = @"{""op"":""replace"",""path"":""/";
-        private static string patchStartToOp = @"{""op"":""";
-        private static string patchEndToPath = @""",""path"":""";
-        private static string patchEndToValue = @""",""value"":";
-
-        private static string[] patchOpArr;
-        
-        private Action<Json, JsonPatchOperation, JsonPointer, string> patchHandler = DefaultPatchHandler.Handle;
-        
-        private enum JsonPatchMember {
-            Invalid,
-            Op,
-            Path,
-            Value
-        }
-
-        static JsonPatch() {
-            patchOpArr = new string[6];
-            patchOpArr[(int)JsonPatchOperation.Undefined] = JsonPatchOperation.Undefined.ToString().ToLower();
-            patchOpArr[(int)JsonPatchOperation.Remove] = JsonPatchOperation.Remove.ToString().ToLower();
-            patchOpArr[(int)JsonPatchOperation.Replace] = JsonPatchOperation.Replace.ToString().ToLower();
-            patchOpArr[(int)JsonPatchOperation.Add] = JsonPatchOperation.Add.ToString().ToLower();
-            patchOpArr[(int)JsonPatchOperation.Move] = JsonPatchOperation.Move.ToString().ToLower();
-            patchOpArr[(int)JsonPatchOperation.Test] = JsonPatchOperation.Test.ToString().ToLower();
-        }
-
-        public JsonPatch() {
-        }
-
-        #region obsoleted API
-        [Obsolete("Use the overload that takes a Func with value as string instead of IntPtr and length.", true)]
-        public void SetPatchHandler(Action<Json, JsonPatchOperation, JsonPointer, IntPtr, int> handler) {
-        }
-        
-        [Obsolete("Using IntPtr is no longer supported. Use method that takes source as string or byte[] instead")]
-        public int Apply(Json root, IntPtr patchArrayPtr, int patchArraySize, bool strictPatchRejection = true) {
-            int count;
-            byte[] tmp = new byte[patchArraySize];
-
-            Marshal.Copy(patchArrayPtr, tmp, 0, patchArraySize);
-            var status = Apply(root, tmp, strictPatchRejection, out count);
-            return ConvertStatusToCount(status, count);
-        }
-        
-        #endregion
-
-
-        public void SetPatchHandler(Action<Json, JsonPatchOperation, JsonPointer, string> handler) {
-            patchHandler = handler;
-        }
-        
-        /// <summary>
-        /// Generates a JSON-Patch array for all changes logged in the changelog.
-        /// </summary>
-        /// <param name="flushLog">If true, the change log will be reset</param>
-        /// <returns>The JSON-Patch string (see RFC6902)</returns>
-        public int Generate(Json json, bool flushLog, bool includeNamespace, out byte[] patches) {
-            string str = Generate(json, flushLog, includeNamespace);
-            if (str != null) {
-                patches = Encoding.UTF8.GetBytes(str);
-                return patches.Length;
-            }
-            patches = null;
-            return -1;
-        }
-
-        /// <summary>
-        /// Generates a JSON-Patch array for all changes logged in the changelog
-        /// </summary>
-        /// <param name="flushLog">If true, the change log will be reset</param>
-        /// <returns>The JSON-Patch string (see RFC6902)</returns>
-        public string Generate(Json json, bool flushLog, bool includeNamespace) {
-            bool addComma;
-            bool versioning;
-            int pos;
-            Change[] changes;
-            StringBuilder sb;
-            
-            var changeLog = json.ChangeLog;
-            if (changeLog == null) {
-                throw new Exception("Cannot generate patches on json that has no changelog attached.");
-            }
-
-            var session = json.Session;
-            if (session != null)
-                session.enableNamespaces = true;
-            
-            try {
-                if (!changeLog.Generate(false, out changes)) {
-                    return null;
-                }
-
-                sb = new StringBuilder();
-                using (var writer = new StringWriter(sb)) {
-                    versioning = (changeLog.Version != null);
-
-                    writer.Write('[');
-
-                    addComma = false;
-                    if (versioning) {
-                        writer.Write(replaceLocalVersionPatchStart);
-                        writer.Write(changeLog.Version.LocalVersionPropertyName);
-                        writer.Write(patchEndToValue);
-                        writer.Write(changeLog.Version.LocalVersion);
-                        writer.Write('}');
-                        writer.Write(',');
-                        writer.Write(testRemoteVersionPatchStart);
-                        writer.Write(changeLog.Version.RemoteVersionPropertyName);
-                        writer.Write(patchEndToValue);
-                        writer.Write(changeLog.Version.RemoteVersion);
-                        writer.Write('}');
-                        addComma = true;
-                    }
-                    
-                    for (int i = 0; i < changes.Length; i++) {
-                        pos = sb.Length;
-
-                        if (addComma)
-                            writer.Write(',');
-                        addComma = true;
-
-                        if (!WritePatch(changes[i], writer, includeNamespace))
-                            sb.Length = pos;
-                    }
-
-                    writer.Write(']');
-
-                    if (flushLog)
-                        changeLog.Checkpoint();
-
-                    writer.Flush();
-                    return sb.ToString();
-                }
-            } finally {
-                if (session != null)
-                    session.enableNamespaces = false;
-            }
-        }
-
-        /// <summary>
-        /// Builds the json patch.
-        /// </summary>
-        /// <param name="patchType">Type of the patch.</param>
-        /// <param name="nearestApp">The nearest app.</param>
-        /// <param name="from">From.</param>
-        /// <param name="index">The index.</param>
-        /// <returns>String.</returns>
-        private bool WritePatch(Change change, TextWriter writer, bool includeNamespace) {
-            ITypedJsonSerializer serializer;
-
-            writer.Write(patchStartToOp);
-            writer.Write(patchOpArr[change.ChangeType]);
-            writer.Write(patchEndToPath);
-            
-            if (!WritePath(change, writer, includeNamespace)) {
-                return false;
-            }
-
-            if (change.ChangeType == Change.MOVE)
-                throw new NotImplementedException("Move operation is not yet implemented.");
-            
-            if (change.ChangeType != (int)JsonPatchOperation.Remove) {
-                writer.Write(patchEndToValue);
-                
-                if (change.Property == null) {
-                    change.Parent.calledFromStepSibling = change.SuppressNamespace;
-                    try {
-                        serializer = change.Parent.Serializer;
-                        serializer.Serialize(change.Parent, writer);
-                    } finally {
-                        change.Parent.calledFromStepSibling = false;
-                    }
-                } else if (change.Index != -1) {
-                    change.Item.calledFromStepSibling = change.SuppressNamespace;
-                    try {
-                        serializer = ((TValue)change.Item.Template).JsonSerializer;
-                        serializer.Serialize(change.Item, writer);
-                    } finally {
-                        change.Parent.calledFromStepSibling = false;
-                    }
-                } else {
-                    change.Parent.Serializer.Serialize(change.Parent, change.Property, writer);
-                }
-                
-            } else {
-                writer.Write('"');
-            }
-
-            writer.Write('}');
-            return true;
-        }
-
-        private bool WritePath(Change change, TextWriter writer, bool includeNamespace) {
-            if (WritePathRecursive(change.Parent, writer, includeNamespace, false)) {
-                if (change.Property != null) {
-                    writer.Write('/');
-                    writer.Write(change.Property.TemplateName);
-                }
-
-                if (change.Index != -1) {
-                    writer.Write('/');
-                    writer.Write(change.Index);
-                }
-                return true;
-            }
-            return false;
-        }
-
-        private bool WritePathRecursive(Json json, TextWriter writer, bool includeNamespace, bool calledFromStepSibling) {
-            bool pathWritten;
-            Json parent;
-            Template template;
-            Session session;
-
-            // TODO:
-            // Evaluate all possible paths and create patches for all valid ones. 
-
-            if (json == null)
-                return false;
-
-            session = json.Session;
-            if (session == null)
-                return false;
-
-            if (json == session.PublicViewModel) // Valid path.
-                return true;
-
-            pathWritten = false;
-            if (!calledFromStepSibling && json.Siblings != null) {
-                foreach (Json stepSibling in json.Siblings) {
-                    if (stepSibling == json)
-                        continue;
-
-                    pathWritten = WritePathRecursive(stepSibling, writer, includeNamespace, true);
-                    if (pathWritten)
-                        break;
-                }
-            }
-
-            parent = null;
-            if (!pathWritten) {
-                parent = json.Parent;
-                pathWritten = WritePathRecursive(parent, writer, includeNamespace, false);
-            }
-
-            if (!pathWritten)
-                return false;
-
-            if (parent != null) {
-                if (parent.IsArray) {
-                    if (json.cacheIndexInArr == -1)
-                        json.UpdateCachedIndex();
-                    writer.Write('/');
-                    writer.Write(json.cacheIndexInArr);
-                } else {
-                    // We use the cacheIndexInArr to keep track of obj that is set
-                    // in the parent as an untyped object since the template here is not
-                    // the template in the parent (which we want).
-                    if (json.cacheIndexInArr != -1) {
-                        template = ((TObject)parent.Template).Properties[json.cacheIndexInArr];
-                    } else {
-                        template = json.Template;
-                    }
-                    writer.Write('/');
-                    writer.Write(template.TemplateName);
-                }
-            }
-
-            if (includeNamespace && !calledFromStepSibling && json.wrapInAppName) {
-                writer.Write('/');
-                writer.Write(json.appName);
-            }
-            return true;
-        }
-
-        /// <summary>
-        /// Applies patches and triggers the appropiate inputhandlers
-        /// </summary>
-        /// <param name="root">The root json</param>
-        /// <param name="patchArray">The array containing all patches.</param>
-        /// <param name="strictPatchRejection">
-        /// If set to true, rejected patches will throw exception otherwise they will 
-        /// be ignored (and the rest of the patches will be applied)
-        /// </param>
-        /// <returns>The number of patches applied.</returns>
-        public int Apply(Json root, byte[] patchArray, bool strictPatchRejection = true) {
-            int count;
-            var status = Apply(root, patchArray, strictPatchRejection, out count);
-            return ConvertStatusToCount(status, count);
-        }
-
-        /// <summary>
-        /// Applies patches and triggers the appropiate inputhandlers
-        /// </summary>
-        /// <param name="root">The root json</param>
-        /// <param name="patch">The string containing all patches.</param>
-        /// <param name="strictPatchRejection">
-        /// If set to true, rejected patches will throw exception otherwise they will 
-        /// be ignored (and the rest of the patches will be applied)
-        /// </param>
-        /// <returns>The number of patches applied.</returns>
-        public int Apply(Json root, string patch, bool strictPatchRejection = true) {
-            int count;
-            var status = Apply(root, patch, strictPatchRejection, out count);
-            return ConvertStatusToCount(status, count);
-        }
-
-        /// <summary>
-        /// Applies patches and triggers the appropiate inputhandlers
-        /// </summary>
-        /// <param name="root">The root json</param>
-        /// <param name="patchArray">The bytearray containing all patches.</param>
-        /// <param name="strictPatchRejection">
-        /// If set to true, rejected patches will throw exception otherwise they will 
-        /// be ignored (and the rest of the patches will be applied)
-        /// </param>
-        /// <param name="patchCount">The number of applied patches.</param>
-        /// <returns>The status of the patches that was applied.</returns>
-        public JsonPatchStatus Apply(Json root, byte[] patchArray, bool strictPatchRejection, out int patchCount) {
-            string patch = Encoding.UTF8.GetString(patchArray);
-            return Apply(root, patch, strictPatchRejection, out patchCount);
-        }
-
-        /// <summary>
-        /// Applies patches and triggers the appropiate inputhandlers
-        /// </summary>
-        /// <param name="root">The root json</param>
-        /// <param name="patch">The string containing all patches.</param>
-        /// <param name="strictPatchRejection">
-        /// If set to true, rejected patches will throw exception otherwise they will 
-        /// be ignored (and the rest of the patches will be applied)
-        /// </param>
-        /// <param name="patchCount">The number of applied patches.</param>
-        /// <returns>The status of the patches that was applied.</returns>
-        public JsonPatchStatus Apply(Json root, string patch, bool strictPatchRejection, out int patchCount) {
-            using (var reader = new JsonTextReader(new StringReader(patch))) {
-                reader.CloseInput = true;
-                reader.DateParseHandling = DateParseHandling.None;
-                return this.Apply(root, reader, strictPatchRejection, patch, out patchCount);
-            }
-        }
-
-        private JsonPatchStatus Apply(Json root, JsonTextReader reader, bool strictPatchRejection, object sourceJson, out int patchCount) {
-            ChangeLog changeLog = null;
-            int rejectedPatches = 0;
-            JsonPatchStatus status = JsonPatchStatus.Unknown;
-            JsonPatchMember member;
-            JsonPointer pointer = null;
-            JsonPatchOperation operation = JsonPatchOperation.Undefined;
-            bool hasValue = false;
-            string value = null;
-            ViewModelVersion version = null;
-
-            if (root != null) {
-                changeLog = root.ChangeLog;
-                version = changeLog?.Version;
-                if (version != null) {
-                    version.RemoteLocalVersion = version.LocalVersion;
-                }
-            }
-            patchCount = 0;
-
-            try {
-<<<<<<< HEAD
-                JsonToken token = JsonToken.Null;
-                while (reader.Read()) {
-                    token = reader.TokenType;
-                    switch (token) {
-                        case JsonToken.StartObject:
-                            if (status == JsonPatchStatus.Processing)
-                                ThrowPatchException(patchCount, "TODO!", sourceJson);
-
-                            patchCount++;
-                            member = JsonPatchMember.Invalid;
-                            pointer = null;
-                            operation = JsonPatchOperation.Undefined;
-                            hasValue = false;
-                            status = JsonPatchStatus.Processing;
-                            break;
-                        case JsonToken.PropertyName:
-                            if (status != JsonPatchStatus.Processing)
-                                ThrowPatchException(patchCount, "TODO!", sourceJson);
-
-                            if (!Enum.TryParse<JsonPatchMember>((string)reader.Value, true, out member) 
-                                || member == JsonPatchMember.Invalid)
-                                throw new Exception("Unknown property in patch: " + reader.Value);
-
-                            switch (member) {
-                                case JsonPatchMember.Op:
-                                    if (!Enum.TryParse<JsonPatchOperation>(reader.ReadAsString(), true, out operation))
-                                        throw new Exception("TODO!");
-                                    break;
-                                case JsonPatchMember.Path:
-                                    pointer = new JsonPointer(reader.ReadAsString());
-                                    break;
-                                case JsonPatchMember.Value:
-                                    // TODO: 
-                                    // Read depending on type from property
-                                    value = reader.ReadAsString();
-                                    hasValue = true;
-                                    break;
-                            }
-                            break;
-                        case JsonToken.EndObject:
-                            if (status != JsonPatchStatus.Processing)
-                                ThrowPatchException(patchCount, "TODO!", sourceJson);
-
-                            if (operation == JsonPatchOperation.Undefined)
-                                ThrowPatchException(patchCount,"Unsupported patch operation in patch.", sourceJson);
-
-                            if (pointer == null)
-                                ThrowPatchException(patchCount, "No path found in patch.", sourceJson);
-
-                            if ((operation != JsonPatchOperation.Remove) && (!hasValue))
-                                ThrowPatchException(patchCount, "No value found in patch.", sourceJson);
-
-                            status = HandleOnePatch(root, operation, pointer, value, patchCount, changeLog, sourceJson, strictPatchRejection);
-                            if (status == JsonPatchStatus.AlreadyApplied || status == JsonPatchStatus.Queued)
-                                return status;
-
-                            if (status == JsonPatchStatus.Rejected)
-                                rejectedPatches++;                            
-                            break;
-=======
-                unsafe {
-                    reader = new JsonReader(patchArrayPtr, patchArraySize);
-                    JsonToken token = JsonToken.Null;
-                    token = reader.ReadNext();
-
-                    while (token != JsonToken.End) {
-                        switch (token) {
-                            case JsonToken.StartArray:
-                                if (member == JsonPatchMember.Value) {
-                                    // In case the last read property is the value, we assume that
-                                    // this array is part of the value of the patch, and not
-                                    // the start of a new batch of patches.
-                                    token = JsonToken.Value;
-                                    continue;
-                                }
-                                reader.Skip(1);
-                                break;
-                            case JsonToken.EndArray:
-                                reader.Skip(1);
-                                break;
-                            case JsonToken.StartObject:
-                                if (member == JsonPatchMember.Value) {
-                                    // In case the last read property is the value, we assume that
-                                    // this object is part of the value of the patch, and not
-                                    // the start of a new patch.
-                                    token = JsonToken.Value;
-                                    continue;
-                                }
-
-                                member = JsonPatchMember.Invalid;
-                                pointer = null;
-                                valuePtr = IntPtr.Zero;
-                                valueSize = -1;
-                                patchStart = reader.Position;
-                                reader.Skip(1);
-                                break;
-                            case JsonToken.PropertyName:
-                                reader.ReadRaw(tmpBuf, out usedTmpBufSize);
-                                GetPatchMember(tmpBuf, 1, out member);
-                                break;
-                            case JsonToken.Value:
-                                switch (member) {
-                                    case JsonPatchMember.Op:
-                                        reader.ReadRaw(tmpBuf, out usedTmpBufSize);
-                                        patchOp = JsonPatch.GetPatchOperation(tmpBuf, 0, usedTmpBufSize);
-                                        break;
-                                    case JsonPatchMember.Path:
-                                        reader.ReadRaw(tmpBuf, out usedTmpBufSize);
-                                        byte[] ptr = new byte[usedTmpBufSize - 2];
-                                        Buffer.BlockCopy(tmpBuf, 1, ptr, 0, usedTmpBufSize - 2);
-                                        pointer = new JsonPointer(ptr);
-                                        break;
-                                    case JsonPatchMember.Value:
-                                        valuePtr = reader.CurrentPtr;
-                                        valueSize = reader.Position;
-                                        reader.SkipCurrent();
-                                        valueSize = reader.Position - valueSize;
-                                        break;
-                                    default:
-                                        ThrowPatchException(patchStart, patchArrayPtr, patchArraySize, "Unknown property in patch.");
-                                        break;
-                                }
-                                break;
-                            case JsonToken.EndObject:
-                                reader.Skip(1);
-                                // Handle complete patch
-                                if (patchOp == JsonPatchOperation.Undefined)
-                                    ThrowPatchException(patchStart, patchArrayPtr, patchArraySize, "Unsupported patch operation in patch.");
-
-                                if (pointer == null)
-                                    ThrowPatchException(patchStart, patchArrayPtr, patchArraySize, "No path found in patch.");
-
-                                if ((patchOp != JsonPatchOperation.Remove) && (valuePtr == IntPtr.Zero))
-                                    ThrowPatchException(patchStart, patchArrayPtr, patchArraySize, "No value found in patch.");
-
-                                patchCount++;
-                                if ((version != null) && patchCount <= 2) {
-                                    if (patchCount == 1) {
-                                        if ((patchOp != JsonPatchOperation.Replace) || !VerifyVersioningPatchPath(pointer, version.RemoteVersionPropertyName)) {
-                                            // First patch need to be replace for client version.
-                                            ThrowPatchException(patchStart, patchArrayPtr, patchArraySize, "First patch when versioncheck is enabled have to be replace for remote version.");
-                                        }
-                                        remoteVersion = GetLongValue(valuePtr, valueSize, version.RemoteVersionPropertyName);
-                                        if (remoteVersion != (version.RemoteVersion + 1)) {
-                                            if (remoteVersion <= version.RemoteVersion) {
-                                                patchCount = -2;
-                                                break;
-                                            } else {
-                                                byte[] tmp = new byte[patchArraySize];
-                                                Marshal.Copy(patchArrayPtr, tmp, 0, patchArraySize);
-                                                version.EnqueuePatch(tmp, (int)(remoteVersion - version.RemoteVersion - 2));
-                                                patchCount = -1;
-                                                token = JsonToken.End;
-                                                break;
-                                            }
-                                        }
-                                        version.RemoteVersion = remoteVersion;
-                                    } else {
-                                        // Second patch -> determine if transformations are needed and what version.
-                                        if ((patchOp != JsonPatchOperation.Test) || !VerifyVersioningPatchPath(pointer, version.LocalVersionPropertyName)) {
-                                            ThrowPatchException(patchStart, patchArrayPtr, patchArraySize, "Second patch when versioncheck is enabled have to be test of local version.");
-                                        }
-
-                                        version.RemoteLocalVersion = GetLongValue(valuePtr, valueSize, version.LocalVersionPropertyName);
-                                        changeLog.CleanupOldVersionLogs();
-                                    }
-                                } else {
-                                    if (patchHandler != null) {
-                                        try {
-                                            patchHandler(root, patchOp, pointer, valuePtr, valueSize);
-                                        } catch (JsonPatchException jpe) {
-                                            if (strictPatchRejection || jpe.Severity > 0)
-                                                throw;
-                                            rejectedPatches++;
-                                        } catch (FormatException) {
-                                            if (strictPatchRejection)
-                                                throw;
-                                            rejectedPatches++;
-                                        }
-                                    }
-                                }
-                                member = JsonPatchMember.Invalid;
-                                break;
-                        }
-                        token = reader.ReadNext();
->>>>>>> b1bcad81
-                    }
-                }
-
-                if (status == JsonPatchStatus.Processing)
-                    ThrowPatchException(-1, "Unexpected end of content", sourceJson);
-
-                if (version != null && patchCount >= 0) {
-                    byte[] enqueuedPatch = version.GetNextEnqueuedPatch();
-                    if (enqueuedPatch != null) {
-                        int otherPatchCount;
-                        JsonPatchStatus otherStatus = Apply(root, enqueuedPatch, strictPatchRejection, out otherPatchCount);
-                        patchCount += otherPatchCount;
-                    }
-                }
-            } catch (JsonPatchException jpex) {
-<<<<<<< HEAD
-                if (string.IsNullOrEmpty(jpex.Patch))
-                    jpex.Patch = GetPatchAsString(patchCount, sourceJson);
-=======
-                if (patchStart != -1 && string.IsNullOrEmpty(jpex.Patch))
-                    jpex.Patch = GetPatchAsString(patchStart, patchArrayPtr, patchArraySize);
-                jpex.Version = version;
->>>>>>> b1bcad81
-                throw;
-            }
-
-            if (rejectedPatches > 0) {
-                // TODO:
-                // Callback for rejected patches.
-            }
-
-            return JsonPatchStatus.Applied;
-        }
-
-        /// <summary>
-        /// 
-        /// </summary>
-        /// <param name="root"></param>
-        /// <param name="op"></param>
-        /// <param name="ptr"></param>
-        /// <param name="value"></param>
-        /// <param name="patchCount"></param>
-        /// <param name="changeLog"></param>
-        /// <param name="sourceJson"></param>
-        /// <param name="strictRejection"></param>
-        /// <returns></returns>
-        private JsonPatchStatus HandleOnePatch(Json root, 
-                                               JsonPatchOperation op, 
-                                               JsonPointer ptr, 
-                                               string value, 
-                                               int patchCount, 
-                                               ChangeLog changeLog, 
-                                               object sourceJson, 
-                                               bool strictRejection) {
-            long remoteVersion = -1;
-            ViewModelVersion version = changeLog?.Version;
-
-            if ((version != null) && patchCount <= 2) {
-                if (patchCount == 1) {
-                    if ((op != JsonPatchOperation.Replace) || !VerifyVersioningPatchPath(ptr, version.RemoteVersionPropertyName)) {
-                        // First patch need to be replace for client version.
-                        ThrowPatchException(patchCount, "First patch when versioncheck is enabled have to be replace for remote version.", sourceJson);
-                    }
-
-                    if (!long.TryParse(value, out remoteVersion))
-                        ExceptionHelper.ThrowWrongValueType(null, version.RemoteVersionPropertyName, "Int64", value);
-
-                    if (remoteVersion != (version.RemoteVersion + 1)) {
-                        if (remoteVersion <= version.RemoteVersion) {
-                            return JsonPatchStatus.AlreadyApplied;
-                        } else {
-                            version.EnqueuePatch(GetSourceAsBytes(sourceJson), (int)(remoteVersion - version.RemoteVersion - 2));
-                            return JsonPatchStatus.Queued;
-                        }
-                    }
-                    version.RemoteVersion = remoteVersion;
-                } else {
-                    // Second patch -> determine if transformations are needed and what version.
-                    if ((op != JsonPatchOperation.Test) || !VerifyVersioningPatchPath(ptr, version.LocalVersionPropertyName)) {
-                        ThrowPatchException(patchCount, "Second patch when versioncheck is enabled have to be test of local version.", sourceJson);
-                    }
-
-                    if (!long.TryParse(value, out remoteVersion))
-                        ExceptionHelper.ThrowWrongValueType(null, version.LocalVersionPropertyName, "Int64", value);
-                    version.RemoteLocalVersion = remoteVersion;
-                    
-                    changeLog.CleanupOldVersionLogs();
-                }
-            } else {
-                if (patchHandler != null) {
-                    try {
-                        patchHandler(root, op, ptr, value);
-                    } catch (JsonPatchException jpe) {
-                        if (strictRejection || jpe.Severity > 0)
-                            throw;
-                        return JsonPatchStatus.Rejected;
-                    } catch (FormatException) {
-                        if (strictRejection)
-                            throw;
-                        return JsonPatchStatus.Rejected;
-                    }
-                }
-            }
-            return JsonPatchStatus.Applied;
-        }
-        
-        private bool VerifyVersioningPatchPath(JsonPointer pointer, string versionPropertyName) {
-            byte[] ptrArr = pointer.GetRawBuffer();
-
-            if (ptrArr.Length != (versionPropertyName.Length + 1))
-                return false;
-
-            for (int i = 1; i < ptrArr.Length; i++) {
-                if (ptrArr[i] != (byte)versionPropertyName[i - 1])
-                    return false;
-            }
-
-            return true;
-        }
-        
-        /// <summary>
-        /// 
-        /// </summary>
-        /// <param name="patchStart"></param>
-        /// <param name="patchEnd"></param>
-        /// <param name="data"></param>
-        /// <param name="msg"></param>
-        private void ThrowPatchException(int patchNo, string msg, object source) {
-            throw new JsonPatchException(1, msg, GetPatchAsString(patchNo, source));
-        }
-
-        /// <summary>
-        /// 
-        /// </summary>
-        /// <param name="patchStart"></param>
-        /// <param name="data"></param>
-        /// <param name="dataSize"></param>
-        /// <returns></returns>
-        private string GetPatchAsString(int patchNo, object source) {
-            string patch;
-
-            patch = source as string;
-            if (patch == null) {
-                patch = "";
-                if (source is byte[]) {
-                    patch = Encoding.UTF8.GetString((byte[])source);
-                } 
-            }
-
-            int objCount = 0;
-            int startPos = 0;
-            int patchCount = 0;
-
-            // If patchNo is zero or below we want the whole source.
-            if (patchNo > 0) {
-                for (int i = 0; i < patch.Length; i++) {
-                    char c = patch[i];
-                    if (c == '{') {
-                        if (objCount == 0) {
-                            startPos = i;
-                            patchCount++;
-                        }
-                        objCount++;
-                    } else if (c == '}') {
-                        objCount--;
-                        if ((objCount == 0) && (patchCount == patchNo)) {
-                            // We found the patch we're interested of.
-                            patch = patch.Substring(startPos, i - startPos + 1);
-                            break;
-                        }
-                    }
-                }
-            }
-            return patch;
-        }
-
-        private byte[] GetSourceAsBytes(object source) {
-            if (source is byte[])
-                return (byte[])source;
-            else
-                return Encoding.UTF8.GetBytes((string)source);
-        }
-
-        /// <summary>
-        /// Converts the status to the old hacky way of determining the status of
-        /// a batch of patches when versioning is used.
-        /// </summary>
-        /// <param name="status">The status of the applied patches</param>
-        /// <param name="patchCount">The count of applied patches</param>
-        /// <returns>
-        /// If the status says that the patch is either queued or already applied
-        /// the return value will be negative (-1 for already applied, -2 for queued),
-        /// otherwise the applied count will be returned.
-        /// </returns>
-        private int ConvertStatusToCount(JsonPatchStatus status, int patchCount) {
-            if (status == JsonPatchStatus.Queued)
-                return -1;
-            else if (status == JsonPatchStatus.AlreadyApplied)
-                return -2;
-
-            return patchCount;
-        }
-    }
-}
+﻿using System;
+using System.IO;
+using System.Runtime.InteropServices;
+using System.Text;
+using Newtonsoft.Json;
+using Starcounter.Advanced.XSON;
+using Starcounter.Internal.XSON;
+using Starcounter.Templates;
+using Starcounter.XSON.Interfaces;
+
+namespace Starcounter.XSON {
+    public enum JsonPatchStatus {
+        Unknown,
+        Applied,
+        Queued,
+        AlreadyApplied,
+        Rejected,
+        Processing
+    }
+    
+    /// <summary>
+    /// Class for evaluating, handling and creating json-patch to and from typed json objects 
+    /// and logged changes done in a typed json object during a request.
+    /// 
+    /// The json-patch is implemented according to http://tools.ietf.org/html/rfc6902
+    /// </summary>
+    public class JsonPatch {
+        private static string testRemoteVersionPatchStart = @"{""op"":""test"",""path"":""/";
+        private static string replaceLocalVersionPatchStart = @"{""op"":""replace"",""path"":""/";
+        private static string patchStartToOp = @"{""op"":""";
+        private static string patchEndToPath = @""",""path"":""";
+        private static string patchEndToValue = @""",""value"":";
+
+        private static string[] patchOpArr;
+        
+        private Action<Json, JsonPatchOperation, JsonPointer, string> patchHandler = DefaultPatchHandler.Handle;
+        
+        private enum JsonPatchMember {
+            Invalid,
+            Op,
+            Path,
+            Value
+        }
+
+        static JsonPatch() {
+            patchOpArr = new string[6];
+            patchOpArr[(int)JsonPatchOperation.Undefined] = JsonPatchOperation.Undefined.ToString().ToLower();
+            patchOpArr[(int)JsonPatchOperation.Remove] = JsonPatchOperation.Remove.ToString().ToLower();
+            patchOpArr[(int)JsonPatchOperation.Replace] = JsonPatchOperation.Replace.ToString().ToLower();
+            patchOpArr[(int)JsonPatchOperation.Add] = JsonPatchOperation.Add.ToString().ToLower();
+            patchOpArr[(int)JsonPatchOperation.Move] = JsonPatchOperation.Move.ToString().ToLower();
+            patchOpArr[(int)JsonPatchOperation.Test] = JsonPatchOperation.Test.ToString().ToLower();
+        }
+
+        public JsonPatch() {
+        }
+
+        #region obsoleted API
+        [Obsolete("Use the overload that takes a Func with value as string instead of IntPtr and length.", true)]
+        public void SetPatchHandler(Action<Json, JsonPatchOperation, JsonPointer, IntPtr, int> handler) {
+        }
+        
+        [Obsolete("Using IntPtr is no longer supported. Use method that takes source as string or byte[] instead")]
+        public int Apply(Json root, IntPtr patchArrayPtr, int patchArraySize, bool strictPatchRejection = true) {
+            int count;
+            byte[] tmp = new byte[patchArraySize];
+
+            Marshal.Copy(patchArrayPtr, tmp, 0, patchArraySize);
+            var status = Apply(root, tmp, strictPatchRejection, out count);
+            return ConvertStatusToCount(status, count);
+        }
+        
+        #endregion
+
+
+        public void SetPatchHandler(Action<Json, JsonPatchOperation, JsonPointer, string> handler) {
+            patchHandler = handler;
+        }
+        
+        /// <summary>
+        /// Generates a JSON-Patch array for all changes logged in the changelog.
+        /// </summary>
+        /// <param name="flushLog">If true, the change log will be reset</param>
+        /// <returns>The JSON-Patch string (see RFC6902)</returns>
+        public int Generate(Json json, bool flushLog, bool includeNamespace, out byte[] patches) {
+            string str = Generate(json, flushLog, includeNamespace);
+            if (str != null) {
+                patches = Encoding.UTF8.GetBytes(str);
+                return patches.Length;
+            }
+            patches = null;
+            return -1;
+        }
+
+        /// <summary>
+        /// Generates a JSON-Patch array for all changes logged in the changelog
+        /// </summary>
+        /// <param name="flushLog">If true, the change log will be reset</param>
+        /// <returns>The JSON-Patch string (see RFC6902)</returns>
+        public string Generate(Json json, bool flushLog, bool includeNamespace) {
+            bool addComma;
+            bool versioning;
+            int pos;
+            Change[] changes;
+            StringBuilder sb;
+            
+            var changeLog = json.ChangeLog;
+            if (changeLog == null) {
+                throw new Exception("Cannot generate patches on json that has no changelog attached.");
+            }
+
+            var session = json.Session;
+            if (session != null)
+                session.enableNamespaces = true;
+            
+            try {
+                if (!changeLog.Generate(false, out changes)) {
+                    return null;
+                }
+
+                sb = new StringBuilder();
+                using (var writer = new StringWriter(sb)) {
+                    versioning = (changeLog.Version != null);
+
+                    writer.Write('[');
+
+                    addComma = false;
+                    if (versioning) {
+                        writer.Write(replaceLocalVersionPatchStart);
+                        writer.Write(changeLog.Version.LocalVersionPropertyName);
+                        writer.Write(patchEndToValue);
+                        writer.Write(changeLog.Version.LocalVersion);
+                        writer.Write('}');
+                        writer.Write(',');
+                        writer.Write(testRemoteVersionPatchStart);
+                        writer.Write(changeLog.Version.RemoteVersionPropertyName);
+                        writer.Write(patchEndToValue);
+                        writer.Write(changeLog.Version.RemoteVersion);
+                        writer.Write('}');
+                        addComma = true;
+                    }
+                    
+                    for (int i = 0; i < changes.Length; i++) {
+                        pos = sb.Length;
+
+                        if (addComma)
+                            writer.Write(',');
+                        addComma = true;
+
+                        if (!WritePatch(changes[i], writer, includeNamespace))
+                            sb.Length = pos;
+                    }
+
+                    writer.Write(']');
+
+                    if (flushLog)
+                        changeLog.Checkpoint();
+
+                    writer.Flush();
+                    return sb.ToString();
+                }
+            } finally {
+                if (session != null)
+                    session.enableNamespaces = false;
+            }
+        }
+
+        /// <summary>
+        /// Builds the json patch.
+        /// </summary>
+        /// <param name="patchType">Type of the patch.</param>
+        /// <param name="nearestApp">The nearest app.</param>
+        /// <param name="from">From.</param>
+        /// <param name="index">The index.</param>
+        /// <returns>String.</returns>
+        private bool WritePatch(Change change, TextWriter writer, bool includeNamespace) {
+            ITypedJsonSerializer serializer;
+
+            writer.Write(patchStartToOp);
+            writer.Write(patchOpArr[change.ChangeType]);
+            writer.Write(patchEndToPath);
+            
+            if (!WritePath(change, writer, includeNamespace)) {
+                return false;
+            }
+
+            if (change.ChangeType == Change.MOVE)
+                throw new NotImplementedException("Move operation is not yet implemented.");
+            
+            if (change.ChangeType != (int)JsonPatchOperation.Remove) {
+                writer.Write(patchEndToValue);
+                
+                if (change.Property == null) {
+                    change.Parent.calledFromStepSibling = change.SuppressNamespace;
+                    try {
+                        serializer = change.Parent.Serializer;
+                        serializer.Serialize(change.Parent, writer);
+                    } finally {
+                        change.Parent.calledFromStepSibling = false;
+                    }
+                } else if (change.Index != -1) {
+                    change.Item.calledFromStepSibling = change.SuppressNamespace;
+                    try {
+                        serializer = ((TValue)change.Item.Template).JsonSerializer;
+                        serializer.Serialize(change.Item, writer);
+                    } finally {
+                        change.Parent.calledFromStepSibling = false;
+                    }
+                } else {
+                    change.Parent.Serializer.Serialize(change.Parent, change.Property, writer);
+                }
+                
+            } else {
+                writer.Write('"');
+            }
+
+            writer.Write('}');
+            return true;
+        }
+
+        private bool WritePath(Change change, TextWriter writer, bool includeNamespace) {
+            if (WritePathRecursive(change.Parent, writer, includeNamespace, false)) {
+                if (change.Property != null) {
+                    writer.Write('/');
+                    writer.Write(change.Property.TemplateName);
+                }
+
+                if (change.Index != -1) {
+                    writer.Write('/');
+                    writer.Write(change.Index);
+                }
+                return true;
+            }
+            return false;
+        }
+
+        private bool WritePathRecursive(Json json, TextWriter writer, bool includeNamespace, bool calledFromStepSibling) {
+            bool pathWritten;
+            Json parent;
+            Template template;
+            Session session;
+
+            // TODO:
+            // Evaluate all possible paths and create patches for all valid ones. 
+
+            if (json == null)
+                return false;
+
+            session = json.Session;
+            if (session == null)
+                return false;
+
+            if (json == session.PublicViewModel) // Valid path.
+                return true;
+
+            pathWritten = false;
+            if (!calledFromStepSibling && json.Siblings != null) {
+                foreach (Json stepSibling in json.Siblings) {
+                    if (stepSibling == json)
+                        continue;
+
+                    pathWritten = WritePathRecursive(stepSibling, writer, includeNamespace, true);
+                    if (pathWritten)
+                        break;
+                }
+            }
+
+            parent = null;
+            if (!pathWritten) {
+                parent = json.Parent;
+                pathWritten = WritePathRecursive(parent, writer, includeNamespace, false);
+            }
+
+            if (!pathWritten)
+                return false;
+
+            if (parent != null) {
+                if (parent.IsArray) {
+                    if (json.cacheIndexInArr == -1)
+                        json.UpdateCachedIndex();
+                    writer.Write('/');
+                    writer.Write(json.cacheIndexInArr);
+                } else {
+                    // We use the cacheIndexInArr to keep track of obj that is set
+                    // in the parent as an untyped object since the template here is not
+                    // the template in the parent (which we want).
+                    if (json.cacheIndexInArr != -1) {
+                        template = ((TObject)parent.Template).Properties[json.cacheIndexInArr];
+                    } else {
+                        template = json.Template;
+                    }
+                    writer.Write('/');
+                    writer.Write(template.TemplateName);
+                }
+            }
+
+            if (includeNamespace && !calledFromStepSibling && json.wrapInAppName) {
+                writer.Write('/');
+                writer.Write(json.appName);
+            }
+            return true;
+        }
+
+        /// <summary>
+        /// Applies patches and triggers the appropiate inputhandlers
+        /// </summary>
+        /// <param name="root">The root json</param>
+        /// <param name="patchArray">The array containing all patches.</param>
+        /// <param name="strictPatchRejection">
+        /// If set to true, rejected patches will throw exception otherwise they will 
+        /// be ignored (and the rest of the patches will be applied)
+        /// </param>
+        /// <returns>The number of patches applied.</returns>
+        public int Apply(Json root, byte[] patchArray, bool strictPatchRejection = true) {
+            int count;
+            var status = Apply(root, patchArray, strictPatchRejection, out count);
+            return ConvertStatusToCount(status, count);
+        }
+
+        /// <summary>
+        /// Applies patches and triggers the appropiate inputhandlers
+        /// </summary>
+        /// <param name="root">The root json</param>
+        /// <param name="patch">The string containing all patches.</param>
+        /// <param name="strictPatchRejection">
+        /// If set to true, rejected patches will throw exception otherwise they will 
+        /// be ignored (and the rest of the patches will be applied)
+        /// </param>
+        /// <returns>The number of patches applied.</returns>
+        public int Apply(Json root, string patch, bool strictPatchRejection = true) {
+            int count;
+            var status = Apply(root, patch, strictPatchRejection, out count);
+            return ConvertStatusToCount(status, count);
+        }
+
+        /// <summary>
+        /// Applies patches and triggers the appropiate inputhandlers
+        /// </summary>
+        /// <param name="root">The root json</param>
+        /// <param name="patchArray">The bytearray containing all patches.</param>
+        /// <param name="strictPatchRejection">
+        /// If set to true, rejected patches will throw exception otherwise they will 
+        /// be ignored (and the rest of the patches will be applied)
+        /// </param>
+        /// <param name="patchCount">The number of applied patches.</param>
+        /// <returns>The status of the patches that was applied.</returns>
+        public JsonPatchStatus Apply(Json root, byte[] patchArray, bool strictPatchRejection, out int patchCount) {
+            string patch = Encoding.UTF8.GetString(patchArray);
+            return Apply(root, patch, strictPatchRejection, out patchCount);
+        }
+
+        /// <summary>
+        /// Applies patches and triggers the appropiate inputhandlers
+        /// </summary>
+        /// <param name="root">The root json</param>
+        /// <param name="patch">The string containing all patches.</param>
+        /// <param name="strictPatchRejection">
+        /// If set to true, rejected patches will throw exception otherwise they will 
+        /// be ignored (and the rest of the patches will be applied)
+        /// </param>
+        /// <param name="patchCount">The number of applied patches.</param>
+        /// <returns>The status of the patches that was applied.</returns>
+        public JsonPatchStatus Apply(Json root, string patch, bool strictPatchRejection, out int patchCount) {
+            using (var reader = new JsonTextReader(new StringReader(patch))) {
+                reader.CloseInput = true;
+                reader.DateParseHandling = DateParseHandling.None;
+                return this.Apply(root, reader, strictPatchRejection, patch, out patchCount);
+            }
+        }
+
+        private JsonPatchStatus Apply(Json root, JsonTextReader reader, bool strictPatchRejection, object sourceJson, out int patchCount) {
+            ChangeLog changeLog = null;
+            int rejectedPatches = 0;
+            JsonPatchStatus status = JsonPatchStatus.Unknown;
+            JsonPatchMember member;
+            JsonPointer pointer = null;
+            JsonPatchOperation operation = JsonPatchOperation.Undefined;
+            bool hasValue = false;
+            string value = null;
+            ViewModelVersion version = null;
+
+            if (root != null) {
+                changeLog = root.ChangeLog;
+                version = changeLog?.Version;
+                if (version != null) {
+                    version.RemoteLocalVersion = version.LocalVersion;
+                }
+            }
+            patchCount = 0;
+
+            try {
+                JsonToken token = JsonToken.Null;
+                while (reader.Read()) {
+                    token = reader.TokenType;
+                    switch (token) {
+                        case JsonToken.StartObject:
+                            if (status == JsonPatchStatus.Processing)
+                                ThrowPatchException(patchCount, "TODO!", sourceJson);
+
+                            patchCount++;
+                            member = JsonPatchMember.Invalid;
+                            pointer = null;
+                            operation = JsonPatchOperation.Undefined;
+                            hasValue = false;
+                            status = JsonPatchStatus.Processing;
+                            break;
+                        case JsonToken.PropertyName:
+                            if (status != JsonPatchStatus.Processing)
+                                ThrowPatchException(patchCount, "TODO!", sourceJson);
+
+                            if (!Enum.TryParse<JsonPatchMember>((string)reader.Value, true, out member) 
+                                || member == JsonPatchMember.Invalid)
+                                throw new Exception("Unknown property in patch: " + reader.Value);
+
+                            switch (member) {
+                                case JsonPatchMember.Op:
+                                    if (!Enum.TryParse<JsonPatchOperation>(reader.ReadAsString(), true, out operation))
+                                        throw new Exception("TODO!");
+                                    break;
+                                case JsonPatchMember.Path:
+                                    pointer = new JsonPointer(reader.ReadAsString());
+                                    break;
+                                case JsonPatchMember.Value:
+                                    // TODO: 
+                                    // Read depending on type from property
+                                    value = reader.ReadAsString();
+                                    hasValue = true;
+                                    break;
+                            }
+                            break;
+                        case JsonToken.EndObject:
+                            if (status != JsonPatchStatus.Processing)
+                                ThrowPatchException(patchCount, "TODO!", sourceJson);
+
+                            if (operation == JsonPatchOperation.Undefined)
+                                ThrowPatchException(patchCount,"Unsupported patch operation in patch.", sourceJson);
+
+                            if (pointer == null)
+                                ThrowPatchException(patchCount, "No path found in patch.", sourceJson);
+
+                            if ((operation != JsonPatchOperation.Remove) && (!hasValue))
+                                ThrowPatchException(patchCount, "No value found in patch.", sourceJson);
+
+                            status = HandleOnePatch(root, operation, pointer, value, patchCount, changeLog, sourceJson, strictPatchRejection);
+                            if (status == JsonPatchStatus.AlreadyApplied || status == JsonPatchStatus.Queued)
+                                return status;
+
+                            if (status == JsonPatchStatus.Rejected)
+                                rejectedPatches++;                            
+                            break;
+                    }
+                }
+
+                if (status == JsonPatchStatus.Processing)
+                    ThrowPatchException(-1, "Unexpected end of content", sourceJson);
+
+                if (version != null && patchCount >= 0) {
+                    byte[] enqueuedPatch = version.GetNextEnqueuedPatch();
+                    if (enqueuedPatch != null) {
+                        int otherPatchCount;
+                        JsonPatchStatus otherStatus = Apply(root, enqueuedPatch, strictPatchRejection, out otherPatchCount);
+                        patchCount += otherPatchCount;
+                    }
+                }
+            } catch (JsonPatchException jpex) {
+                if (string.IsNullOrEmpty(jpex.Patch))
+                    jpex.Patch = GetPatchAsString(patchCount, sourceJson);
+                jpex.Version = version;
+                throw;
+            }
+
+            if (rejectedPatches > 0) {
+                // TODO:
+                // Callback for rejected patches.
+            }
+
+            return JsonPatchStatus.Applied;
+        }
+
+        /// <summary>
+        /// 
+        /// </summary>
+        /// <param name="root"></param>
+        /// <param name="op"></param>
+        /// <param name="ptr"></param>
+        /// <param name="value"></param>
+        /// <param name="patchCount"></param>
+        /// <param name="changeLog"></param>
+        /// <param name="sourceJson"></param>
+        /// <param name="strictRejection"></param>
+        /// <returns></returns>
+        private JsonPatchStatus HandleOnePatch(Json root, 
+                                               JsonPatchOperation op, 
+                                               JsonPointer ptr, 
+                                               string value, 
+                                               int patchCount, 
+                                               ChangeLog changeLog, 
+                                               object sourceJson, 
+                                               bool strictRejection) {
+            long remoteVersion = -1;
+            ViewModelVersion version = changeLog?.Version;
+
+            if ((version != null) && patchCount <= 2) {
+                if (patchCount == 1) {
+                    if ((op != JsonPatchOperation.Replace) || !VerifyVersioningPatchPath(ptr, version.RemoteVersionPropertyName)) {
+                        // First patch need to be replace for client version.
+                        ThrowPatchException(patchCount, "First patch when versioncheck is enabled have to be replace for remote version.", sourceJson);
+                    }
+
+                    if (!long.TryParse(value, out remoteVersion))
+                        ExceptionHelper.ThrowWrongValueType(null, version.RemoteVersionPropertyName, "Int64", value);
+
+                    if (remoteVersion != (version.RemoteVersion + 1)) {
+                        if (remoteVersion <= version.RemoteVersion) {
+                            return JsonPatchStatus.AlreadyApplied;
+                        } else {
+                            version.EnqueuePatch(GetSourceAsBytes(sourceJson), (int)(remoteVersion - version.RemoteVersion - 2));
+                            return JsonPatchStatus.Queued;
+                        }
+                    }
+                    version.RemoteVersion = remoteVersion;
+                } else {
+                    // Second patch -> determine if transformations are needed and what version.
+                    if ((op != JsonPatchOperation.Test) || !VerifyVersioningPatchPath(ptr, version.LocalVersionPropertyName)) {
+                        ThrowPatchException(patchCount, "Second patch when versioncheck is enabled have to be test of local version.", sourceJson);
+                    }
+
+                    if (!long.TryParse(value, out remoteVersion))
+                        ExceptionHelper.ThrowWrongValueType(null, version.LocalVersionPropertyName, "Int64", value);
+                    version.RemoteLocalVersion = remoteVersion;
+                    
+                    changeLog.CleanupOldVersionLogs();
+                }
+            } else {
+                if (patchHandler != null) {
+                    try {
+                        patchHandler(root, op, ptr, value);
+                    } catch (JsonPatchException jpe) {
+                        if (strictRejection || jpe.Severity > 0)
+                            throw;
+                        return JsonPatchStatus.Rejected;
+                    } catch (FormatException) {
+                        if (strictRejection)
+                            throw;
+                        return JsonPatchStatus.Rejected;
+                    }
+                }
+            }
+            return JsonPatchStatus.Applied;
+        }
+        
+        private bool VerifyVersioningPatchPath(JsonPointer pointer, string versionPropertyName) {
+            byte[] ptrArr = pointer.GetRawBuffer();
+
+            if (ptrArr.Length != (versionPropertyName.Length + 1))
+                return false;
+
+            for (int i = 1; i < ptrArr.Length; i++) {
+                if (ptrArr[i] != (byte)versionPropertyName[i - 1])
+                    return false;
+            }
+
+            return true;
+        }
+        
+        /// <summary>
+        /// 
+        /// </summary>
+        /// <param name="patchStart"></param>
+        /// <param name="patchEnd"></param>
+        /// <param name="data"></param>
+        /// <param name="msg"></param>
+        private void ThrowPatchException(int patchNo, string msg, object source) {
+            throw new JsonPatchException(1, msg, GetPatchAsString(patchNo, source));
+        }
+
+        /// <summary>
+        /// 
+        /// </summary>
+        /// <param name="patchStart"></param>
+        /// <param name="data"></param>
+        /// <param name="dataSize"></param>
+        /// <returns></returns>
+        private string GetPatchAsString(int patchNo, object source) {
+            string patch;
+
+            patch = source as string;
+            if (patch == null) {
+                patch = "";
+                if (source is byte[]) {
+                    patch = Encoding.UTF8.GetString((byte[])source);
+                } 
+            }
+
+            int objCount = 0;
+            int startPos = 0;
+            int patchCount = 0;
+
+            // If patchNo is zero or below we want the whole source.
+            if (patchNo > 0) {
+                for (int i = 0; i < patch.Length; i++) {
+                    char c = patch[i];
+                    if (c == '{') {
+                        if (objCount == 0) {
+                            startPos = i;
+                            patchCount++;
+                        }
+                        objCount++;
+                    } else if (c == '}') {
+                        objCount--;
+                        if ((objCount == 0) && (patchCount == patchNo)) {
+                            // We found the patch we're interested of.
+                            patch = patch.Substring(startPos, i - startPos + 1);
+                            break;
+                        }
+                    }
+                }
+            }
+            return patch;
+        }
+
+        private byte[] GetSourceAsBytes(object source) {
+            if (source is byte[])
+                return (byte[])source;
+            else
+                return Encoding.UTF8.GetBytes((string)source);
+        }
+
+        /// <summary>
+        /// Converts the status to the old hacky way of determining the status of
+        /// a batch of patches when versioning is used.
+        /// </summary>
+        /// <param name="status">The status of the applied patches</param>
+        /// <param name="patchCount">The count of applied patches</param>
+        /// <returns>
+        /// If the status says that the patch is either queued or already applied
+        /// the return value will be negative (-1 for already applied, -2 for queued),
+        /// otherwise the applied count will be returned.
+        /// </returns>
+        private int ConvertStatusToCount(JsonPatchStatus status, int patchCount) {
+            if (status == JsonPatchStatus.Queued)
+                return -1;
+            else if (status == JsonPatchStatus.AlreadyApplied)
+                return -2;
+
+            return patchCount;
+        }
+    }
+}