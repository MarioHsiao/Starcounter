--- conflicted
+++ resolved
@@ -1,4 +1,3 @@
-<<<<<<< HEAD
 ﻿// ***********************************************************************
 // <copyright file="ValueTemplate.cs" company="Starcounter AB">
 //     Copyright (c) Starcounter AB.  All rights reserved.
@@ -71,13 +70,6 @@
                                        bool overwriteExisting = true) {
             bool overwrite = (overwriteExisting || !hasCustomAccessors);
 
-            if (BindingStrategy == BindingStrategy.Unbound) {
-                if (overwrite || Getter == null)
-                    Getter = getter;
-                if (overwrite || Setter == null)
-                    Setter = setter;
-            }
-
             if (overwrite || UnboundGetter == null) {
                 UnboundGetter = getter;
 #if DEBUG
@@ -290,290 +282,4 @@
             get { return true; }
         }
     }
-=======
-﻿// ***********************************************************************
-// <copyright file="ValueTemplate.cs" company="Starcounter AB">
-//     Copyright (c) Starcounter AB.  All rights reserved.
-// </copyright>
-// ***********************************************************************
-
-using System;
-using System.Collections.Generic;
-using System.Diagnostics;
-using Starcounter.XSON;
-
-namespace Starcounter.Templates {
-    /// <summary>
-    /// 
-    /// </summary>
-    /// <typeparam name="T">The primitive system type of this property.</typeparam>
-    public abstract class Property<T> : TValue {
-		public Action<Json, T> Setter;
-		public Func<Json, T> Getter;
-		internal Action<Json, T> BoundSetter;
-		internal Func<Json, T> BoundGetter;
-		internal Action<Json, T> UnboundSetter;
-		internal Func<Json, T>  UnboundGetter;  
-        private Func<Json, Property<T>, T, Input<T>> _inputEventCreator;
-        private Action<Json, Input<T>> _inputHandler;
-
-		public Property() {
-			Getter = BoundOrUnboundGet;
-			Setter = BoundOrUnboundSet;
-		}
-
-		private T BoundOrUnboundGet(Json parent) {
-			if (UseBinding(parent))
-				return BoundGetter(parent);
-			return UnboundGetter(parent);
-		}
-
-		private void BoundOrUnboundSet(Json parent, T value) {
-			if (UseBinding(parent)) {
-				if (BoundSetter != null)
-					BoundSetter(parent, value);
-			} else
-				UnboundSetter(parent, value);
-
-			if (parent.HasBeenSent)
-				parent.MarkAsReplaced(TemplateIndex);
-
-			parent.CallHasChanged(this);
-		}
-
-        /// <summary>
-        ///
-        /// </summary>
-        public T DefaultValue { 
-            get; 
-            set; 
-        }
-
-        internal override void SetDefaultValue(Json parent) {
-            UnboundSetter(parent, DefaultValue);
-        }
-
-		/// <summary>
-		/// Sets the getter and setter delegates for unbound values to the submitted delegates.
-		/// </summary>
-		/// <param name="getter"></param>
-		/// <param name="setter"></param>
-		public void SetCustomAccessors(Func<Json, T> getter, 
-									   Action<Json, T> setter,
-									   bool overwriteExisting = true) {
-			bool overwrite = (overwriteExisting || !hasCustomAccessors);
-
-			if (overwrite || UnboundGetter == null) {
-				UnboundGetter = getter;
-#if DEBUG
-				DebugUnboundGetter = "<custom>";
-#endif
-			}
-
-			if (overwrite || UnboundSetter == null) {
-				UnboundSetter = setter;
-#if DEBUG
-				DebugUnboundSetter = "<custom>";
-#endif
-			}
-
-			hasCustomAccessors = true;
-		}
-
-        ///// <summary>
-        ///// 
-        ///// </summary>
-        ///// <param name="parent"></param>
-        //internal override void SetDefaultValue(Json parent) {
-        //    UnboundSetter(parent, (T)CreateInstance(parent));
-        //}
-
-		/// <summary>
-		/// 
-		/// </summary>
-		internal override void InvalidateBoundGetterAndSetter() {
-			BoundGetter = null;
-			BoundSetter = null;
-			base.InvalidateBoundGetterAndSetter();
-		}
-
-		/// <summary>
-		/// 
-		/// </summary>
-		/// <param name="data"></param>
-		internal override bool GenerateBoundGetterAndSetter(Json parent) {
-			TemplateDelegateGenerator.GenerateBoundDelegates<T>(this, parent);
-			return (BoundGetter != null);
-		}
-
-		/// <summary>
-		/// 
-		/// </summary>
-		internal override void GenerateUnboundGetterAndSetter() {
-			if (UnboundGetter == null)
-				TemplateDelegateGenerator.GenerateUnboundDelegates<T>(this, false);
-		}
-
-		/// <summary>
-		/// 
-		/// </summary>
-		/// <param name="parent"></param>
-		/// <returns></returns>
-		internal override object GetUnboundValueAsObject(Json parent) {
-			return UnboundGetter(parent);
-		}
-
-		/// <summary>
-		/// 
-		/// </summary>
-		/// <param name="parent"></param>
-		/// <returns></returns>
-		internal override object GetValueAsObject(Json parent) {
-			return Getter(parent);
-		}
-
-		/// <summary>
-		/// 
-		/// </summary>
-		/// <param name="parent"></param>
-		/// <param name="value"></param>
-		internal override void SetValueAsObject(Json parent, object value) {
-			Setter(parent, (T)value);
-		}
-
-		/// <summary>
-		/// 
-		/// </summary>
-		/// <param name="parent"></param>
-		internal override void Checkpoint(Json parent) {
-			if (UseBinding(parent))
-				UnboundSetter(parent, BoundGetter(parent));
-			base.Checkpoint(parent);
-		}
-
-		/// <summary>
-		/// 
-		/// </summary>
-		/// <param name="parent"></param>
-		/// <param name="addToChangeLog"></param>
-		internal override void CheckAndSetBoundValue(Json parent, bool addToChangeLog) {
-			if (UseBinding(parent)) {
-				T boundValue = BoundGetter(parent);
-				T oldValue = UnboundGetter(parent);
-
-				// Since all values except string are valuetypes (and cannot be null),
-				// the default implementation does no nullchecks. This method is overriden
-				// in TString where we check for null as well.
-				if (!boundValue.Equals(oldValue)) {
-					UnboundSetter(parent, boundValue);
-					if (addToChangeLog)
-						parent.Session.UpdateValue(parent, this);
-				}
-			}
-		}
-
-		internal override string ValueToJsonString(Json parent) {
-		    return Getter(parent).ToString();
-		}
-
-		/// <summary>
-		/// 
-		/// </summary>
-		/// <param name="from"></param>
-		internal override void CopyValueDelegates(Template toTemplate) {
-			var p = toTemplate as Property<T>;
-			if (p != null) {
-				p.UnboundGetter = UnboundGetter;
-				p.UnboundSetter = UnboundSetter;
-				p.hasCustomAccessors = hasCustomAccessors;
-
-#if DEBUG
-				p.DebugUnboundGetter = DebugUnboundGetter;
-				p.DebugUnboundSetter = DebugUnboundSetter;
-#endif
-			}
-		}
-
-        /// <summary>
-        /// Adds an inputhandler to this property.
-        /// </summary>
-        /// <param name="createInputEvent"></param>
-        /// <param name="handler"></param>
-        public void AddHandler(Func<Json, Property<T>, T, Input<T>> createInputEvent,
-                               Action<Json, Input<T>> handler) {
-            _inputEventCreator = createInputEvent;
-            _inputHandler = handler;
-        }
-
-        /// <summary>
-        /// 
-        /// </summary>
-        /// <param name="parent"></param>
-        /// <param name="value"></param>
-        public void ProcessInput(Json parent, T value) {
-            Input<T> input = null;
-
-            if (_inputEventCreator != null) {
-                input = _inputEventCreator.Invoke(parent, this, value);
-                input.ValueChanged = false;
-            }
-
-            if (input != null && _inputHandler != null) {
-                input.OldValue = Getter(parent);
-                _inputHandler.Invoke(parent, input);
-
-                if (!input.Cancelled) {
-                    Debug.WriteLine("Setting value after custom handler: " + input.Value);
-                    Setter(parent, input.Value);
-
-                    if (!input.ValueChanged) // Incoming value have not been changed. Remove the dirtyflag.
-                        this.Checkpoint(parent);
-                } else {
-                    Debug.WriteLine("Handler cancelled: " + value);
-                    // Incoming value was cancelled. Mark as dirty so client gets the correct value.
-                    parent.MarkAsReplaced(this);
-                }
-            } else {
-                if (BasedOn == null) {
-                    Debug.WriteLine("Setting value after no handler: " + value);
-                    Setter(parent, value);
-                    this.Checkpoint(parent); // Incoming value have not been changed. Remove the dirtyflag.
-                } else {
-                    // This is an inherited template with no inputhandler, lets 
-                    // see if the base-template has a registered handler.
-                    ((Property<T>)BasedOn).ProcessInput(parent, value);
-                }
-            }
-        }
-
-        internal void ProcessInput(Json parent, Input<T> existingInput) {
-            Input<T> input = null;
-
-            if (_inputEventCreator != null)
-                input = _inputEventCreator.Invoke(parent, this, existingInput.Value);
-
-            if (input != null && _inputHandler != null) {
-                input.OldValue = existingInput.OldValue;
-                _inputHandler.Invoke(parent, input);
-
-                if (!input.Cancelled) {
-                    existingInput.Value = input.Value;
-                    existingInput.ValueChanged = input.ValueChanged;
-                } else {
-                    existingInput.Cancel();
-                }
-            } 
-        }
-	}
-
-	/// <summary>
-	/// 
-	/// </summary>
-	/// <typeparam name="T"></typeparam>
-	public abstract class PrimitiveProperty<T> : Property<T> {
-		public override bool IsPrimitive {
-			get { return true; }
-		}
-	}
->>>>>>> 864c477f
 }