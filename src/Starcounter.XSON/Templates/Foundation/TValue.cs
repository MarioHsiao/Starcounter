--- conflicted
+++ resolved
@@ -1,296 +1,289 @@
-﻿using System;
-using Starcounter.Advanced.XSON;
-using Module = Starcounter.Internal.XSON.Modules.Starcounter_XSON;
-
-namespace Starcounter.Templates {
-    /// <summary>
-    /// 
-    /// </summary>
-    public abstract class TValue : Template {
-		private BindingStrategy strategy = BindingStrategy.UseParent;
-		private string bind;
-        private bool forceGenerateBindings = true;
-        protected Type jsonType;
-		internal Type dataTypeForBinding;
-		internal bool isVerifiedUnbound;
-        internal bool isBoundToParent;
-<<<<<<< HEAD
-		internal bool hasCustomAccessors;
-=======
-        internal bool hasCustomAccessors;
-        internal bool hasCustomBoundAccessors;
-        private bool codeGenStarted = false;
-        private TypedJsonSerializer codegenStandardSerializer;
-        private TypedJsonSerializer codegenFTJSerializer;
->>>>>>> 9cc6e48a
-
-#if DEBUG
-		internal string DebugBoundSetter;
-		internal string DebugBoundGetter;
-		internal string DebugUnboundSetter;
-		internal string DebugUnboundGetter;
-#endif
-
-		/// <summary>
-		/// Gets a value indicating whether this instance has instance value on client.
-		/// </summary>
-		/// <value><
-		/// c>true</c> if this instance has instance value on client; otherwise, <c>false</c>.                         
-		/// </value>
-		public override bool HasInstanceValueOnClient {
-			get { return true; }
-		}
-
-		/// <summary>
-		/// Gets or sets the name of the property this template is bound to.
-		/// </summary>
-		/// <value>The name of the property to bind.</value>
-		public string Bind {
-			get {
-				if (bind == null && BindingStrategy != BindingStrategy.Unbound) {
-					return this.PropertyName;
-				}
-				return bind;
-			}
-			set {
-				bind = value;
-				var b = !string.IsNullOrEmpty(bind);
-				if (b) {
-					strategy = BindingStrategy.Bound;
-				} else {
-					strategy = BindingStrategy.Unbound;
-				}
-                
-                InvalidateBoundGetterAndSetter();
-			}
-		}
-
-		/// <summary>
-		/// Gets a value indicating how this template should handle binding
-		/// to a dataobject.
-		/// </summary>
-		/// <value></value>
-		public BindingStrategy BindingStrategy {
-			get {
-				if (strategy == Templates.BindingStrategy.UseParent) {
-					var parent = Parent;
-					if (parent == null)
-						return BindingStrategy.Auto;
-
-					while (parent != null && !(parent is TObject))
-						parent = parent.Parent;
-
-                    if (parent != null)
-					    return ((TObject)parent).BindChildren;
-				}
-
-				return strategy;
-			}
-			set {				
-				strategy = value;
-
-				// After we set the value we retrieve it again just to get the correct
-				// binding to use in case we read the value from the parent.
-				var real = BindingStrategy;
-				if (real == Templates.BindingStrategy.Unbound)
-					bind = null;
-				else if (bind == null)
-					bind = PropertyName;
-                
-                InvalidateBoundGetterAndSetter();
-			}
-		}
-
-
-        /// <summary>
-        /// The .NET type of the instance represented by this template.
-        /// </summary>
-        /// <value>The type of the instance.</value>
-        public override Type InstanceType {
-            get {
-                if (jsonType == null)
-                    return DefaultInstanceType;
-                return jsonType;
-            }
-            set { jsonType = value; }
-        }
-
-        internal virtual Type DefaultInstanceType {
-            get { return typeof(Json); }
-        }
-
-		/// <summary>
-		/// 
-		/// </summary>
-		internal abstract bool GenerateBoundGetterAndSetter(Json parent);
-
-		/// <summary>
-		/// 
-		/// </summary>
-		/// <param name="json"></param>
-		internal abstract void GenerateUnboundGetterAndSetter();
-
-		/// <summary>
-		/// 
-		/// </summary>
-		internal abstract void CheckAndSetBoundValue(Json parent, bool addToChangeLog);
-
-		/// <summary>
-		/// 
-		/// </summary>
-		/// <param name="parent"></param>
-		/// <returns></returns>
-		internal abstract object GetUnboundValueAsObject(Json parent);
-
-		/// <summary>
-		/// 
-		/// </summary>
-		/// <param name="parent"></param>
-		/// <returns></returns>
-		internal abstract object GetValueAsObject(Json parent);
-
-		/// <summary>
-		/// 
-		/// </summary>
-		/// <param name="parent"></param>
-		/// <param name="value"></param>
-		internal abstract void SetValueAsObject(Json parent, object value);
-
-		/// <summary>
-		/// 
-		/// </summary>
-		/// <param name="parent"></param>
-		internal abstract void SetDefaultValue(Json parent, bool markAsReplaced = false);
-
-		/// <summary>
-		/// 
-		/// </summary>
-		/// <param name="from"></param>
-		internal abstract void CopyValueDelegates(Template toTemplate);
-
-        /// <summary>
-        /// 
-        /// </summary>
-        internal virtual void InvalidateBoundGetterAndSetter() {
-            isBoundToParent = false;
-            isVerifiedUnbound = false;
-            dataTypeForBinding = null;
-            forceGenerateBindings = true;
-        }
-
-		/// <summary>
-		/// 
-		/// </summary>
-		internal virtual void OnPropertySet(Json parent) {
-			if (parent.HasBeenSent)
-				parent.MarkAsDirty(TemplateIndex);
-		}
-
-		/// <summary>
-		/// 
-		/// </summary>
-		/// <param name="json"></param>
-		internal virtual void Checkpoint(Json parent) {
-			parent.CheckpointAt(TemplateIndex);
-		}
-
-        public virtual object CreateInstance(Json parent = null) {
-            return new Json() { Template = this, Parent = parent };
-        }
-
-		/// <summary>
-		/// 
-		/// </summary>
-		/// <param name="toTemplate"></param>
-		public override void CopyTo(Template toTemplate) {
-			base.CopyTo(toTemplate);
-			CopyValueDelegates(toTemplate);
-			((TValue)toTemplate).bind = bind;
-		}
-        
-        /// <summary>
-        /// Returns true if an existing databinding exists, false otherwise.
-        /// </summary>
-        /// <remarks>
-        /// This method tells if a binding exists, not if it should be used.
-        /// For example dataobject can be null or bind value changed.
-        /// </remarks>
-        /// <returns></returns>
-        internal abstract bool HasBinding();
-
-        /// <summary>
-        /// Checks, verifies and creates the binding.
-        /// </summary>
-        /// <param name="data"></param>
-        /// <returns></returns>
-        internal bool UseBinding(Json parent) {
-            object data;
-            Type boundType;
-
-            if (BindingStrategy == BindingStrategy.Unbound || isVerifiedUnbound)
-                return false;
-
-            if (hasCustomBoundAccessors) {
-                // Always use binding if custom delegates are set and not specifically set to unbound. 
-                return true; 
-            }
-
-            // TODO:
-            // Workaround for having a property bound to codebehind, but
-            // Data-property is always null. Since we want to avoid recreate
-            // the binding when Data is null, we need to first check if
-            // we are bound to codebehind. 
-            // This will not be needed when we change how codebehind-properties
-            // work (https://github.com/Starcounter/Starcounter/issues/2964).
-            if (forceGenerateBindings) {
-                GenerateBoundGetterAndSetter(parent);
-                forceGenerateBindings = false;
-
-                if (isVerifiedUnbound)
-                    return false;
-            }
-
-            if (parent.IsCached(this.TemplateIndex))
-                return false;
-
-            if (isBoundToParent)
-                return true;
-
-            data = parent.Data;
-            if (data == null)
-                return false;
-
-            boundType = dataTypeForBinding;
-            if (boundType != null) {
-                if (VerifyBoundDataType(data.GetType(), boundType))
-                    return true;
-
-                if (this.HasBinding())
-                    this.SetDefaultValue(parent, true);
-                InvalidateBoundGetterAndSetter();
-            }
-            return GenerateBoundGetterAndSetter(parent);
-        }
-
-		/// <summary>
-		/// 
-		/// </summary>
-		/// <param name="dataType"></param>
-		/// <returns></returns>
-		internal bool VerifyBoundDataType(Type dataType, Type boundDataType) {
-			if (dataType.Equals(boundDataType) || dataType.IsSubclassOf(boundDataType))
-				return true;
-			return false;
-		}
-
-        /// <summary>
-        /// 
-        /// </summary>
-        /// <returns></returns>
-        internal TypedJsonSerializer JsonSerializer {
-            get {
-                return Module.GetJsonSerializer(Module.StandardJsonSerializerId);
-            }
-        }
-	}
-}+﻿using System;
+using Starcounter.Advanced.XSON;
+using Module = Starcounter.Internal.XSON.Modules.Starcounter_XSON;
+
+namespace Starcounter.Templates {
+    /// <summary>
+    /// 
+    /// </summary>
+    public abstract class TValue : Template {
+		private BindingStrategy strategy = BindingStrategy.UseParent;
+		private string bind;
+        private bool forceGenerateBindings = true;
+        protected Type jsonType;
+		internal Type dataTypeForBinding;
+		internal bool isVerifiedUnbound;
+        internal bool isBoundToParent;
+        internal bool hasCustomAccessors;
+        internal bool hasCustomBoundAccessors;
+
+#if DEBUG
+		internal string DebugBoundSetter;
+		internal string DebugBoundGetter;
+		internal string DebugUnboundSetter;
+		internal string DebugUnboundGetter;
+#endif
+
+		/// <summary>
+		/// Gets a value indicating whether this instance has instance value on client.
+		/// </summary>
+		/// <value><
+		/// c>true</c> if this instance has instance value on client; otherwise, <c>false</c>.                         
+		/// </value>
+		public override bool HasInstanceValueOnClient {
+			get { return true; }
+		}
+
+		/// <summary>
+		/// Gets or sets the name of the property this template is bound to.
+		/// </summary>
+		/// <value>The name of the property to bind.</value>
+		public string Bind {
+			get {
+				if (bind == null && BindingStrategy != BindingStrategy.Unbound) {
+					return this.PropertyName;
+				}
+				return bind;
+			}
+			set {
+				bind = value;
+				var b = !string.IsNullOrEmpty(bind);
+				if (b) {
+					strategy = BindingStrategy.Bound;
+				} else {
+					strategy = BindingStrategy.Unbound;
+				}
+                
+                InvalidateBoundGetterAndSetter();
+			}
+		}
+
+		/// <summary>
+		/// Gets a value indicating how this template should handle binding
+		/// to a dataobject.
+		/// </summary>
+		/// <value></value>
+		public BindingStrategy BindingStrategy {
+			get {
+				if (strategy == Templates.BindingStrategy.UseParent) {
+					var parent = Parent;
+					if (parent == null)
+						return BindingStrategy.Auto;
+
+					while (parent != null && !(parent is TObject))
+						parent = parent.Parent;
+
+                    if (parent != null)
+					    return ((TObject)parent).BindChildren;
+				}
+
+				return strategy;
+			}
+			set {				
+				strategy = value;
+
+				// After we set the value we retrieve it again just to get the correct
+				// binding to use in case we read the value from the parent.
+				var real = BindingStrategy;
+				if (real == Templates.BindingStrategy.Unbound)
+					bind = null;
+				else if (bind == null)
+					bind = PropertyName;
+                
+                InvalidateBoundGetterAndSetter();
+			}
+		}
+
+
+        /// <summary>
+        /// The .NET type of the instance represented by this template.
+        /// </summary>
+        /// <value>The type of the instance.</value>
+        public override Type InstanceType {
+            get {
+                if (jsonType == null)
+                    return DefaultInstanceType;
+                return jsonType;
+            }
+            set { jsonType = value; }
+        }
+
+        internal virtual Type DefaultInstanceType {
+            get { return typeof(Json); }
+        }
+
+		/// <summary>
+		/// 
+		/// </summary>
+		internal abstract bool GenerateBoundGetterAndSetter(Json parent);
+
+		/// <summary>
+		/// 
+		/// </summary>
+		/// <param name="json"></param>
+		internal abstract void GenerateUnboundGetterAndSetter();
+
+		/// <summary>
+		/// 
+		/// </summary>
+		internal abstract void CheckAndSetBoundValue(Json parent, bool addToChangeLog);
+
+		/// <summary>
+		/// 
+		/// </summary>
+		/// <param name="parent"></param>
+		/// <returns></returns>
+		internal abstract object GetUnboundValueAsObject(Json parent);
+
+		/// <summary>
+		/// 
+		/// </summary>
+		/// <param name="parent"></param>
+		/// <returns></returns>
+		internal abstract object GetValueAsObject(Json parent);
+
+		/// <summary>
+		/// 
+		/// </summary>
+		/// <param name="parent"></param>
+		/// <param name="value"></param>
+		internal abstract void SetValueAsObject(Json parent, object value);
+
+		/// <summary>
+		/// 
+		/// </summary>
+		/// <param name="parent"></param>
+		internal abstract void SetDefaultValue(Json parent, bool markAsReplaced = false);
+
+		/// <summary>
+		/// 
+		/// </summary>
+		/// <param name="from"></param>
+		internal abstract void CopyValueDelegates(Template toTemplate);
+
+        /// <summary>
+        /// 
+        /// </summary>
+        internal virtual void InvalidateBoundGetterAndSetter() {
+            isBoundToParent = false;
+            isVerifiedUnbound = false;
+            dataTypeForBinding = null;
+            forceGenerateBindings = true;
+        }
+
+		/// <summary>
+		/// 
+		/// </summary>
+		internal virtual void OnPropertySet(Json parent) {
+			if (parent.HasBeenSent)
+				parent.MarkAsDirty(TemplateIndex);
+		}
+
+		/// <summary>
+		/// 
+		/// </summary>
+		/// <param name="json"></param>
+		internal virtual void Checkpoint(Json parent) {
+			parent.CheckpointAt(TemplateIndex);
+		}
+
+        public virtual object CreateInstance(Json parent = null) {
+            return new Json() { Template = this, Parent = parent };
+        }
+
+		/// <summary>
+		/// 
+		/// </summary>
+		/// <param name="toTemplate"></param>
+		public override void CopyTo(Template toTemplate) {
+			base.CopyTo(toTemplate);
+			CopyValueDelegates(toTemplate);
+			((TValue)toTemplate).bind = bind;
+		}
+        
+        /// <summary>
+        /// Returns true if an existing databinding exists, false otherwise.
+        /// </summary>
+        /// <remarks>
+        /// This method tells if a binding exists, not if it should be used.
+        /// For example dataobject can be null or bind value changed.
+        /// </remarks>
+        /// <returns></returns>
+        internal abstract bool HasBinding();
+
+        /// <summary>
+        /// Checks, verifies and creates the binding.
+        /// </summary>
+        /// <param name="data"></param>
+        /// <returns></returns>
+        internal bool UseBinding(Json parent) {
+            object data;
+            Type boundType;
+
+            if (BindingStrategy == BindingStrategy.Unbound || isVerifiedUnbound)
+                return false;
+
+            if (hasCustomBoundAccessors) {
+                // Always use binding if custom delegates are set and not specifically set to unbound. 
+                return true; 
+            }
+
+            // TODO:
+            // Workaround for having a property bound to codebehind, but
+            // Data-property is always null. Since we want to avoid recreate
+            // the binding when Data is null, we need to first check if
+            // we are bound to codebehind. 
+            // This will not be needed when we change how codebehind-properties
+            // work (https://github.com/Starcounter/Starcounter/issues/2964).
+            if (forceGenerateBindings) {
+                GenerateBoundGetterAndSetter(parent);
+                forceGenerateBindings = false;
+
+                if (isVerifiedUnbound)
+                    return false;
+            }
+
+            if (parent.IsCached(this.TemplateIndex))
+                return false;
+
+            if (isBoundToParent)
+                return true;
+
+            data = parent.Data;
+            if (data == null)
+                return false;
+
+            boundType = dataTypeForBinding;
+            if (boundType != null) {
+                if (VerifyBoundDataType(data.GetType(), boundType))
+                    return true;
+
+                if (this.HasBinding())
+                    this.SetDefaultValue(parent, true);
+                InvalidateBoundGetterAndSetter();
+            }
+            return GenerateBoundGetterAndSetter(parent);
+        }
+
+		/// <summary>
+		/// 
+		/// </summary>
+		/// <param name="dataType"></param>
+		/// <returns></returns>
+		internal bool VerifyBoundDataType(Type dataType, Type boundDataType) {
+			if (dataType.Equals(boundDataType) || dataType.IsSubclassOf(boundDataType))
+				return true;
+			return false;
+		}
+
+        /// <summary>
+        /// 
+        /// </summary>
+        /// <returns></returns>
+        internal TypedJsonSerializer JsonSerializer {
+            get {
+                return Module.GetJsonSerializer(Module.StandardJsonSerializerId);
+            }
+        }
+	}
+}