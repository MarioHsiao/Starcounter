﻿// ***********************************************************************
// <copyright file="GatewayHandlers.cs" company="Starcounter AB">
//     Copyright (c) Starcounter AB.  All rights reserved.
// </copyright>
// ***********************************************************************

using System;
using System.Runtime.InteropServices;
using System.Text;
using HttpStructs;
using Starcounter.Apps.Bootstrap;
using Starcounter.Internal;

namespace Starcounter
{
    /// <summary>
    /// Delegate UriCallback
    /// </summary>
    /// <param name="info">The info.</param>
    /// <returns>Boolean.</returns>
    public delegate Boolean UriCallback(
        HttpRequest info
    );

    /// <summary>
    /// Struct PortHandlerParams
    /// </summary>
    public struct PortHandlerParams
    {
        /// <summary>
        /// The user session id
        /// </summary>
        public UInt64 UserSessionId;
        /// <summary>
        /// The data stream
        /// </summary>
        public NetworkDataStream DataStream;
    }

    /// <summary>
    /// Delegate PortCallback
    /// </summary>
    /// <param name="info">The info.</param>
    /// <returns>Boolean.</returns>
    public delegate Boolean PortCallback(
		PortHandlerParams info
	);

    /// <summary>
    /// Struct SubportHandlerParams
    /// </summary>
    public struct SubportHandlerParams
    {
        /// <summary>
        /// The user session id
        /// </summary>
        public UInt64 UserSessionId;
        /// <summary>
        /// The subport id
        /// </summary>
        public UInt32 SubportId;
        /// <summary>
        /// The data stream
        /// </summary>
        public NetworkDataStream DataStream;
    }

    /// <summary>
    /// Delegate SubportCallback
    /// </summary>
    /// <param name="info">The info.</param>
    /// <returns>Boolean.</returns>
    public delegate Boolean SubportCallback(
        SubportHandlerParams info
    );

    /// <summary>
    /// Class GatewayHandlers
    /// </summary>
	public unsafe class GatewayHandlers
	{
        // Offset in bytes for HttpRequest structure.
<<<<<<< HEAD
        const Int32 HTTP_REQUEST_OFFSET_BYTES = 200;
=======
        /// <summary>
        /// The HTT p_ REQUES t_ OFFSE t_ BYTES
        /// </summary>
        const Int32 HTTP_REQUEST_OFFSET_BYTES = 192;
>>>>>>> 84b5f9fc

        // Maximum size of BMX header in the beginning of the chunk
        // after which the gateway data can be placed.
        /// <summary>
        /// The BM x_ HEADE r_ MA x_ SIZ e_ BYTES
        /// </summary>
        const Int32 BMX_HEADER_MAX_SIZE_BYTES = 24;

        // Maximum number of handlers to register.
        /// <summary>
        /// The MA x_ HANDLERS
        /// </summary>
        const Int32 MAX_HANDLERS = 1024;

        /// <summary>
        /// The port_handlers_
        /// </summary>
        private static PortCallback[] port_handlers_;
        /// <summary>
        /// The subport_handlers_
        /// </summary>
        private static SubportCallback[] subport_handlers_;
        /// <summary>
        /// The uri_handlers_
        /// </summary>
        private static UriCallback[] uri_handlers_;

        /// <summary>
        /// The port_outer_handler_
        /// </summary>
		private static bmx.BMX_HANDLER_CALLBACK port_outer_handler_;
        /// <summary>
        /// The subport_outer_handler_
        /// </summary>
        private static bmx.BMX_HANDLER_CALLBACK subport_outer_handler_;
        /// <summary>
        /// The uri_outer_handler_
        /// </summary>
        private static bmx.BMX_HANDLER_CALLBACK uri_outer_handler_;

        /// <summary>
        /// Initializes static members of the <see cref="GatewayHandlers" /> class.
        /// </summary>
        static GatewayHandlers()
		{
            AppProcess.AssertInDatabaseOrSendStartRequest();

            port_handlers_ = new PortCallback[MAX_HANDLERS];
            subport_handlers_ = new SubportCallback[MAX_HANDLERS];
            uri_handlers_ = new UriCallback[MAX_HANDLERS];

            port_outer_handler_ = new bmx.BMX_HANDLER_CALLBACK(PortOuterHandler);
            subport_outer_handler_ = new bmx.BMX_HANDLER_CALLBACK(SubportOuterHandler);
            uri_outer_handler_ = new bmx.BMX_HANDLER_CALLBACK(UriOuterHandler);
		}

        /// <summary>
        /// Ports the outer handler.
        /// </summary>
        /// <param name="session_id">The session_id.</param>
        /// <param name="raw_chunk">The raw_chunk.</param>
        /// <param name="task_info">The task_info.</param>
        /// <param name="is_handled">The is_handled.</param>
        /// <returns>UInt32.</returns>
        private unsafe static UInt32 PortOuterHandler(
			UInt64 session_id,
			Byte* raw_chunk, 
			bmx.BMX_TASK_INFO* task_info,
			Boolean* is_handled)
		{
            *is_handled = false;

            UInt32 chunk_index = task_info->chunk_index;
            //Console.WriteLine("Handler called, session: " + session_id + ", chunk: " + chunk_index);

            // Fetching the callback.
            PortCallback user_callback = port_handlers_[task_info->handler_id];
			if (user_callback == null)
                throw ErrorCode.ToException(Error.SCERRUNSPECIFIED); // SCERRHANDLERNOTFOUND

            // Determining if chunk is single.
            Boolean is_single_chunk = ((task_info->flags & 0x01) == 0);

            // Creating parameters.
            PortHandlerParams handler_params = new PortHandlerParams
            {
                UserSessionId = *(UInt32*)(raw_chunk + NetworkDataStream.SESSION_INDEX_OFFSET),
                DataStream = new NetworkDataStream(raw_chunk, is_single_chunk, task_info->chunk_index)
            };

            // Calling user callback.
            *is_handled = user_callback(handler_params);

			return 0;
		}

        /// <summary>
        /// Subports the outer handler.
        /// </summary>
        /// <param name="session_id">The session_id.</param>
        /// <param name="raw_chunk">The raw_chunk.</param>
        /// <param name="task_info">The task_info.</param>
        /// <param name="is_handled">The is_handled.</param>
        /// <returns>UInt32.</returns>
        private unsafe static UInt32 SubportOuterHandler(
            UInt64 session_id,
            Byte* raw_chunk,
            bmx.BMX_TASK_INFO* task_info,
            Boolean* is_handled)
        {
            *is_handled = false;

            UInt32 chunk_index = task_info->chunk_index;
            //Console.WriteLine("Handler called, session: " + session_id + ", chunk: " + chunk_index);

            // Fetching the callback.
            SubportCallback user_callback = subport_handlers_[task_info->handler_id];
            if (user_callback == null)
                throw ErrorCode.ToException(Error.SCERRUNSPECIFIED); // SCERRHANDLERNOTFOUND

            // Determining if chunk is single.
            Boolean is_single_chunk = ((task_info->flags & 0x01) == 0);

            // Creating parameters.
            SubportHandlerParams handler_params = new SubportHandlerParams
            {
                UserSessionId = *(UInt32*)(raw_chunk + NetworkDataStream.SESSION_INDEX_OFFSET),
                SubportId = 0,
                DataStream = new NetworkDataStream(raw_chunk, is_single_chunk, task_info->chunk_index)
            };

            // Calling user callback.
            *is_handled = user_callback(handler_params);

            return 0;
        }

        /// <summary>
        /// URIs the outer handler.
        /// </summary>
        /// <param name="session_id">The session_id.</param>
        /// <param name="raw_chunk">The raw_chunk.</param>
        /// <param name="task_info">The task_info.</param>
        /// <param name="is_handled">The is_handled.</param>
        /// <returns>UInt32.</returns>
        private unsafe static UInt32 UriOuterHandler(
            UInt64 session_id,
            Byte* raw_chunk,
            bmx.BMX_TASK_INFO* task_info,
            Boolean* is_handled)
        {
            *is_handled = false;

            UInt32 chunk_index = task_info->chunk_index;
            //Console.WriteLine("Handler called, session: " + session_id + ", chunk: " + chunk_index);

            // Fetching the callback.
            UriCallback user_callback = uri_handlers_[task_info->handler_id];
            if (user_callback == null)
                throw ErrorCode.ToException(Error.SCERRUNSPECIFIED); // SCERRHANDLERNOTFOUND

            // Determining if chunk is single.
            Boolean is_single_chunk = ((task_info->flags & 0x01) == 0);

            // Creating network data stream object.
            NetworkDataStream data_stream = new NetworkDataStream();

            // Obtaining HttpRequest structure.
            HttpRequest http_request = new HttpRequest(
                raw_chunk,
                is_single_chunk,
                task_info->chunk_index,
                raw_chunk + BMX_HEADER_MAX_SIZE_BYTES + HTTP_REQUEST_OFFSET_BYTES,
                raw_chunk + BMX_HEADER_MAX_SIZE_BYTES,
                data_stream);
            
            // Calling user callback.
            *is_handled = user_callback(http_request);

            return 0;
        }

        // Registers port handler.
        /// <summary>
        /// Registers the port handler.
        /// </summary>
        /// <param name="port">The port.</param>
        /// <param name="portCallback">The port callback.</param>
        /// <param name="handlerId">The handler id.</param>
        public static void RegisterPortHandler(
			UInt16 port, 
			PortCallback portCallback,
            out UInt16 handlerId)
		{
            UInt16 handler_id;

            // Ensuring correct multi-threading handlers creation.
            lock (port_handlers_)
            {
                UInt32 errorCode = bmx.sc_bmx_register_port_handler(port, port_outer_handler_, &handler_id);
                if (errorCode != 0)
                    throw ErrorCode.ToException(errorCode);

                port_handlers_[handler_id] = portCallback;
                handlerId = handler_id;
            }
		}

        // Registers subport handler.
        /// <summary>
        /// Registers the subport handler.
        /// </summary>
        /// <param name="port">The port.</param>
        /// <param name="subport">The subport.</param>
        /// <param name="subportCallback">The subport callback.</param>
        /// <param name="handlerId">The handler id.</param>
        public static void RegisterSubportHandler(
            UInt16 port,
            UInt32 subport,
            SubportCallback subportCallback,
            out UInt16 handlerId)
        {
            UInt16 handler_id;

            // Ensuring correct multi-threading handlers creation.
            lock (port_handlers_)
            {
                UInt32 errorCode = bmx.sc_bmx_register_subport_handler(port, subport, subport_outer_handler_, &handler_id);
                if (errorCode != 0)
                    throw ErrorCode.ToException(errorCode);

                subport_handlers_[handler_id] = subportCallback;
                handlerId = handler_id;
            }
        }

        // Registers URI handler.
        /// <summary>
        /// Registers the URI handler.
        /// </summary>
        /// <param name="port">The port.</param>
        /// <param name="uri_string">The uri_string.</param>
        /// <param name="uriCallback">The URI callback.</param>
        /// <param name="handlerId">The handler id.</param>
        public static void RegisterUriHandler(
            UInt16 port,
            String uri_string,
            //HTTP_METHODS http_method,
            UriCallback uriCallback,
            out UInt16 handlerId)
        {
            UInt16 handler_id;

            // Checking for root URI special case.
            //if (String.IsNullOrEmpty(uri_string))
            //    uri_string = "/";

            // Ensuring correct multi-threading handlers creation.
            lock (port_handlers_)
            {
                UInt32 errorCode = bmx.sc_bmx_register_uri_handler(port, uri_string, (Byte)/*http_method*/HTTP_METHODS.OTHER_METHOD, uri_outer_handler_, &handler_id);
                if (errorCode != 0)
                    throw ErrorCode.ToException(errorCode);

                uri_handlers_[handler_id] = uriCallback;
                handlerId = handler_id;
            }
        }
	}
}<|MERGE_RESOLUTION|>--- conflicted
+++ resolved
@@ -80,14 +80,10 @@
 	public unsafe class GatewayHandlers
 	{
         // Offset in bytes for HttpRequest structure.
-<<<<<<< HEAD
+        /// <summary>
+        /// The HTT p_ REQUES t_ OFFSE t_ BYTES
+        /// </summary>
         const Int32 HTTP_REQUEST_OFFSET_BYTES = 200;
-=======
-        /// <summary>
-        /// The HTT p_ REQUES t_ OFFSE t_ BYTES
-        /// </summary>
-        const Int32 HTTP_REQUEST_OFFSET_BYTES = 192;
->>>>>>> 84b5f9fc
 
         // Maximum size of BMX header in the beginning of the chunk
         // after which the gateway data can be placed.
