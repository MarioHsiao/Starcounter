--- conflicted
+++ resolved
@@ -131,10 +131,7 @@
 
                         if (siblingJson.Siblings != null) {
                             // We have another set of step-siblings. Merge them into one list.
-<<<<<<< HEAD
                             foreach (var existingSibling in siblingJson.Siblings) {
-=======
-                            foreach (var existingSibling in siblingJson.StepSiblings) {
                                 // TODO:
                                 // Filtering out existing siblings that comes from the same app.
                                 // This is a hack to avoid having multiple layouts from the launcher
@@ -144,7 +141,6 @@
                                 if (stepSiblings.ExistsForApp(existingSibling._appName))
                                     continue;
                                 
->>>>>>> cc6fb562
                                 if (!stepSiblings.Contains(existingSibling)) {
                                     stepSiblings.Add(existingSibling);
                                     existingSibling.Siblings = stepSiblings;
