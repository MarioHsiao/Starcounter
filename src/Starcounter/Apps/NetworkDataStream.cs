--- conflicted
+++ resolved
@@ -17,58 +17,60 @@
     public unsafe struct NetworkDataStream : INetworkDataStream
     {
         // Data offset/size constants.
-<<<<<<< HEAD
-        const Int32 BMX_HANDLER_SIZE = 2;
-        const Int32 BMX_PROTOCOL_BEGIN = 16;
-        const Int32 REQUEST_SIZE_BEGIN = BMX_PROTOCOL_BEGIN + BMX_HANDLER_SIZE;
-        const Int32 GATEWAY_CHUNK_BEGIN = 24;
-        const Int32 GATEWAY_DATA_BEGIN = GATEWAY_CHUNK_BEGIN + 32;
-
-        const Int32 SESSION_SALT_OFFSET = GATEWAY_DATA_BEGIN;
+        /// <summary>
+        /// The BM x_ HANDLE r_ SIZE
+        /// </summary>
+        public const Int32 BMX_HANDLER_SIZE = 2;
+        
+        /// <summary>
+        /// The BM x_ PROTOCO l_ BEGIN
+        /// </summary>
+        public const Int32 BMX_PROTOCOL_BEGIN = 16;
+        
+        /// <summary>
+        /// The REQUES t_ SIZ e_ BEGIN
+        /// </summary>
+        public const Int32 REQUEST_SIZE_BEGIN = BMX_PROTOCOL_BEGIN + BMX_HANDLER_SIZE;
+        
+        /// <summary>
+        /// The GATEWA y_ CHUN k_ BEGIN
+        /// </summary>
+        public const Int32 GATEWAY_CHUNK_BEGIN = 24;
+        
+        /// <summary>
+        /// The GATEWA y_ DAT a_ BEGIN
+        /// </summary>
+        public const Int32 GATEWAY_DATA_BEGIN = GATEWAY_CHUNK_BEGIN + 32;
+        
+        /// <summary>
+        /// The SESSIO n_ SAL T_ OFFSET
+        /// </summary>
+        public const Int32 SESSION_SALT_OFFSET = GATEWAY_DATA_BEGIN;
+       
+        /// <summary>
+        /// The SESSIO n_ INDE x_ OFFSET
+        /// </summary>
         public const Int32 SESSION_INDEX_OFFSET = GATEWAY_DATA_BEGIN + 8;
-        const Int32 SESSION_APPS_UNIQUE_NUMBER_OFFSET = GATEWAY_DATA_BEGIN + 16;
-
-        const Int32 USER_DATA_OFFSET = GATEWAY_DATA_BEGIN + 24;
-        const Int32 MAX_USER_DATA_BYTES_OFFSET = GATEWAY_DATA_BEGIN + 28;
-        const Int32 USER_DATA_WRITTEN_BYTES_OFFSET = GATEWAY_DATA_BEGIN + 32;
-=======
-        /// <summary>
-        /// The BM x_ HANDLE r_ SIZE
-        /// </summary>
-        public const Int32 BMX_HANDLER_SIZE = 2;
-        /// <summary>
-        /// The BM x_ PROTOCO l_ BEGIN
-        /// </summary>
-        public const Int32 BMX_PROTOCOL_BEGIN = 16;
-        /// <summary>
-        /// The REQUES t_ SIZ e_ BEGIN
-        /// </summary>
-        public const Int32 REQUEST_SIZE_BEGIN = BMX_PROTOCOL_BEGIN + BMX_HANDLER_SIZE;
-        /// <summary>
-        /// The GATEWA y_ CHUN k_ BEGIN
-        /// </summary>
-        public const Int32 GATEWAY_CHUNK_BEGIN = 24;
-        /// <summary>
-        /// The GATEWA y_ DAT a_ BEGIN
-        /// </summary>
-        public const Int32 GATEWAY_DATA_BEGIN = GATEWAY_CHUNK_BEGIN + 32;
+        
         /// <summary>
         /// The SESSIO n_ INDE x_ OFFSET
         /// </summary>
-        public const Int32 SESSION_INDEX_OFFSET = GATEWAY_DATA_BEGIN + 8;
+        public const Int32 SESSION_APPS_UNIQUE_NUMBER_OFFSET = GATEWAY_DATA_BEGIN + 16;
+        
         /// <summary>
         /// The USE r_ DAT a_ OFFSET
         /// </summary>
-        public const Int32 USER_DATA_OFFSET = GATEWAY_DATA_BEGIN + 12;
+        public const Int32 USER_DATA_OFFSET = GATEWAY_DATA_BEGIN + 24;
+        
         /// <summary>
         /// The MA x_ USE r_ DAT a_ BYTE s_ OFFSET
         /// </summary>
-        public const Int32 MAX_USER_DATA_BYTES_OFFSET = GATEWAY_DATA_BEGIN + 16;
+        public const Int32 MAX_USER_DATA_BYTES_OFFSET = GATEWAY_DATA_BEGIN + 28;
+        
         /// <summary>
         /// The USE r_ DAT a_ WRITTE n_ BYTE s_ OFFSET
         /// </summary>
-        public const Int32 USER_DATA_WRITTEN_BYTES_OFFSET = GATEWAY_DATA_BEGIN + 20;
->>>>>>> 84b5f9fc
+        public const Int32 USER_DATA_WRITTEN_BYTES_OFFSET = GATEWAY_DATA_BEGIN + 32;
 
         /// <summary>
         /// The unmanaged_chunk_
