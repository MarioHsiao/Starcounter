--- conflicted
+++ resolved
@@ -1,494 +1,399 @@
-﻿// ***********************************************************************
-// <copyright file="Db.cs" company="Starcounter AB">
-//     Copyright (c) Starcounter AB.  All rights reserved.
-// </copyright>
-// ***********************************************************************
-
-using Starcounter.Advanced;
-using Starcounter.Binding;
-using Starcounter.Internal;
-using System;
-using System.Diagnostics;
-using System.Runtime.InteropServices;
-using System.Text;
-using System.Reflection;
-
-namespace Starcounter
-{
-
-    public static partial class Db
-    {
-        /// <summary>
-        /// </summary>
-        public static DbEnvironment Environment { get; private set; }
-
-        /// <summary>
-        /// Gets the set of <see cref="Application"/>s currently running
-        /// in the <see cref="Db"/>.
-        /// </summary>
-        public static Application[] Applications {
-            get {
-                return Application.GetAllApplications();
-            }
-        }
-
-        /// <summary>
-        /// Occurs when the database is being stopped.
-        /// </summary>
-        public static event EventHandler DatabaseStopping;
-
-        /// <summary>
-        /// Lookups the table.
-        /// </summary>
-        /// <param name="name">The name.</param>
-        /// <returns>TableDef.</returns>
-        public static TableDef LookupTable(string name)
-        {
-            unsafe
-            {
-                systables.STAR_TABLE_INFO tableInfo;
-                var r = systables.star_get_table_info_by_name(name, out tableInfo);
-                if (r == 0)
-                {
-                    return TableDef.ConstructTableDef(tableInfo);
-                }
-                if (r == Error.SCERRTABLENOTFOUND) return null;
-                throw ErrorCode.ToException(r);
-            }
-        }
-
-        /// <summary>
-        /// Creates the table.
-        /// </summary>
-        /// <param name="tableDef">The table def.</param>
-        public static void CreateTable(TableDef tableDef)
-        {
-            CreateTable(tableDef, null);
-        }
-
-        /// <summary>
-        /// Creates the table.
-        /// </summary>
-        /// <param name="tableDef">The table def.</param>
-        /// <param name="inheritedTableDef">The inherited table def.</param>
-        public static void CreateTable(TableDef tableDef, TableDef inheritedTableDef)
-        {
-            unsafe
-            {
-                int implicitColumnCount;
-                ushort inheritedTableId = UInt16.MaxValue;
-                if (inheritedTableDef == null)
-                {
-                    implicitColumnCount = 1; // Implicit key column.
-                }
-                else
-                {
-                    // TODO:
-                    // We're assume that the base table definition is complete
-                    // (has definition address) and that the current table
-                    // definition and the inherited table definition matches.
-
-                    implicitColumnCount = inheritedTableDef.ColumnDefs.Length;
-                    inheritedTableId = inheritedTableDef.TableId;
-                }
-                ColumnDef[] columns = tableDef.ColumnDefs;
-                systables.STAR_COLUMN_DEFINITION[] column_definitions = new systables.STAR_COLUMN_DEFINITION[columns.Length - implicitColumnCount + 1];
-                Debug.Assert(column_definitions.Length > 0);
-                char* name = null;
-                try
-                {
-                    for (int cc = column_definitions.Length - 1, ci = implicitColumnCount, di = 0; di < cc; ci++, di++)
-                    {
-                        column_definitions[di].name = (char *)Marshal.StringToCoTaskMemUni(columns[ci].Name);
-                        column_definitions[di].type = columns[ci].Type;
-                        column_definitions[di].is_nullable = columns[ci].IsNullable ? (byte)1 : (byte)0;
-                    }
-                    name = (char*)Marshal.StringToCoTaskMemUni(tableDef.Name);
-                    fixed (systables.STAR_COLUMN_DEFINITION* fixed_column_definitions = column_definitions)
-                    {
-                        uint e = systables.star_create_table(name, inheritedTableId, fixed_column_definitions, 0);
-                        if (e != 0) throw ErrorCode.ToException(e);
-                    }
-                }
-                finally
-                {
-                    if (name != null) Marshal.FreeCoTaskMem((IntPtr)name);
-                    for (int i = 0; i < column_definitions.Length; i++)
-                    {
-                        if (column_definitions[i].name != null)
-                            Marshal.FreeCoTaskMem((IntPtr)column_definitions[i].name);
-                    }
-                }
-            }
-        }
-
-        /// <summary>
-        /// Renames the table.
-        /// </summary>
-        /// <param name="tableId">The table id.</param>
-        /// <param name="newName">The new name.</param>
-        public static void RenameTable(ushort tableId, string newName)
-        {
-            uint e = systables.star_rename_table(tableId, newName);
-            if (e == 0) return;
-            throw ErrorCode.ToException(e);
-        }
-
-        /// <summary>
-        /// Drops the table.
-        /// </summary>
-        /// <param name="name">The name.</param>
-        public static void DropTable(string name)
-        {
-            uint e = systables.star_drop_table(name);
-            if (e == 0) return;
-            throw ErrorCode.ToException(e);
-        }
-
-        /// <summary>
-        /// Executes the given <paramref name="action"/> within a new transaction.
-        /// </summary>
-        /// <param name="action">The action to execute.</param>
-        /// <param name="forceSnapshot">
-        /// If set, instructs Starcounter to raise an error if the transaction can't
-        /// be executed within a single snapshot (taken at the time of the transaction
-        /// start). The default is false, allowing the isolation to drop to "read
-        /// committed" in case the transaction for some reason should block or take a
-        /// long time.
-        /// </param>
-        /// <param name="maxRetries">Number of times to retry the execution of the
-        /// transaction if committing it fails because of a conflict with another
-        /// transaction. Specify <c>int.MaxValue</c> to instruct Starcounter
-        /// to try until the transaction succeeds. Specify 0 to disable retrying.
-        /// </param>
-        public static void Transaction(Action action, bool forceSnapshot = false, int maxRetries = 100) {
-            Transaction(action, 0, forceSnapshot, maxRetries);
-        }
-
-        /// <summary>
-        /// System transactions is used to insert data with OIDs, e.g., for upgrade.
-        /// </summary>
-        /// <param name="action"></param>
-        /// <param name="forceSnapshot"></param>
-        /// <param name="maxRetries"></param>
-        internal static void SystemTransaction(Action action, bool forceSnapshot = false, int maxRetries = 100) {
-            Transaction(action, sccoredb.MDB_TRANSCREATE_SUPPRESS_HOOKS, forceSnapshot, maxRetries);
-        }
-
-        public static void Scope(Action action, bool forceNew = false) {
-            ITransaction t = Starcounter.Transaction.GetCurrent();
-            if (forceNew || t == null)
-                t = new Starcounter.Transaction(false, false);
-            t.Add(action);
-        }
-
-        public static T Scope<T>(Func<T> func, bool forceNew = false) {
-            ITransaction t = Starcounter.Transaction.GetCurrent();
-            if (forceNew || t == null)
-                t = new Starcounter.Transaction(false, false);
-            return t.AddAndReturn<T>(func);
-        }
-
-        internal static void Transaction(Action action, uint flags, bool forceSnapshot = false, int maxRetries = 100)
-        {
-            int retries;
-            uint r;
-            ulong handle;
-            ulong verify;
-
-            if (maxRetries < 0) {
-                throw new ArgumentOutOfRangeException("maxRetries", string.Format("Valid range: 0-{0}", int.MaxValue));
-            }
-
-            if (forceSnapshot) {
-                throw ErrorCode.ToException(Error.SCERRNOTIMPLEMENTED, "Forcing snapshot isolation is not yet implemented.");
-            }
-
-            retries = 0;
-
-            for (; ; )
-            {
-                r = sccoredb.star_create_transaction_and_set_current(flags, 1, out handle, out verify);
-                if (r == 0)
-                {
-                    var currentTransaction = Starcounter.Transaction.GetCurrent();
-                    Starcounter.Transaction.SetManagedCurrentToNull();
-
-                    try {
-                        action();
-                        Starcounter.Transaction.Commit(1, 1);
-                        return;
-                    }
-                    catch (Exception ex) {
-                        r = sccoredb.star_set_current_transaction(1, 0, 0);
-                        if (r == 0) {
-                            r = sccoredb.star_free_transaction(handle, verify);
-                            if (r == 0) {
-                                if (ex is ITransactionConflictException) {
-                                    if (++retries <= maxRetries) continue;
-                                    throw ErrorCode.ToException(Error.SCERRUNHANDLEDTRANSACTCONFLICT, ex);
-                                }
-                                throw;
-                            }
-                        }
-                        HandleFatalErrorInTransactionScope(r);
-                    }
-                    finally {
-                        if (currentTransaction != null) {
-                            // There should be no current transaction and so
-                            // there should be no reason setting the current
-                            // transaction to the replaced one (other then the
-                            // current transcation being bound to another
-                            // thread).
-
-                            Starcounter.Transaction.SetCurrent(currentTransaction);
-                        } else {
-                            ImplicitTransaction.CreateOrSetCurrent();
-                        }
-                    }
-                }
-
-                if (r == Error.SCERRTRANSACTIONLOCKEDONTHREAD) {
-                    // We already have a transaction locked on thread so we're
-                    // already in a transaction scope (possibly an implicit one if
-                    // for example in the context of a trigger): Just invoke the
-                    // callback and exit.
-
-                    try {
-                        action();
-                    }
-                    catch {
-                        // Operation will fail only if transaction is already
-                        // aborted (in which case we need not abort it).
-
-                        sccoredb.star_external_abort();
-                        throw;
-                    }
-                    return;
-                }
-
-                throw ErrorCode.ToException(r);
-            }
-        }
-
-        /// <summary>
-<<<<<<< HEAD
-        /// An implicit scope wraps an autocreated readonly transaction, that is always set as current after
-        /// an ordinary transactionscope is ended. It will also upgrade the implicit transaction to write if 
-        /// needed with automatic retries. After the task is executed and an implicit transaction exists, it 
-        /// is committed if it's writeable and released. 
-        /// </summary>
-        /// <remarks>
-        /// Currently there are three places where this scope is used, main entrypoint for an application, calls to 
-        /// rest-handlers and scheduled tasks.
-        /// </remarks>
-        /// <param name="action"></param>
-        /// <param name="maxRetries"></param>
-        internal static void ImplicitScope(Action action, int maxRetries = 100) {
-            int retries;
-            ImplicitTransaction it;
-
-            if (!Environment.HasDatabase) {
-                // Running with nodb switch, which means that no database is initialized. Just invoke the action and return.
-                action();
-                return;
-            }
-
-            if (maxRetries < 0)
-                throw new ArgumentOutOfRangeException("maxRetries", string.Format("Valid range: 0-{0}", int.MaxValue));
-
-            retries = 0;
-            it = ImplicitTransaction.Current(true);
-
-            if (!it.insideMicroTask) {
-                it.insideMicroTask = true;
-                it.CreateOrSetReadOnly();
-                try {
-                    for (; ; ) {
-
-                        try {
-                            it.explicitTransactionCreated = false;
-                            action();
-
-                            if (it.IsWritable()) {
-                                if (Starcounter.Transaction._current != null) {
-                                    // We have a long running transaction set as current. If we also have an implicit 
-                                    // transaction with modifications we need to throw exception since we cannot retry 
-                                    // a scope with a manuell transaction in it.
-                                    throw ErrorCode.ToException(Error.SCERRAMBIGUOUSIMPLICITTRANSACTION);
-                                }
-                                it.Commit();
-                            }
-                            return;
-                        } catch (Exception ex) {
-                            // TODO:
-                            // Throwing and catching exception is too slow.
-                            uint ec;
-                            Exception real = ex;
-                            if (ex is TargetInvocationException && ex.InnerException != null) {
-                                real = ex.InnerException;
-                            }
-
-                            if (ErrorCode.TryGetCode(real, out ec) && ec == Error.SCERRREADONLYTRANSACTION) {
-                                it.UpgradeToReadWrite();
-                                continue; // We don't count this as a retry, just a restart.
-                            }
-
-                            if (it.IsWritable()) {
-                                ec = it.ReleaseLocked();
-                                if (ec == 0) {
-                                    if (ex is ITransactionConflictException) {
-                                        if (++retries <= maxRetries)
-                                            continue;
-                                        throw ErrorCode.ToException(Error.SCERRUNHANDLEDTRANSACTCONFLICT, ex);
-                                    }
-                                    throw;
-                                }
-                                HandleFatalErrorInTransactionScope(ec);
-                            }
-                            throw;
-                        }
-                    }
-                } finally {
-                    it.insideMicroTask = false;
-                    it.ReleaseReadOnly();
-                }
-            } else {
-                try {
-                    action();
-                } catch {
-                    if (it.IsWritable())
-                        sccoredb.star_external_abort();
-                    throw;
-                }
-                return;
-            }
-        }
-
-        /// <summary>
-=======
->>>>>>> e97b6a2d
-        /// </summary>
-        public static void SetEnvironment(DbEnvironment e) // TODO: Internal
-        {
-            Environment = e;
-        }
-
-        /// <summary>
-        /// Gets a value indicating of the given object is a
-        /// Starcounter database instance.
-        /// </summary>
-        /// <param name="obj">The object to evaluate.</param>
-        /// <returns>True if considered a database object; false
-        /// otherwise.</returns>
-        public static bool IsPersistent(this object obj) {
-            // This is probably not the final solution; we should compare
-            // this one (and maybe other alternatives) to the one that is
-            // probably fastest (but most complex), as suggested here:
-            // http://www.starcounter.com/forum/showthread.php?2493-Making-a-polymorphic-Object.IsPersistent()
-            return obj is IObjectProxy;
-        }
-
-        /// <summary>
-        /// Deletes an object from the database. The runtime will check
-        /// the object to see if it's a valid database object. If it is,
-        /// the delete will be carried out. If not, an exception will be
-        /// raised.
-        /// </summary>
-        /// <param name="target">
-        /// The database object to delete.</param>
-        public static void Delete(this object target) {
-            var proxy = target as IObjectProxy;
-            if (proxy == null) {
-                // Proper error message
-                // TODO:
-                throw ErrorCode.ToException(Error.SCERRUNSPECIFIED, "Not a database object.");
-            }
-            Db.Delete(proxy);
-        }
-
-        /// <summary>
-        /// Deletes a database object from the database.
-        /// </summary>
-        /// <param name="proxy">The database object to delete,
-        /// reprsented as a <see cref="IObjectProxy"/>.</param>
-        public static void Delete(this IObjectProxy proxy) {
-            ulong oid;
-            ulong address;
-
-            oid = proxy.Identity;
-            address = proxy.ThisHandle;
-
-            var r = sccoredb.star_begin_delete(oid, address);
-            if (r != 0) {
-                // If the error is because the delete already was issued then
-                // we ignore it and just return. We are processing the delete
-                // of this object so it will be deleted eventually.
-
-                if (r == Error.SCERRDELETEPENDING) return;
-
-                throw ErrorCode.ToException(r);
-            }
-
-            // Invoke all callbacks. If any of theese throws an exception then
-            // we rollback the issued delete and pass on the thrown exception
-            // to the caller.
-
-            try {
-                InvokeOnDelete(proxy);
-            } catch (Exception ex) {
-                // We can't generate an exception from an error in this
-                // function since this will hide the original error.
-                //
-                // We can handle any error that can occur except for a fatal
-                // error (and this will kill the process) and that the thread
-                // has been detached (shouldn't occur). The most important
-                // thing is that the transaction lock set when the delete was
-                // issued is released and this will be the case as long as none
-                // of the above errors occur.
-
-                sccoredb.star_abort_delete(oid, address);
-                if (ex is System.Threading.ThreadAbortException) throw;
-                throw ErrorCode.ToException(Error.SCERRERRORINHOOKCALLBACK, ex);
-            }
-
-            r = sccoredb.star_complete_delete(oid, address);
-            if (r == 0) return;
-
-            throw ErrorCode.ToException(r);
-        }
-
-        /// <summary>
-        /// Raise the event that signals the database is stopping.
-        /// </summary>
-        internal static void RaiseDatabaseStoppingEvent() {
-            if (DatabaseStopping != null) {
-                DatabaseStopping(null, EventArgs.Empty);
-            }
-        }
-
-        static void InvokeOnDelete(IObjectProxy proxy) {
-            // These flags really don't do their work right now, since we
-            // are in fact doing a cast just to retreive them. The whole
-            // purpose of them is to not do an extra cast if not neccessary.
-            // From the proxy, we must all for a non-generated way of
-            // getting the binding.
-            // TODO:
-
-            var entityInterface = proxy as IEntity;
-            if (entityInterface != null) {
-                entityInterface.OnDelete();
-            }
-
-            //var typeBindingFlags = (proxy.TypeBinding as TypeBinding).Flags;
-            //if ((typeBindingFlags & TypeBindingFlags.Callback_OnDelete) != 0) {
-            //    ((IEntity)proxy).OnDelete();
-            //}
-        }
-
-        private static void HandleFatalErrorInTransactionScope(uint e)
-        {
-            ExceptionManager.HandleInternalFatalError(e);
-        }
-    }
-}
+﻿// ***********************************************************************
+// <copyright file="Db.cs" company="Starcounter AB">
+//     Copyright (c) Starcounter AB.  All rights reserved.
+// </copyright>
+// ***********************************************************************
+
+using Starcounter.Advanced;
+using Starcounter.Binding;
+using Starcounter.Internal;
+using System;
+using System.Diagnostics;
+using System.Runtime.InteropServices;
+using System.Text;
+using System.Reflection;
+
+namespace Starcounter
+{
+
+    public static partial class Db
+    {
+        /// <summary>
+        /// </summary>
+        public static DbEnvironment Environment { get; private set; }
+
+        /// <summary>
+        /// Gets the set of <see cref="Application"/>s currently running
+        /// in the <see cref="Db"/>.
+        /// </summary>
+        public static Application[] Applications {
+            get {
+                return Application.GetAllApplications();
+            }
+        }
+
+        /// <summary>
+        /// Occurs when the database is being stopped.
+        /// </summary>
+        public static event EventHandler DatabaseStopping;
+
+        /// <summary>
+        /// Lookups the table.
+        /// </summary>
+        /// <param name="name">The name.</param>
+        /// <returns>TableDef.</returns>
+        public static TableDef LookupTable(string name)
+        {
+            unsafe
+            {
+                systables.STAR_TABLE_INFO tableInfo;
+                var r = systables.star_get_table_info_by_name(name, out tableInfo);
+                if (r == 0)
+                {
+                    return TableDef.ConstructTableDef(tableInfo);
+                }
+                if (r == Error.SCERRTABLENOTFOUND) return null;
+                throw ErrorCode.ToException(r);
+            }
+        }
+
+        /// <summary>
+        /// Creates the table.
+        /// </summary>
+        /// <param name="tableDef">The table def.</param>
+        public static void CreateTable(TableDef tableDef)
+        {
+            CreateTable(tableDef, null);
+        }
+
+        /// <summary>
+        /// Creates the table.
+        /// </summary>
+        /// <param name="tableDef">The table def.</param>
+        /// <param name="inheritedTableDef">The inherited table def.</param>
+        public static void CreateTable(TableDef tableDef, TableDef inheritedTableDef)
+        {
+            unsafe
+            {
+                int implicitColumnCount;
+                ushort inheritedTableId = UInt16.MaxValue;
+                if (inheritedTableDef == null)
+                {
+                    implicitColumnCount = 1; // Implicit key column.
+                }
+                else
+                {
+                    // TODO:
+                    // We're assume that the base table definition is complete
+                    // (has definition address) and that the current table
+                    // definition and the inherited table definition matches.
+
+                    implicitColumnCount = inheritedTableDef.ColumnDefs.Length;
+                    inheritedTableId = inheritedTableDef.TableId;
+                }
+                ColumnDef[] columns = tableDef.ColumnDefs;
+                systables.STAR_COLUMN_DEFINITION[] column_definitions = new systables.STAR_COLUMN_DEFINITION[columns.Length - implicitColumnCount + 1];
+                Debug.Assert(column_definitions.Length > 0);
+                char* name = null;
+                try
+                {
+                    for (int cc = column_definitions.Length - 1, ci = implicitColumnCount, di = 0; di < cc; ci++, di++)
+                    {
+                        column_definitions[di].name = (char *)Marshal.StringToCoTaskMemUni(columns[ci].Name);
+                        column_definitions[di].type = columns[ci].Type;
+                        column_definitions[di].is_nullable = columns[ci].IsNullable ? (byte)1 : (byte)0;
+                    }
+                    name = (char*)Marshal.StringToCoTaskMemUni(tableDef.Name);
+                    fixed (systables.STAR_COLUMN_DEFINITION* fixed_column_definitions = column_definitions)
+                    {
+                        uint e = systables.star_create_table(name, inheritedTableId, fixed_column_definitions, 0);
+                        if (e != 0) throw ErrorCode.ToException(e);
+                    }
+                }
+                finally
+                {
+                    if (name != null) Marshal.FreeCoTaskMem((IntPtr)name);
+                    for (int i = 0; i < column_definitions.Length; i++)
+                    {
+                        if (column_definitions[i].name != null)
+                            Marshal.FreeCoTaskMem((IntPtr)column_definitions[i].name);
+                    }
+                }
+            }
+        }
+
+        /// <summary>
+        /// Renames the table.
+        /// </summary>
+        /// <param name="tableId">The table id.</param>
+        /// <param name="newName">The new name.</param>
+        public static void RenameTable(ushort tableId, string newName)
+        {
+            uint e = systables.star_rename_table(tableId, newName);
+            if (e == 0) return;
+            throw ErrorCode.ToException(e);
+        }
+
+        /// <summary>
+        /// Drops the table.
+        /// </summary>
+        /// <param name="name">The name.</param>
+        public static void DropTable(string name)
+        {
+            uint e = systables.star_drop_table(name);
+            if (e == 0) return;
+            throw ErrorCode.ToException(e);
+        }
+
+        /// <summary>
+        /// Executes the given <paramref name="action"/> within a new transaction.
+        /// </summary>
+        /// <param name="action">The action to execute.</param>
+        /// <param name="forceSnapshot">
+        /// If set, instructs Starcounter to raise an error if the transaction can't
+        /// be executed within a single snapshot (taken at the time of the transaction
+        /// start). The default is false, allowing the isolation to drop to "read
+        /// committed" in case the transaction for some reason should block or take a
+        /// long time.
+        /// </param>
+        /// <param name="maxRetries">Number of times to retry the execution of the
+        /// transaction if committing it fails because of a conflict with another
+        /// transaction. Specify <c>int.MaxValue</c> to instruct Starcounter
+        /// to try until the transaction succeeds. Specify 0 to disable retrying.
+        /// </param>
+        public static void Transaction(Action action, bool forceSnapshot = false, int maxRetries = 100) {
+            Transaction(action, 0, forceSnapshot, maxRetries);
+        }
+
+        /// <summary>
+        /// System transactions is used to insert data with OIDs, e.g., for upgrade.
+        /// </summary>
+        /// <param name="action"></param>
+        /// <param name="forceSnapshot"></param>
+        /// <param name="maxRetries"></param>
+        internal static void SystemTransaction(Action action, bool forceSnapshot = false, int maxRetries = 100) {
+            Transaction(action, sccoredb.MDB_TRANSCREATE_SUPPRESS_HOOKS, forceSnapshot, maxRetries);
+        }
+
+        public static void Scope(Action action, bool forceNew = false) {
+            ITransaction t = Starcounter.Transaction.GetCurrent();
+            if (forceNew || t == null)
+                t = new Starcounter.Transaction(false, false);
+            t.Add(action);
+        }
+
+        public static T Scope<T>(Func<T> func, bool forceNew = false) {
+            ITransaction t = Starcounter.Transaction.GetCurrent();
+            if (forceNew || t == null)
+                t = new Starcounter.Transaction(false, false);
+            return t.AddAndReturn<T>(func);
+        }
+
+        internal static void Transaction(Action action, uint flags, bool forceSnapshot = false, int maxRetries = 100)
+        {
+            int retries;
+            uint r;
+            ulong handle;
+            ulong verify;
+
+            if (maxRetries < 0) {
+                throw new ArgumentOutOfRangeException("maxRetries", string.Format("Valid range: 0-{0}", int.MaxValue));
+            }
+
+            if (forceSnapshot) {
+                throw ErrorCode.ToException(Error.SCERRNOTIMPLEMENTED, "Forcing snapshot isolation is not yet implemented.");
+            }
+
+            retries = 0;
+
+            for (; ; )
+            {
+                r = sccoredb.star_create_transaction_and_set_current(flags, 1, out handle, out verify);
+                if (r == 0)
+                {
+                    var currentTransaction = Starcounter.Transaction.GetCurrent();
+                    Starcounter.Transaction.SetManagedCurrentToNull();
+
+                    try {
+                        action();
+                        Starcounter.Transaction.Commit(1, 1);
+                        return;
+                    }
+                    catch (Exception ex) {
+                        r = sccoredb.star_set_current_transaction(1, 0, 0);
+                        if (r == 0) {
+                            r = sccoredb.star_free_transaction(handle, verify);
+                            if (r == 0) {
+                                if (ex is ITransactionConflictException) {
+                                    if (++retries <= maxRetries) continue;
+                                    throw ErrorCode.ToException(Error.SCERRUNHANDLEDTRANSACTCONFLICT, ex);
+                                }
+                                throw;
+                            }
+                        }
+                        HandleFatalErrorInTransactionScope(r);
+                    }
+                    finally {
+                        if (currentTransaction != null) {
+                            // There should be no current transaction and so
+                            // there should be no reason setting the current
+                            // transaction to the replaced one (other then the
+                            // current transcation being bound to another
+                            // thread).
+
+                            Starcounter.Transaction.SetCurrent(currentTransaction);
+                        } else {
+                            ImplicitTransaction.CreateOrSetCurrent();
+                        }
+                    }
+                }
+
+                if (r == Error.SCERRTRANSACTIONLOCKEDONTHREAD) {
+                    // We already have a transaction locked on thread so we're
+                    // already in a transaction scope (possibly an implicit one if
+                    // for example in the context of a trigger): Just invoke the
+                    // callback and exit.
+
+                    try {
+                        action();
+                    }
+                    catch {
+                        // Operation will fail only if transaction is already
+                        // aborted (in which case we need not abort it).
+
+                        sccoredb.star_external_abort();
+                        throw;
+                    }
+                    return;
+                }
+
+                throw ErrorCode.ToException(r);
+            }
+        }
+
+        /// <summary>
+                                
+        /// </summary>
+        public static void SetEnvironment(DbEnvironment e) // TODO: Internal
+        {
+            Environment = e;
+        }
+
+        /// <summary>
+        /// Gets a value indicating of the given object is a
+        /// Starcounter database instance.
+        /// </summary>
+        /// <param name="obj">The object to evaluate.</param>
+        /// <returns>True if considered a database object; false
+        /// otherwise.</returns>
+        public static bool IsPersistent(this object obj) {
+            // This is probably not the final solution; we should compare
+            // this one (and maybe other alternatives) to the one that is
+            // probably fastest (but most complex), as suggested here:
+            // http://www.starcounter.com/forum/showthread.php?2493-Making-a-polymorphic-Object.IsPersistent()
+            return obj is IObjectProxy;
+        }
+
+        /// <summary>
+        /// Deletes an object from the database. The runtime will check
+        /// the object to see if it's a valid database object. If it is,
+        /// the delete will be carried out. If not, an exception will be
+        /// raised.
+        /// </summary>
+        /// <param name="target">
+        /// The database object to delete.</param>
+        public static void Delete(this object target) {
+            var proxy = target as IObjectProxy;
+            if (proxy == null) {
+                // Proper error message
+                // TODO:
+                throw ErrorCode.ToException(Error.SCERRUNSPECIFIED, "Not a database object.");
+            }
+            Db.Delete(proxy);
+        }
+
+        /// <summary>
+        /// Deletes a database object from the database.
+        /// </summary>
+        /// <param name="proxy">The database object to delete,
+        /// reprsented as a <see cref="IObjectProxy"/>.</param>
+        public static void Delete(this IObjectProxy proxy) {
+            ulong oid;
+            ulong address;
+
+            oid = proxy.Identity;
+            address = proxy.ThisHandle;
+
+            var r = sccoredb.star_begin_delete(oid, address);
+            if (r != 0) {
+                // If the error is because the delete already was issued then
+                // we ignore it and just return. We are processing the delete
+                // of this object so it will be deleted eventually.
+
+                if (r == Error.SCERRDELETEPENDING) return;
+
+                throw ErrorCode.ToException(r);
+            }
+
+            // Invoke all callbacks. If any of theese throws an exception then
+            // we rollback the issued delete and pass on the thrown exception
+            // to the caller.
+
+            try {
+                InvokeOnDelete(proxy);
+            } catch (Exception ex) {
+                // We can't generate an exception from an error in this
+                // function since this will hide the original error.
+                //
+                // We can handle any error that can occur except for a fatal
+                // error (and this will kill the process) and that the thread
+                // has been detached (shouldn't occur). The most important
+                // thing is that the transaction lock set when the delete was
+                // issued is released and this will be the case as long as none
+                // of the above errors occur.
+
+                sccoredb.star_abort_delete(oid, address);
+                if (ex is System.Threading.ThreadAbortException) throw;
+                throw ErrorCode.ToException(Error.SCERRERRORINHOOKCALLBACK, ex);
+            }
+
+            r = sccoredb.star_complete_delete(oid, address);
+            if (r == 0) return;
+
+            throw ErrorCode.ToException(r);
+        }
+
+        /// <summary>
+        /// Raise the event that signals the database is stopping.
+        /// </summary>
+        internal static void RaiseDatabaseStoppingEvent() {
+            if (DatabaseStopping != null) {
+                DatabaseStopping(null, EventArgs.Empty);
+            }
+        }
+
+        static void InvokeOnDelete(IObjectProxy proxy) {
+            // These flags really don't do their work right now, since we
+            // are in fact doing a cast just to retreive them. The whole
+            // purpose of them is to not do an extra cast if not neccessary.
+            // From the proxy, we must all for a non-generated way of
+            // getting the binding.
+            // TODO:
+
+            var entityInterface = proxy as IEntity;
+            if (entityInterface != null) {
+                entityInterface.OnDelete();
+            }
+
+            //var typeBindingFlags = (proxy.TypeBinding as TypeBinding).Flags;
+            //if ((typeBindingFlags & TypeBindingFlags.Callback_OnDelete) != 0) {
+            //    ((IEntity)proxy).OnDelete();
+            //}
+        }
+
+        private static void HandleFatalErrorInTransactionScope(uint e)
+        {
+            ExceptionManager.HandleInternalFatalError(e);
+        }
+    }
+}