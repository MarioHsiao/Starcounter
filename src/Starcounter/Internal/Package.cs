--- conflicted
+++ resolved
@@ -1,234 +1,181 @@
-﻿// ***********************************************************************
-// <copyright file="Package.cs" company="Starcounter AB">
-//     Copyright (c) Starcounter AB.  All rights reserved.
-// </copyright>
-// ***********************************************************************
-
-using Starcounter.Binding;
-using Starcounter.Query;
-using System;
-using System.Reflection;
-using System.Runtime.InteropServices;
-using System.Threading;
-using System.IO;
-
-<<<<<<< HEAD
-namespace Starcounter.Internal {
-
-    public class Package {
-
-        public static void Process(IntPtr hPackage) {
-=======
-namespace Starcounter.Internal
-{
-
-    /// <summary>
-    /// Class Package
-    /// </summary>
-    public class Package
-    {
-
-        /// <summary>
-        /// Processes the specified h package.
-        /// </summary>
-        /// <param name="hPackage">The h package.</param>
-        public static void Process(IntPtr hPackage)
-        {
->>>>>>> 7b72b4b3
-            GCHandle gcHandle = (GCHandle)hPackage;
-            Package p = (Package)gcHandle.Target;
-            gcHandle.Free();
-            p.Process();
-        }
-
-        /// <summary>
-        /// The unregistered type defs_
-        /// </summary>
-        private readonly TypeDef[] unregisteredTypeDefs_;
-        /// <summary>
-        /// The assembly_
-        /// </summary>
-        private readonly Assembly assembly_;
-        /// <summary>
-        /// The processed event_
-        /// </summary>
-        private readonly ManualResetEvent processedEvent_;
-
-        /// <summary>
-<<<<<<< HEAD
-        /// Gets or sets the logical working directory the entrypoint
-        /// assembly runs in.
-        /// </summary>
-        public string WorkingDirectory {
-            get;
-            set;
-        }
-
-        /// <summary>
-        /// Gets or sets the entrypoint arguments to be given to the
-        /// entrypoint when invoked.
-        /// </summary>
-        public string[] EntrypointArguments {
-            get;
-            set;
-        }
-
-=======
-        /// Initializes a new instance of the <see cref="Package" /> class.
-        /// </summary>
-        /// <param name="unregisteredTypeDefs">The unregistered type defs.</param>
-        /// <param name="assembly">The assembly.</param>
->>>>>>> 7b72b4b3
-        public Package(
-            TypeDef[] unregisteredTypeDefs, // Previously unregistered type definitions.
-            Assembly assembly               // Entry point assembly.
-            ) {
-            unregisteredTypeDefs_ = unregisteredTypeDefs;
-            assembly_ = assembly;
-            processedEvent_ = new ManualResetEvent(false);
-        }
-
-<<<<<<< HEAD
-        internal void Process() {
-            try {
-=======
-        /// <summary>
-        /// Processes this instance.
-        /// </summary>
-        internal void Process()
-        {
-            try
-            {
->>>>>>> 7b72b4b3
-                UpdateDatabaseSchemaAndRegisterTypes();
-
-                ExecuteEntryPoint();
-            } finally {
-                processedEvent_.Set();
-            }
-        }
-
-<<<<<<< HEAD
-        public void WaitUntilProcessed() {
-            processedEvent_.WaitOne();
-        }
-
-        public void Dispose() {
-            processedEvent_.Dispose();
-        }
-
-        private void UpdateDatabaseSchemaAndRegisterTypes() {
-=======
-        /// <summary>
-        /// Waits the until processed.
-        /// </summary>
-        public void WaitUntilProcessed()
-        {
-            processedEvent_.WaitOne();
-        }
-
-        /// <summary>
-        /// Disposes this instance.
-        /// </summary>
-        public void Dispose()
-        {
-            processedEvent_.Dispose();
-        }
-
-        /// <summary>
-        /// Updates the database schema and register types.
-        /// </summary>
-        private void UpdateDatabaseSchemaAndRegisterTypes()
-        {
->>>>>>> 7b72b4b3
-            var typeDefs = unregisteredTypeDefs_;
-
-            for (int i = 0; i < typeDefs.Length; i++) {
-                var typeDef = typeDefs[i];
-                var tableDef = typeDef.TableDef;
-
-                tableDef = CreateOrUpdateDatabaseTable(tableDef);
-                typeDef.TableDef = tableDef;
-
-                // Remap properties representing columns in case the column
-                // order has changed.
-
-                LoaderHelper.MapPropertyDefsToColumnDefs(tableDef.ColumnDefs, typeDef.PropertyDefs);
-            }
-
-            Bindings.RegisterTypeDefs(typeDefs);
-
-            if (typeDefs.Length != 0) {
-                QueryModule.UpdateSchemaInfo(typeDefs);
-            }
-        }
-
-<<<<<<< HEAD
-        private TableDef CreateOrUpdateDatabaseTable(TableDef tableDef) {
-=======
-        /// <summary>
-        /// Creates the or update database table.
-        /// </summary>
-        /// <param name="tableDef">The table def.</param>
-        /// <returns>TableDef.</returns>
-        private TableDef CreateOrUpdateDatabaseTable(TableDef tableDef)
-        {
->>>>>>> 7b72b4b3
-            string tableName = tableDef.Name;
-            TableDef storedTableDef = null;
-            TableDef pendingUpgradeTableDef = null;
-
-            Db.Transaction(() => {
-                storedTableDef = Db.LookupTable(tableName);
-                pendingUpgradeTableDef = Db.LookupTable(TableUpgrade.CreatePendingUpdateTableName(tableName));
-            });
-
-            if (pendingUpgradeTableDef != null) {
-                var continueTableUpgrade = new TableUpgrade(tableName, storedTableDef, pendingUpgradeTableDef);
-                storedTableDef = continueTableUpgrade.ContinueEval();
-            }
-
-            if (storedTableDef == null) {
-                var tableCreate = new TableCreate(tableDef);
-                storedTableDef = tableCreate.Eval();
-            } else if (!storedTableDef.Equals(tableDef)) {
-                var tableUpgrade = new TableUpgrade(tableName, storedTableDef, tableDef);
-                storedTableDef = tableUpgrade.Eval();
-            }
-
-#if true
-            bool hasIndex = false;
-            Db.Transaction(() => {
-                hasIndex = storedTableDef.GetAllIndexInfos().Length != 0;
-            });
-            if (!hasIndex) {
-                Db.CreateIndex(
-                    storedTableDef.DefinitionAddr,
-                    "auto",
-                    0
-                    );
-            }
-#endif
-
-            return storedTableDef;
-        }
-
-<<<<<<< HEAD
-        private void ExecuteEntryPoint() {
-            if (assembly_ != null) {
-                var arguments = this.EntrypointArguments ?? new string[] { };
-                assembly_.EntryPoint.Invoke(null, new object[] { arguments });
-=======
-        /// <summary>
-        /// Executes the entry point.
-        /// </summary>
-        private void ExecuteEntryPoint()
-        {
-            if (assembly_ != null)
-            {
-                assembly_.EntryPoint.Invoke(null, new object[] { null });
->>>>>>> 7b72b4b3
-            }
-        }
-    }
-}
+﻿// ***********************************************************************
+// <copyright file="Package.cs" company="Starcounter AB">
+//     Copyright (c) Starcounter AB.  All rights reserved.
+// </copyright>
+// ***********************************************************************
+
+using Starcounter.Binding;
+using Starcounter.Query;
+using System;
+using System.Reflection;
+using System.Runtime.InteropServices;
+using System.Threading;
+using System.IO;
+
+namespace Starcounter.Internal {
+
+    public class Package {
+
+        public static void Process(IntPtr hPackage) {
+            GCHandle gcHandle = (GCHandle)hPackage;
+            Package p = (Package)gcHandle.Target;
+            gcHandle.Free();
+            p.Process();
+        }
+
+        /// <summary>
+        /// The unregistered type defs_
+        /// </summary>
+        private readonly TypeDef[] unregisteredTypeDefs_;
+        /// <summary>
+        /// The assembly_
+        /// </summary>
+        private readonly Assembly assembly_;
+        /// <summary>
+        /// The processed event_
+        /// </summary>
+        private readonly ManualResetEvent processedEvent_;
+
+        /// <summary>
+        /// Gets or sets the logical working directory the entrypoint
+        /// assembly runs in.
+        /// </summary>
+        public string WorkingDirectory {
+            get;
+            set;
+        }
+
+        /// <summary>
+        /// Gets or sets the entrypoint arguments to be given to the
+        /// entrypoint when invoked.
+        /// </summary>
+        public string[] EntrypointArguments {
+            get;
+            set;
+        }
+
+		/// <summary>
+        /// Initializes a new instance of the <see cref="Package" /> class.
+        /// </summary>
+        /// <param name="unregisteredTypeDefs">The unregistered type defs.</param>
+        /// <param name="assembly">The assembly.</param>
+        public Package(
+            TypeDef[] unregisteredTypeDefs, // Previously unregistered type definitions.
+            Assembly assembly               // Entry point assembly.
+            ) {
+            unregisteredTypeDefs_ = unregisteredTypeDefs;
+            assembly_ = assembly;
+            processedEvent_ = new ManualResetEvent(false);
+        }
+
+        /// <summary>
+        /// Processes this instance.
+        /// </summary>
+        internal void Process()
+        {
+            try
+            {
+                UpdateDatabaseSchemaAndRegisterTypes();
+
+                ExecuteEntryPoint();
+            } finally {
+                processedEvent_.Set();
+            }
+        }
+
+        /// <summary>
+        /// Waits the until processed.
+        /// </summary>
+        public void WaitUntilProcessed() {
+            processedEvent_.WaitOne();
+        }
+
+        /// <summary>
+        /// Disposes this instance.
+        /// </summary>
+        public void Dispose() {
+            processedEvent_.Dispose();
+        }
+
+        /// <summary>
+        /// Updates the database schema and register types.
+        /// </summary>
+        private void UpdateDatabaseSchemaAndRegisterTypes() {
+            var typeDefs = unregisteredTypeDefs_;
+
+            for (int i = 0; i < typeDefs.Length; i++) {
+                var typeDef = typeDefs[i];
+                var tableDef = typeDef.TableDef;
+
+                tableDef = CreateOrUpdateDatabaseTable(tableDef);
+                typeDef.TableDef = tableDef;
+
+                // Remap properties representing columns in case the column
+                // order has changed.
+
+                LoaderHelper.MapPropertyDefsToColumnDefs(tableDef.ColumnDefs, typeDef.PropertyDefs);
+            }
+
+            Bindings.RegisterTypeDefs(typeDefs);
+
+            if (typeDefs.Length != 0) {
+                QueryModule.UpdateSchemaInfo(typeDefs);
+            }
+        }
+
+        /// <summary>
+        /// Creates the or update database table.
+        /// </summary>
+        /// <param name="tableDef">The table def.</param>
+        /// <returns>TableDef.</returns>
+        private TableDef CreateOrUpdateDatabaseTable(TableDef tableDef) {
+            string tableName = tableDef.Name;
+            TableDef storedTableDef = null;
+            TableDef pendingUpgradeTableDef = null;
+
+            Db.Transaction(() => {
+                storedTableDef = Db.LookupTable(tableName);
+                pendingUpgradeTableDef = Db.LookupTable(TableUpgrade.CreatePendingUpdateTableName(tableName));
+            });
+
+            if (pendingUpgradeTableDef != null) {
+                var continueTableUpgrade = new TableUpgrade(tableName, storedTableDef, pendingUpgradeTableDef);
+                storedTableDef = continueTableUpgrade.ContinueEval();
+            }
+
+            if (storedTableDef == null) {
+                var tableCreate = new TableCreate(tableDef);
+                storedTableDef = tableCreate.Eval();
+            } else if (!storedTableDef.Equals(tableDef)) {
+                var tableUpgrade = new TableUpgrade(tableName, storedTableDef, tableDef);
+                storedTableDef = tableUpgrade.Eval();
+            }
+
+#if true
+            bool hasIndex = false;
+            Db.Transaction(() => {
+                hasIndex = storedTableDef.GetAllIndexInfos().Length != 0;
+            });
+            if (!hasIndex) {
+                Db.CreateIndex(
+                    storedTableDef.DefinitionAddr,
+                    "auto",
+                    0
+                    );
+            }
+#endif
+
+            return storedTableDef;
+        }
+
+        /// <summary>
+        /// Executes the entry point.
+        /// </summary>
+        private void ExecuteEntryPoint() {
+            if (assembly_ != null) {
+                var arguments = this.EntrypointArguments ?? new string[] { };
+                assembly_.EntryPoint.Invoke(null, new object[] { arguments });
+            }
+        }
+    }
+}