﻿using System;

namespace Starcounter.Internal {

    /// <summary>
    /// </summary>
    public static class TaskHelper { // Internal
        /// <summary>
        /// Called when exiting managed task entry point to cleanup managed
        /// resources attached to the task.
        /// </summary>
        public static void Reset() {
            ResetCurrentTransaction();
        }

        private static void ResetCurrentTransaction() {
<<<<<<< HEAD
            uint r = sccoredb.star_set_current_transaction(0, 0, 0);
            var it = ImplicitTransaction.Current(false);
            if (it != null)
                it.ReleaseReadOnly();
            Transaction._current = null;
=======
            uint r = sccoredb.sccoredb_set_current_transaction(0, 0, 0);
            ImplicitTransaction.Release();
            Transaction.SetManagedCurrentToNull();
>>>>>>> e97b6a2d
        }
    }
}
<|MERGE_RESOLUTION|>--- conflicted
+++ resolved
@@ -1,30 +1,22 @@
-﻿using System;
-
-namespace Starcounter.Internal {
-
-    /// <summary>
-    /// </summary>
-    public static class TaskHelper { // Internal
-        /// <summary>
-        /// Called when exiting managed task entry point to cleanup managed
-        /// resources attached to the task.
-        /// </summary>
-        public static void Reset() {
-            ResetCurrentTransaction();
-        }
-
-        private static void ResetCurrentTransaction() {
-<<<<<<< HEAD
-            uint r = sccoredb.star_set_current_transaction(0, 0, 0);
-            var it = ImplicitTransaction.Current(false);
-            if (it != null)
-                it.ReleaseReadOnly();
-            Transaction._current = null;
-=======
-            uint r = sccoredb.sccoredb_set_current_transaction(0, 0, 0);
-            ImplicitTransaction.Release();
-            Transaction.SetManagedCurrentToNull();
->>>>>>> e97b6a2d
-        }
-    }
-}
+﻿using System;
+
+namespace Starcounter.Internal {
+
+    /// <summary>
+    /// </summary>
+    public static class TaskHelper { // Internal
+        /// <summary>
+        /// Called when exiting managed task entry point to cleanup managed
+        /// resources attached to the task.
+        /// </summary>
+        public static void Reset() {
+            ResetCurrentTransaction();
+        }
+
+        private static void ResetCurrentTransaction() {
+            uint r = sccoredb.star_set_current_transaction(0, 0, 0);
+            ImplicitTransaction.Release();
+            Transaction.SetManagedCurrentToNull();
+        }
+    }
+}