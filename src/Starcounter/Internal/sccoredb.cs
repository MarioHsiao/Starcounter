--- conflicted
+++ resolved
@@ -1,1231 +1,1187 @@
-﻿// ***********************************************************************
-// <copyright file="sccoredb.cs" company="Starcounter AB">
-//     Copyright (c) Starcounter AB.  All rights reserved.
-// </copyright>
-// ***********************************************************************
+﻿// ***********************************************************************
+// <copyright file="sccoredb.cs" company="Starcounter AB">
+//     Copyright (c) Starcounter AB.  All rights reserved.
+// </copyright>
+// ***********************************************************************
 
 using System;
 using System.Runtime.InteropServices;
 using System.Security;
 
 namespace Starcounter.Internal
-{
-
-    /// <summary>
-    /// Class sccoredb
-    /// </summary>
+{
+
+    /// <summary>
+    /// Class sccoredb
+    /// </summary>
     [SuppressUnmanagedCodeSecurity]
     public static class sccoredb
-    {
-
-        /// <summary>
-        /// The MDBI t_ OBJECTID
-        /// </summary>
-        public const ulong MDBIT_OBJECTID = 0; // TODO:
-
-        /// <summary>
-        /// The INVALI d_ DEFINITIO n_ ADDR
-        /// </summary>
-        public const ulong INVALID_DEFINITION_ADDR = 0xFFFFFFFFFF;
-        /// <summary>
-        /// The INVALI d_ RECOR d_ ADDR
-        /// </summary>
-        public const ulong INVALID_RECORD_ADDR = 0xFFFFFFFFFF;
-
-
-        /// <summary>
-        /// The S c_ BASETYP e_ UIN T64
-        /// </summary>
-        public const byte SC_BASETYPE_UINT64 = 0x01;
-        /// <summary>
-        /// The S c_ BASETYP e_ SIN T64
-        /// </summary>
-        public const byte SC_BASETYPE_SINT64 = 0x02;
-        /// <summary>
-        /// The S c_ BASETYP e_ SINGLE
-        /// </summary>
-        public const byte SC_BASETYPE_SINGLE = 0x03;
-        /// <summary>
-        /// The S c_ BASETYP e_ DOUBLE
-        /// </summary>
-        public const byte SC_BASETYPE_DOUBLE = 0x04;
-        /// <summary>
-        /// The S c_ BASETYP e_ BINARY
-        /// </summary>
-        public const byte SC_BASETYPE_BINARY = 0x05;
-        /// <summary>
-        /// The S c_ BASETYP e_ STRING
-        /// </summary>
-        public const byte SC_BASETYPE_STRING = 0x06;
-        /// <summary>
-        /// The S c_ BASETYP e_ DECIMAL
-        /// </summary>
-        public const byte SC_BASETYPE_DECIMAL = 0x07;
-        /// <summary>
-        /// The S c_ BASETYP e_ OBJREF
-        /// </summary>
-        public const byte SC_BASETYPE_OBJREF = 0x08;
-        /// <summary>
-        /// The S c_ BASETYP e_ LBINARY
-        /// </summary>
-        public const byte SC_BASETYPE_LBINARY = 0x09;
-
-        /// <summary>
-        /// The MDB_ type_ boolean
-        /// </summary>
-        public const byte Mdb_Type_Boolean = (0x10 | SC_BASETYPE_UINT64);
-        /// <summary>
-        /// The MDB_ type_ byte
-        /// </summary>
-        public const byte Mdb_Type_Byte = (0x20 | SC_BASETYPE_UINT64);
-        /// <summary>
-        /// The MDB_ type_ U int16
-        /// </summary>
-        public const byte Mdb_Type_UInt16 = (0x30 | SC_BASETYPE_UINT64);
-        /// <summary>
-        /// The MDB_ type_ U int32
-        /// </summary>
-        public const byte Mdb_Type_UInt32 = (0x40 | SC_BASETYPE_UINT64);
-        /// <summary>
-        /// The MDB_ type_ U int64
-        /// </summary>
-        public const byte Mdb_Type_UInt64 = (0x50 | SC_BASETYPE_UINT64);
-        /// <summary>
-        /// The MDB_ type_ date time
-        /// </summary>
-        public const byte Mdb_Type_DateTime = (0x60 | SC_BASETYPE_UINT64);
-        /// <summary>
-        /// The MDB_ type_ time span
-        /// </summary>
-        public const byte Mdb_Type_TimeSpan = (0x70 | SC_BASETYPE_UINT64);
-        /// <summary>
-        /// The MDB_ type_ S byte
-        /// </summary>
-        public const byte Mdb_Type_SByte = (0x10 | SC_BASETYPE_SINT64);
-        /// <summary>
-        /// The MDB_ type_ int16
-        /// </summary>
-        public const byte Mdb_Type_Int16 = (0x20 | SC_BASETYPE_SINT64);
-        /// <summary>
-        /// The MDB_ type_ int32
-        /// </summary>
-        public const byte Mdb_Type_Int32 = (0x30 | SC_BASETYPE_SINT64);
-        /// <summary>
-        /// The MDB_ type_ int64
-        /// </summary>
-        public const byte Mdb_Type_Int64 = (0x40 | SC_BASETYPE_SINT64);
-        /// <summary>
-        /// The MDB_ type_ single
-        /// </summary>
-        public const byte Mdb_Type_Single = (0x10 | SC_BASETYPE_SINGLE);
-        /// <summary>
-        /// The MDB_ type_ double
-        /// </summary>
-        public const byte Mdb_Type_Double = (0x10 | SC_BASETYPE_DOUBLE);
-        /// <summary>
-        /// The MDB_ type_ binary
-        /// </summary>
-        public const byte Mdb_Type_Binary = (0x10 | SC_BASETYPE_BINARY);
-        /// <summary>
-        /// The MDB_ type_ string
-        /// </summary>
-        public const byte Mdb_Type_String = (0x10 | SC_BASETYPE_STRING);
-        /// <summary>
-        /// The MDB_ type_ decimal
-        /// </summary>
-        public const byte Mdb_Type_Decimal = (0x10 | SC_BASETYPE_DECIMAL);
-        /// <summary>
-        /// The MDB_ type_ object ID
-        /// </summary>
-        public const byte Mdb_Type_ObjectID = (0x10 | SC_BASETYPE_OBJREF);
-        /// <summary>
-        /// The MDB_ type_ large binary
-        /// </summary>
-        public const byte Mdb_Type_LargeBinary = (0x10 | SC_BASETYPE_LBINARY);
-
-
-        /// <summary>
-        /// MDB_s the get last error.
-        /// </summary>
-        /// <returns>System.UInt32.</returns>
-        [DllImport("sccoredb.dll", CallingConvention = CallingConvention.StdCall)]
-        public extern static uint Mdb_GetLastError();
-
-
-        /// <summary>
-        /// SCs the config set value.
-        /// </summary>
-        /// <param name="key">The key.</param>
-        /// <param name="value">The value.</param>
-        /// <returns>System.UInt32.</returns>
-        [DllImport("sccoredb.dll", CallingConvention = CallingConvention.StdCall, CharSet = CharSet.Unicode)]
-        public static extern uint SCConfigSetValue(string key, string value);
-
-        /// <summary>
-        /// Delegate ON_NEW_SCHEMA
-        /// </summary>
-        /// <param name="generation">The generation.</param>
-        public delegate void ON_NEW_SCHEMA(ulong generation);
-
-        /// <summary>
-        /// Struct sccoredb_config
-        /// </summary>
-        [StructLayout(LayoutKind.Sequential, Pack = 8)]
-        public unsafe struct sccoredb_config
-        {
-            /// <summary>
-            /// The on_new_schema
-            /// </summary>
-            public void* on_new_schema;
+    {
+
+        /// <summary>
+        /// The MDBI t_ OBJECTID
+        /// </summary>
+        public const ulong MDBIT_OBJECTID = 0; // TODO:
+
+        /// <summary>
+        /// The INVALI d_ DEFINITIO n_ ADDR
+        /// </summary>
+        public const ulong INVALID_DEFINITION_ADDR = 0xFFFFFFFFFF;
+        /// <summary>
+        /// The INVALI d_ RECOR d_ ADDR
+        /// </summary>
+        public const ulong INVALID_RECORD_ADDR = 0xFFFFFFFFFF;
+
+
+        /// <summary>
+        /// The S c_ BASETYP e_ UIN T64
+        /// </summary>
+        public const byte SC_BASETYPE_UINT64 = 0x01;
+        /// <summary>
+        /// The S c_ BASETYP e_ SIN T64
+        /// </summary>
+        public const byte SC_BASETYPE_SINT64 = 0x02;
+        /// <summary>
+        /// The S c_ BASETYP e_ SINGLE
+        /// </summary>
+        public const byte SC_BASETYPE_SINGLE = 0x03;
+        /// <summary>
+        /// The S c_ BASETYP e_ DOUBLE
+        /// </summary>
+        public const byte SC_BASETYPE_DOUBLE = 0x04;
+        /// <summary>
+        /// The S c_ BASETYP e_ BINARY
+        /// </summary>
+        public const byte SC_BASETYPE_BINARY = 0x05;
+        /// <summary>
+        /// The S c_ BASETYP e_ STRING
+        /// </summary>
+        public const byte SC_BASETYPE_STRING = 0x06;
+        /// <summary>
+        /// The S c_ BASETYP e_ DECIMAL
+        /// </summary>
+        public const byte SC_BASETYPE_DECIMAL = 0x07;
+        /// <summary>
+        /// The S c_ BASETYP e_ OBJREF
+        /// </summary>
+        public const byte SC_BASETYPE_OBJREF = 0x08;
+        /// <summary>
+        /// The S c_ BASETYP e_ LBINARY
+        /// </summary>
+        public const byte SC_BASETYPE_LBINARY = 0x09;
+
+        /// <summary>
+        /// The MDB_ type_ boolean
+        /// </summary>
+        public const byte Mdb_Type_Boolean = (0x10 | SC_BASETYPE_UINT64);
+        /// <summary>
+        /// The MDB_ type_ byte
+        /// </summary>
+        public const byte Mdb_Type_Byte = (0x20 | SC_BASETYPE_UINT64);
+        /// <summary>
+        /// The MDB_ type_ U int16
+        /// </summary>
+        public const byte Mdb_Type_UInt16 = (0x30 | SC_BASETYPE_UINT64);
+        /// <summary>
+        /// The MDB_ type_ U int32
+        /// </summary>
+        public const byte Mdb_Type_UInt32 = (0x40 | SC_BASETYPE_UINT64);
+        /// <summary>
+        /// The MDB_ type_ U int64
+        /// </summary>
+        public const byte Mdb_Type_UInt64 = (0x50 | SC_BASETYPE_UINT64);
+        /// <summary>
+        /// The MDB_ type_ date time
+        /// </summary>
+        public const byte Mdb_Type_DateTime = (0x60 | SC_BASETYPE_UINT64);
+        /// <summary>
+        /// The MDB_ type_ time span
+        /// </summary>
+        public const byte Mdb_Type_TimeSpan = (0x70 | SC_BASETYPE_UINT64);
+        /// <summary>
+        /// The MDB_ type_ S byte
+        /// </summary>
+        public const byte Mdb_Type_SByte = (0x10 | SC_BASETYPE_SINT64);
+        /// <summary>
+        /// The MDB_ type_ int16
+        /// </summary>
+        public const byte Mdb_Type_Int16 = (0x20 | SC_BASETYPE_SINT64);
+        /// <summary>
+        /// The MDB_ type_ int32
+        /// </summary>
+        public const byte Mdb_Type_Int32 = (0x30 | SC_BASETYPE_SINT64);
+        /// <summary>
+        /// The MDB_ type_ int64
+        /// </summary>
+        public const byte Mdb_Type_Int64 = (0x40 | SC_BASETYPE_SINT64);
+        /// <summary>
+        /// The MDB_ type_ single
+        /// </summary>
+        public const byte Mdb_Type_Single = (0x10 | SC_BASETYPE_SINGLE);
+        /// <summary>
+        /// The MDB_ type_ double
+        /// </summary>
+        public const byte Mdb_Type_Double = (0x10 | SC_BASETYPE_DOUBLE);
+        /// <summary>
+        /// The MDB_ type_ binary
+        /// </summary>
+        public const byte Mdb_Type_Binary = (0x10 | SC_BASETYPE_BINARY);
+        /// <summary>
+        /// The MDB_ type_ string
+        /// </summary>
+        public const byte Mdb_Type_String = (0x10 | SC_BASETYPE_STRING);
+        /// <summary>
+        /// The MDB_ type_ decimal
+        /// </summary>
+        public const byte Mdb_Type_Decimal = (0x10 | SC_BASETYPE_DECIMAL);
+        /// <summary>
+        /// The MDB_ type_ object ID
+        /// </summary>
+        public const byte Mdb_Type_ObjectID = (0x10 | SC_BASETYPE_OBJREF);
+        /// <summary>
+        /// The MDB_ type_ large binary
+        /// </summary>
+        public const byte Mdb_Type_LargeBinary = (0x10 | SC_BASETYPE_LBINARY);
+
+
+        /// <summary>
+        /// MDB_s the get last error.
+        /// </summary>
+        /// <returns>System.UInt32.</returns>
+        [DllImport("sccoredb.dll", CallingConvention = CallingConvention.StdCall)]
+        public extern static uint Mdb_GetLastError();
+
+
+        /// <summary>
+        /// SCs the config set value.
+        /// </summary>
+        /// <param name="key">The key.</param>
+        /// <param name="value">The value.</param>
+        /// <returns>System.UInt32.</returns>
+        [DllImport("sccoredb.dll", CallingConvention = CallingConvention.StdCall, CharSet = CharSet.Unicode)]
+        public static extern uint SCConfigSetValue(string key, string value);
+
+        /// <summary>
+        /// Delegate ON_NEW_SCHEMA
+        /// </summary>
+        /// <param name="generation">The generation.</param>
+        public delegate void ON_NEW_SCHEMA(ulong generation);
+
+        /// <summary>
+        /// Struct sccoredb_config
+        /// </summary>
+        [StructLayout(LayoutKind.Sequential, Pack = 8)]
+        public unsafe struct sccoredb_config
+        {
+            /// <summary>
+            /// The on_new_schema
+            /// </summary>
+            public void* on_new_schema;
+        }
+
+        /// <summary>
+        /// Sccoredb_configures the specified pconfig.
+        /// </summary>
+        /// <param name="pconfig">The pconfig.</param>
+        /// <returns>System.UInt32.</returns>
+        [DllImport("sccoredb.dll", CallingConvention = CallingConvention.StdCall)]
+        public static extern unsafe uint sccoredb_configure(sccoredb_config* pconfig);
+
+        /// <summary>
+        /// The SCCORED b_ LOA d_ DATABASE
+        /// </summary>
+        public const uint SCCOREDB_LOAD_DATABASE = 0x00100000;
+
+        /// <summary>
+        /// The SCCORED b_ COMPLET e_ INIT
+        /// </summary>
+        public const uint SCCOREDB_COMPLETE_INIT = 0x00200000;
+
+        /// <summary>
+        /// The SCCORED b_ ENABL e_ CHEC k_ FIL e_ O n_ LOAD
+        /// </summary>
+        public const uint SCCOREDB_ENABLE_CHECK_FILE_ON_LOAD = 0x00010000;
+
+        /// <summary>
+        /// The SCCORED b_ ENABL e_ CHEC k_ FIL e_ O n_ CHECKP
+        /// </summary>
+        public const uint SCCOREDB_ENABLE_CHECK_FILE_ON_CHECKP = 0x00020000;
+
+        /// <summary>
+        /// The SCCORED b_ ENABL e_ CHEC k_ FIL e_ O n_ BACKUP
+        /// </summary>
+        public const uint SCCOREDB_ENABLE_CHECK_FILE_ON_BACKUP = 0x00040000;
+
+        /// <summary>
+        /// The SCCORED b_ ENABL e_ CHEC k_ MEMOR y_ O n_ CHECKP
+        /// </summary>
+        public const uint SCCOREDB_ENABLE_CHECK_MEMORY_ON_CHECKP = 0x00080000;
+
+        /// <summary>
+        /// Sccoredb_connects the specified flags.
+        /// </summary>
+        /// <param name="flags">The flags.</param>
+        /// <param name="hsched">The hsched.</param>
+        /// <param name="hmenv">The hmenv.</param>
+        /// <param name="hlogs">The hlogs.</param>
+        /// <param name="pempty">The pempty.</param>
+        /// <returns>System.UInt32.</returns>
+        [DllImport("sccoredb.dll", CallingConvention = CallingConvention.StdCall)]
+        public static extern unsafe uint sccoredb_connect(uint flags, void* hsched, ulong hmenv, ulong hlogs, int* pempty);
+
+        /// <summary>
+        /// The SCCORED b_ UNLOA d_ DATABASE
+        /// </summary>
+        public const uint SCCOREDB_UNLOAD_DATABASE = 0x00200000;
+
+        /// <summary>
+        /// Sccoredb_disconnects the specified flags.
+        /// </summary>
+        /// <param name="flags">The flags.</param>
+        /// <returns>System.UInt32.</returns>
+        [DllImport("sccoredb.dll", CallingConvention = CallingConvention.StdCall)]
+        public static extern uint sccoredb_disconnect(uint flags);
+
+        /// <summary>
+        /// SCs the attach thread.
+        /// </summary>
+        /// <param name="scheduler_number">The scheduler_number.</param>
+        /// <param name="init">The init.</param>
+        /// <returns>System.UInt32.</returns>
+        [DllImport("sccoredb.dll", CallingConvention = CallingConvention.StdCall)]
+        public static extern uint SCAttachThread(byte scheduler_number, int init);
+
+        /// <summary>
+        /// SCs the detach thread.
+        /// </summary>
+        /// <param name="yield_reason">The yield_reason.</param>
+        /// <returns>System.UInt32.</returns>
+        [DllImport("sccoredb.dll", CallingConvention = CallingConvention.StdCall)]
+        public static extern uint SCDetachThread(uint yield_reason);
+
+        /// <summary>
+        /// SCs the reset thread.
+        /// </summary>
+        /// <returns>System.UInt32.</returns>
+        [DllImport("sccoredb.dll", CallingConvention = CallingConvention.StdCall)]
+        public static extern uint SCResetThread();
+
+        /// <summary>
+        /// SCs the configure VP.
+        /// </summary>
+        /// <returns>System.UInt32.</returns>
+        [DllImport("sccoredb.dll", CallingConvention = CallingConvention.StdCall)]
+        public static extern uint SCConfigureVP();
+
+        /// <summary>
+        /// SCs the background task.
+        /// </summary>
+        /// <returns>System.UInt32.</returns>
+        [DllImport("sccoredb.dll", CallingConvention = CallingConvention.StdCall)]
+        public static extern uint SCBackgroundTask();
+
+        /// <summary>
+        /// Sccoredb_advance_clocks the specified scheduler_index.
+        /// </summary>
+        /// <param name="scheduler_index">The scheduler_index.</param>
+        /// <returns>System.UInt32.</returns>
+        [DllImport("sccoredb.dll", CallingConvention = CallingConvention.StdCall)]
+        public static extern uint sccoredb_advance_clock(uint scheduler_index);
+
+        /// <summary>
+        /// SCs the idle task.
+        /// </summary>
+        /// <param name="pCallAgainIfStillIdle">The p call again if still idle.</param>
+        /// <returns>System.UInt32.</returns>
+        [DllImport("sccoredb.dll", CallingConvention = CallingConvention.StdCall)]
+        public static extern unsafe uint SCIdleTask(int* pCallAgainIfStillIdle);
+
+        /// <summary>
+        /// SCs the low memory alert.
+        /// </summary>
+        /// <param name="lr">The lr.</param>
+        /// <returns>System.UInt32.</returns>
+        [DllImport("sccoredb.dll", CallingConvention = CallingConvention.StdCall)]
+        public static extern uint SCLowMemoryAlert(uint lr);
+
+        /// <summary>
+        /// The MD b_ ATTRFLA g_ DERIVED
+        /// </summary>
+        public const ushort MDB_ATTRFLAG_DERIVED = 0x0002;
+
+        /// <summary>
+        /// The MD b_ ATTRFLA g_ NULLABLE
+        /// </summary>
+        public const ushort MDB_ATTRFLAG_NULLABLE = 0x0040;
+
+        /// <summary>
+        /// Struct Mdb_DefinitionInfo
+        /// </summary>
+        [StructLayout(LayoutKind.Sequential, Pack = 8)]
+        public unsafe struct Mdb_DefinitionInfo
+        {
+            /// <summary>
+            /// The table_name
+            /// </summary>
+            public char* table_name;
+            /// <summary>
+            /// The column_count
+            /// </summary>
+            public uint column_count;
+            /// <summary>
+            /// The inheriting_definition_count
+            /// </summary>
+            public uint inheriting_definition_count;
+            /// <summary>
+            /// The inheriting_definition_addrs
+            /// </summary>
+            public ulong* inheriting_definition_addrs;
+            /// <summary>
+            /// The inherited_definition_addr
+            /// </summary>
+            public ulong inherited_definition_addr;
+            /// <summary>
+            /// The table_id
+            /// </summary>
+            public ushort table_id;
+            /// <summary>
+            /// The flags
+            /// </summary>
+            public ushort flags;
+        }
+
+        /// <summary>
+        /// Struct Mdb_AttributeInfo
+        /// </summary>
+        [StructLayout(LayoutKind.Sequential, Pack=8)]
+        public unsafe struct Mdb_AttributeInfo
+        {
+            /// <summary>
+            /// The flags
+            /// </summary>
+            public ushort Flags;
+            /// <summary>
+            /// The PTR name
+            /// </summary>
+            public char* PtrName;
+            /// <summary>
+            /// The index
+            /// </summary>
+            public ushort Index;
+            /// <summary>
+            /// The type
+            /// </summary>
+            public byte Type;
+            /// <summary>
+            /// The ref def
+            /// </summary>
+            public ulong RefDef;
         }
 
-        /// <summary>
-        /// Sccoredb_configures the specified pconfig.
-        /// </summary>
-        /// <param name="pconfig">The pconfig.</param>
-        /// <returns>System.UInt32.</returns>
-        [DllImport("sccoredb.dll", CallingConvention = CallingConvention.StdCall)]
-        public static extern unsafe uint sccoredb_configure(sccoredb_config* pconfig);
-
-        /// <summary>
-        /// The SCCORED b_ LOA d_ DATABASE
-        /// </summary>
-        public const uint SCCOREDB_LOAD_DATABASE = 0x00100000;
-
-        /// <summary>
-        /// The SCCORED b_ COMPLET e_ INIT
-        /// </summary>
-        public const uint SCCOREDB_COMPLETE_INIT = 0x00200000;
-
-        /// <summary>
-        /// The SCCORED b_ ENABL e_ CHEC k_ FIL e_ O n_ LOAD
-        /// </summary>
-        public const uint SCCOREDB_ENABLE_CHECK_FILE_ON_LOAD = 0x00010000;
-
-        /// <summary>
-        /// The SCCORED b_ ENABL e_ CHEC k_ FIL e_ O n_ CHECKP
-        /// </summary>
-        public const uint SCCOREDB_ENABLE_CHECK_FILE_ON_CHECKP = 0x00020000;
-
-        /// <summary>
-        /// The SCCORED b_ ENABL e_ CHEC k_ FIL e_ O n_ BACKUP
-        /// </summary>
-        public const uint SCCOREDB_ENABLE_CHECK_FILE_ON_BACKUP = 0x00040000;
-
-        /// <summary>
-        /// The SCCORED b_ ENABL e_ CHEC k_ MEMOR y_ O n_ CHECKP
-        /// </summary>
-        public const uint SCCOREDB_ENABLE_CHECK_MEMORY_ON_CHECKP = 0x00080000;
-
-        /// <summary>
-        /// Sccoredb_connects the specified flags.
-        /// </summary>
-        /// <param name="flags">The flags.</param>
-        /// <param name="hsched">The hsched.</param>
-        /// <param name="hmenv">The hmenv.</param>
-        /// <param name="hlogs">The hlogs.</param>
-        /// <param name="pempty">The pempty.</param>
-        /// <returns>System.UInt32.</returns>
-        [DllImport("sccoredb.dll", CallingConvention = CallingConvention.StdCall)]
-        public static extern unsafe uint sccoredb_connect(uint flags, void* hsched, ulong hmenv, ulong hlogs, int* pempty);
-
-        /// <summary>
-        /// The SCCORED b_ UNLOA d_ DATABASE
-        /// </summary>
-        public const uint SCCOREDB_UNLOAD_DATABASE = 0x00200000;
-
-        /// <summary>
-        /// Sccoredb_disconnects the specified flags.
-        /// </summary>
-        /// <param name="flags">The flags.</param>
-        /// <returns>System.UInt32.</returns>
-        [DllImport("sccoredb.dll", CallingConvention = CallingConvention.StdCall)]
-        public static extern uint sccoredb_disconnect(uint flags);
-
-        /// <summary>
-        /// SCs the attach thread.
-        /// </summary>
-        /// <param name="scheduler_number">The scheduler_number.</param>
-        /// <param name="init">The init.</param>
-        /// <returns>System.UInt32.</returns>
-        [DllImport("sccoredb.dll", CallingConvention = CallingConvention.StdCall)]
-        public static extern uint SCAttachThread(byte scheduler_number, int init);
-
-        /// <summary>
-        /// SCs the detach thread.
-        /// </summary>
-        /// <param name="yield_reason">The yield_reason.</param>
-        /// <returns>System.UInt32.</returns>
-        [DllImport("sccoredb.dll", CallingConvention = CallingConvention.StdCall)]
-        public static extern uint SCDetachThread(uint yield_reason);
-
-        /// <summary>
-        /// SCs the reset thread.
-        /// </summary>
-        /// <returns>System.UInt32.</returns>
-        [DllImport("sccoredb.dll", CallingConvention = CallingConvention.StdCall)]
-        public static extern uint SCResetThread();
-
-        /// <summary>
-        /// SCs the configure VP.
-        /// </summary>
-        /// <returns>System.UInt32.</returns>
-        [DllImport("sccoredb.dll", CallingConvention = CallingConvention.StdCall)]
-        public static extern uint SCConfigureVP();
-
-        /// <summary>
-        /// SCs the background task.
-        /// </summary>
-        /// <returns>System.UInt32.</returns>
-        [DllImport("sccoredb.dll", CallingConvention = CallingConvention.StdCall)]
-        public static extern uint SCBackgroundTask();
-
-        /// <summary>
-        /// Sccoredb_advance_clocks the specified scheduler_index.
-        /// </summary>
-        /// <param name="scheduler_index">The scheduler_index.</param>
-        /// <returns>System.UInt32.</returns>
-        [DllImport("sccoredb.dll", CallingConvention = CallingConvention.StdCall)]
-        public static extern uint sccoredb_advance_clock(uint scheduler_index);
-
-        /// <summary>
-        /// SCs the idle task.
-        /// </summary>
-        /// <param name="pCallAgainIfStillIdle">The p call again if still idle.</param>
-        /// <returns>System.UInt32.</returns>
-        [DllImport("sccoredb.dll", CallingConvention = CallingConvention.StdCall)]
-        public static extern unsafe uint SCIdleTask(int* pCallAgainIfStillIdle);
-
-        /// <summary>
-        /// SCs the low memory alert.
-        /// </summary>
-        /// <param name="lr">The lr.</param>
-        /// <returns>System.UInt32.</returns>
-        [DllImport("sccoredb.dll", CallingConvention = CallingConvention.StdCall)]
-        public static extern uint SCLowMemoryAlert(uint lr);
-
-        /// <summary>
-        /// The MD b_ ATTRFLA g_ DERIVED
-        /// </summary>
-        public const ushort MDB_ATTRFLAG_DERIVED = 0x0002;
-
-        /// <summary>
-        /// The MD b_ ATTRFLA g_ NULLABLE
-        /// </summary>
-        public const ushort MDB_ATTRFLAG_NULLABLE = 0x0040;
-
-        /// <summary>
-        /// Struct Mdb_DefinitionInfo
-        /// </summary>
-        [StructLayout(LayoutKind.Sequential, Pack = 8)]
-        public unsafe struct Mdb_DefinitionInfo
-        {
-            /// <summary>
-            /// The table_name
-            /// </summary>
-            public char* table_name;
-            /// <summary>
-            /// The column_count
-            /// </summary>
-            public uint column_count;
-            /// <summary>
-            /// The inheriting_definition_count
-            /// </summary>
-            public uint inheriting_definition_count;
-            /// <summary>
-            /// The inheriting_definition_addrs
-            /// </summary>
-            public ulong* inheriting_definition_addrs;
-            /// <summary>
-            /// The inherited_definition_addr
-            /// </summary>
-            public ulong inherited_definition_addr;
-            /// <summary>
-            /// The table_id
-            /// </summary>
-            public ushort table_id;
-            /// <summary>
-            /// The flags
-            /// </summary>
-            public ushort flags;
-        }
-
-        /// <summary>
-        /// Struct Mdb_AttributeInfo
-        /// </summary>
-        [StructLayout(LayoutKind.Sequential, Pack=8)]
-        public unsafe struct Mdb_AttributeInfo
-        {
-            /// <summary>
-            /// The flags
-            /// </summary>
-            public ushort Flags;
-            /// <summary>
-            /// The PTR name
-            /// </summary>
-            public char* PtrName;
-            /// <summary>
-            /// The index
-            /// </summary>
-            public ushort Index;
-            /// <summary>
-            /// The type
-            /// </summary>
-            public byte Type;
-            /// <summary>
-            /// The ref def
-            /// </summary>
-            public ulong RefDef;
-<<<<<<< HEAD
-        }
-
-        [DllImport("sccoredb.dll", CallingConvention = CallingConvention.StdCall, CharSet = CharSet.Unicode)]
-=======
-        }
-
-        /// <summary>
-        /// MDB_s the definition from code class string.
-        /// </summary>
-        /// <param name="name">The name.</param>
-        /// <param name="etiDefinition">The eti definition.</param>
-        /// <returns>System.Int32.</returns>
-        [DllImport("sccoredb.dll", CallingConvention = CallingConvention.StdCall, CharSet = CharSet.Ansi)]
->>>>>>> 4c37a86c
+        /// <summary>
+        /// </summary>
+        /// <param name="name"></param>
+        /// <param name="etiDefinition"></param>
+        /// <returns></returns>
+        [DllImport("sccoredb.dll", CallingConvention = CallingConvention.StdCall, CharSet = CharSet.Unicode)]
         public extern static int Mdb_DefinitionFromCodeClassString(
             string name,
             out ulong etiDefinition
-            );
-
-        /// <summary>
-        /// MDB_s the definition to definition info.
-        /// </summary>
-        /// <param name="etiDefinition">The eti definition.</param>
-        /// <param name="definitionInfo">The definition info.</param>
-        /// <returns>System.Int32.</returns>
-        [DllImport("sccoredb.dll", CallingConvention = CallingConvention.StdCall)]
+            );
+
+        /// <summary>
+        /// MDB_s the definition to definition info.
+        /// </summary>
+        /// <param name="etiDefinition">The eti definition.</param>
+        /// <param name="definitionInfo">The definition info.</param>
+        /// <returns>System.Int32.</returns>
+        [DllImport("sccoredb.dll", CallingConvention = CallingConvention.StdCall)]
         public extern static int Mdb_DefinitionToDefinitionInfo(
             UInt64 etiDefinition,
             out Mdb_DefinitionInfo definitionInfo
-            );
-
-        /// <summary>
-        /// MDB_s the definition attribute index to info.
-        /// </summary>
-        /// <param name="etiDefinition">The eti definition.</param>
-        /// <param name="index">The index.</param>
-        /// <param name="attributeInfo">The attribute info.</param>
-        /// <returns>System.Int32.</returns>
-        [DllImport("sccoredb.dll", CallingConvention = CallingConvention.StdCall)]
+            );
+
+        /// <summary>
+        /// MDB_s the definition attribute index to info.
+        /// </summary>
+        /// <param name="etiDefinition">The eti definition.</param>
+        /// <param name="index">The index.</param>
+        /// <param name="attributeInfo">The attribute info.</param>
+        /// <returns>System.Int32.</returns>
+        [DllImport("sccoredb.dll", CallingConvention = CallingConvention.StdCall)]
         public extern static int Mdb_DefinitionAttributeIndexToInfo(
             ulong etiDefinition,
             ushort index,
             out Mdb_AttributeInfo attributeInfo
-            );
+            );
+
+        /// <summary>
+        /// Struct SC_COLUMN_DEFINITION
+        /// </summary>
+        [StructLayout(LayoutKind.Sequential, Pack = 8)]
+        public unsafe struct SC_COLUMN_DEFINITION
+        {
+            /// <summary>
+            /// The type
+            /// </summary>
+            public byte type;
+            /// <summary>
+            /// The is_nullable
+            /// </summary>
+            public byte is_nullable;
 
-        /// <summary>
-        /// Struct SC_COLUMN_DEFINITION
-        /// </summary>
-        [StructLayout(LayoutKind.Sequential, Pack = 8)]
-        public unsafe struct SC_COLUMN_DEFINITION
-        {
-            /// <summary>
-            /// The type
-            /// </summary>
-            public byte type;
-            /// <summary>
-            /// The is_nullable
-            /// </summary>
-            public byte is_nullable;
-<<<<<<< HEAD
+            /// <summary>
+            /// The name
+            /// </summary>
             public char* name;
-        }
-
-=======
-            /// <summary>
-            /// The name
-            /// </summary>
-            public byte* name;
-        }
-
-        /// <summary>
-        /// Sc_create_tables the specified name.
-        /// </summary>
-        /// <param name="name">The name.</param>
-        /// <param name="base_definition_addr">The base_definition_addr.</param>
-        /// <param name="column_definitions">The column_definitions.</param>
-        /// <returns>System.UInt32.</returns>
->>>>>>> 4c37a86c
-        [DllImport("sccoredb.dll", CallingConvention = CallingConvention.StdCall)]
+        }
+
+        /// <summary>
+        /// Sc_create_tables the specified name.
+        /// </summary>
+        /// <param name="name">The name.</param>
+        /// <param name="base_definition_addr">The base_definition_addr.</param>
+        /// <param name="column_definitions">The column_definitions.</param>
+        /// <returns>System.UInt32.</returns>
+        [DllImport("sccoredb.dll", CallingConvention = CallingConvention.StdCall)]
         public static extern unsafe uint sccoredb_create_table(
             char *name,
             ulong base_definition_addr,
             SC_COLUMN_DEFINITION *column_definitions
-<<<<<<< HEAD
-            );
-
-        [DllImport("sccoredb.dll", CallingConvention = CallingConvention.StdCall, CharSet = CharSet.Unicode)]
+            );
+
+        /// <summary>
+        /// Sc_rename_tables the specified table_id.
+        /// </summary>
+        /// <param name="table_id">The table_id.</param>
+        /// <param name="new_name">The new_name.</param>
+        /// <returns>System.UInt32.</returns>
+        [DllImport("sccoredb.dll", CallingConvention = CallingConvention.StdCall, CharSet = CharSet.Unicode)]
         public static extern uint sccoredb_rename_table(
-=======
-            );
-
-        /// <summary>
-        /// Sc_rename_tables the specified table_id.
-        /// </summary>
-        /// <param name="table_id">The table_id.</param>
-        /// <param name="new_name">The new_name.</param>
-        /// <returns>System.UInt32.</returns>
-        [DllImport("sccoredb.dll", CallingConvention = CallingConvention.StdCall, CharSet = CharSet.Ansi)]
-        public static extern uint sc_rename_table(
->>>>>>> 4c37a86c
             ushort table_id,
             string new_name
-            );
-
-<<<<<<< HEAD
-        [DllImport("sccoredb.dll", CallingConvention = CallingConvention.StdCall, CharSet = CharSet.Unicode)]
-=======
-        /// <summary>
-        /// Sccoredb_drop_tables the specified name.
-        /// </summary>
-        /// <param name="name">The name.</param>
-        /// <returns>System.UInt32.</returns>
-        [DllImport("sccoredb.dll", CallingConvention = CallingConvention.StdCall, CharSet = CharSet.Ansi)]
->>>>>>> 4c37a86c
-        public static extern uint sccoredb_drop_table(string name);
-
-        /// <summary>
-        /// Struct SC_INDEX_INFO
-        /// </summary>
-        [StructLayout(LayoutKind.Sequential, Pack = 8)]
-        public unsafe struct SC_INDEX_INFO
-        {
-            /// <summary>
-            /// The handle
-            /// </summary>
-            public UInt64 handle;
-            /// <summary>
-            /// The definition addr
-            /// </summary>
-            public UInt64 definitionAddr;
-            /// <summary>
-            /// The name
-            /// </summary>
-            public Char* name;
-            /// <summary>
-            /// The attribute count
-            /// </summary>
-            public Int16 attributeCount;
-            /// <summary>
-            /// The sort mask
-            /// </summary>
-            public UInt16 sortMask;
-            /// <summary>
-            /// The attr index arr_0
-            /// </summary>
-            public Int16 attrIndexArr_0;
-            /// <summary>
-            /// The attr index arr_1
-            /// </summary>
-            public Int16 attrIndexArr_1;
-            /// <summary>
-            /// The attr index arr_2
-            /// </summary>
-            public Int16 attrIndexArr_2;
-            /// <summary>
-            /// The attr index arr_3
-            /// </summary>
-            public Int16 attrIndexArr_3;
-            /// <summary>
-            /// The attr index arr_4
-            /// </summary>
-            public Int16 attrIndexArr_4;
-            /// <summary>
-            /// The attr index arr_5
-            /// </summary>
-            public Int16 attrIndexArr_5;
-            /// <summary>
-            /// The attr index arr_6
-            /// </summary>
-            public Int16 attrIndexArr_6;
-            /// <summary>
-            /// The attr index arr_7
-            /// </summary>
-            public Int16 attrIndexArr_7;
-            /// <summary>
-            /// The attr index arr_8
-            /// </summary>
-            public Int16 attrIndexArr_8;
-            /// <summary>
-            /// The attr index arr_9
-            /// </summary>
-            public Int16 attrIndexArr_9;
-            /// <summary>
-            /// The attr index arr_10
-            /// </summary>
-            public Int16 attrIndexArr_10;
-        };
-
-<<<<<<< HEAD
-        [DllImport("sccoredb.dll", CallingConvention = CallingConvention.StdCall, CharSet = CharSet.Unicode)]
-        public unsafe extern static uint sccoredb_get_index_info_by_name(
-            ushort table_id,
-=======
-        /// <summary>
-        /// Sccoredb_get_index_info_by_names the specified definition_addr.
-        /// </summary>
-        /// <param name="definition_addr">The definition_addr.</param>
-        /// <param name="name">The name.</param>
-        /// <param name="pii">The pii.</param>
-        /// <returns>UInt32.</returns>
-        [DllImport("sccoredb.dll", CallingConvention = CallingConvention.StdCall, CharSet = CharSet.Ansi)]
-        public unsafe extern static UInt32 sccoredb_get_index_info_by_name(
-            UInt64 definition_addr,
->>>>>>> 4c37a86c
-            string name,
-            SC_INDEX_INFO* pii
-            );
-
-        /// <summary>
-        /// Struct SCCOREDB_SORT_SPEC_ELEM
-        /// </summary>
-        [StructLayout(LayoutKind.Sequential, Pack = 4)]
-        public unsafe struct SCCOREDB_SORT_SPEC_ELEM
-        {
-            /// <summary>
-            /// The column_index
-            /// </summary>
-            public short column_index;
-            /// <summary>
-            /// The sort
-            /// </summary>
-            public byte sort; // 0 ascending, 1 descending.
-        };
-
-        /// <summary>
-        /// Sccoredb_get_index_info_by_sorts the specified definition_addr.
-        /// </summary>
-        /// <param name="definition_addr">The definition_addr.</param>
-        /// <param name="sort_spec">The sort_spec.</param>
-        /// <param name="pii">The pii.</param>
-        /// <returns>UInt32.</returns>
-        [DllImport("sccoredb.dll", CallingConvention = CallingConvention.StdCall)]
+            );
+
+        /// <summary>
+        /// Sccoredb_drop_tables the specified name.
+        /// </summary>
+        /// <param name="name">The name.</param>
+        /// <returns>System.UInt32.</returns>
+        [DllImport("sccoredb.dll", CallingConvention = CallingConvention.StdCall, CharSet = CharSet.Unicode)]
+        public static extern uint sccoredb_drop_table(string name);
+
+        /// <summary>
+        /// Struct SC_INDEX_INFO
+        /// </summary>
+        [StructLayout(LayoutKind.Sequential, Pack = 8)]
+        public unsafe struct SC_INDEX_INFO
+        {
+            /// <summary>
+            /// The handle
+            /// </summary>
+            public UInt64 handle;
+            /// <summary>
+            /// The definition addr
+            /// </summary>
+            public UInt64 definitionAddr;
+            /// <summary>
+            /// The name
+            /// </summary>
+            public Char* name;
+            /// <summary>
+            /// The attribute count
+            /// </summary>
+            public Int16 attributeCount;
+            /// <summary>
+            /// The sort mask
+            /// </summary>
+            public UInt16 sortMask;
+            /// <summary>
+            /// The attr index arr_0
+            /// </summary>
+            public Int16 attrIndexArr_0;
+            /// <summary>
+            /// The attr index arr_1
+            /// </summary>
+            public Int16 attrIndexArr_1;
+            /// <summary>
+            /// The attr index arr_2
+            /// </summary>
+            public Int16 attrIndexArr_2;
+            /// <summary>
+            /// The attr index arr_3
+            /// </summary>
+            public Int16 attrIndexArr_3;
+            /// <summary>
+            /// The attr index arr_4
+            /// </summary>
+            public Int16 attrIndexArr_4;
+            /// <summary>
+            /// The attr index arr_5
+            /// </summary>
+            public Int16 attrIndexArr_5;
+            /// <summary>
+            /// The attr index arr_6
+            /// </summary>
+            public Int16 attrIndexArr_6;
+            /// <summary>
+            /// The attr index arr_7
+            /// </summary>
+            public Int16 attrIndexArr_7;
+            /// <summary>
+            /// The attr index arr_8
+            /// </summary>
+            public Int16 attrIndexArr_8;
+            /// <summary>
+            /// The attr index arr_9
+            /// </summary>
+            public Int16 attrIndexArr_9;
+            /// <summary>
+            /// The attr index arr_10
+            /// </summary>
+            public Int16 attrIndexArr_10;
+        };
+
+        /// <summary>
+        /// </summary>
+        /// <param name="table_id"></param>
+        /// <param name="name"></param>
+        /// <param name="pii"></param>
+        /// <returns></returns>
+        [DllImport("sccoredb.dll", CallingConvention = CallingConvention.StdCall, CharSet = CharSet.Unicode)]
+        public unsafe extern static uint sccoredb_get_index_info_by_name(
+            ushort table_id,
+            string name,
+            SC_INDEX_INFO* pii
+            );
+
+        /// <summary>
+        /// Struct SCCOREDB_SORT_SPEC_ELEM
+        /// </summary>
+        [StructLayout(LayoutKind.Sequential, Pack = 4)]
+        public unsafe struct SCCOREDB_SORT_SPEC_ELEM
+        {
+            /// <summary>
+            /// The column_index
+            /// </summary>
+            public short column_index;
+            /// <summary>
+            /// The sort
+            /// </summary>
+            public byte sort; // 0 ascending, 1 descending.
+        };
+
+        /// <summary>
+        /// Sccoredb_get_index_info_by_sorts the specified definition_addr.
+        /// </summary>
+        /// <param name="definition_addr">The definition_addr.</param>
+        /// <param name="sort_spec">The sort_spec.</param>
+        /// <param name="pii">The pii.</param>
+        /// <returns>UInt32.</returns>
+        [DllImport("sccoredb.dll", CallingConvention = CallingConvention.StdCall)]
         public unsafe extern static UInt32 sccoredb_get_index_info_by_sort(
             UInt64 definition_addr,
             SCCOREDB_SORT_SPEC_ELEM *sort_spec,
             SC_INDEX_INFO *pii
-            );
-
-        /// <summary>
-        /// Sccoredb_get_index_infoses the specified definition_addr.
-        /// </summary>
-        /// <param name="definition_addr">The definition_addr.</param>
-        /// <param name="pic">The pic.</param>
-        /// <param name="piis">The piis.</param>
-        /// <returns>UInt32.</returns>
-        [DllImport("sccoredb.dll", CallingConvention = CallingConvention.StdCall)]
+            );
+
+        /// <summary>
+        /// Sccoredb_get_index_infoses the specified definition_addr.
+        /// </summary>
+        /// <param name="table_id"></param>
+        /// <param name="pic">The pic.</param>
+        /// <param name="piis">The piis.</param>
+        /// <returns>UInt32.</returns>
+        [DllImport("sccoredb.dll", CallingConvention = CallingConvention.StdCall)]
         public unsafe extern static uint sccoredb_get_index_infos(
-            ushort table_id,
+            ushort table_id,
             uint* pic,
             SC_INDEX_INFO* piis
-            );
-
-<<<<<<< HEAD
+            );
+
+        /// <summary>
+        /// </summary>
         public const UInt32 SC_INDEXCREATE_UNIQUE_CONSTRAINT = 0x00000001;
 
-        [DllImport("sccoredb.dll", CallingConvention = CallingConvention.StdCall, CharSet = CharSet.Unicode)]
+        /// <summary>
+        /// </summary>
+        /// <param name="definition_addr"></param>
+        /// <param name="name"></param>
+        /// <param name="sort_mask"></param>
+        /// <param name="column_indexes"></param>
+        /// <param name="flags"></param>
+        /// <returns></returns>
+        [DllImport("sccoredb.dll", CallingConvention = CallingConvention.StdCall, CharSet = CharSet.Unicode)]
         public extern unsafe static UInt32 sccoredb_create_index(
-=======
-        /// <summary>
-        /// The S c_ INDEXCREAT e_ UNIQU e_ CONSTRAINT
-        /// </summary>
-        public const UInt32 SC_INDEXCREATE_UNIQUE_CONSTRAINT = 0x00000001;
-
-        /// <summary>
-        /// Sc_create_indexes the specified definition_addr.
-        /// </summary>
-        /// <param name="definition_addr">The definition_addr.</param>
-        /// <param name="name">The name.</param>
-        /// <param name="sort_mask">The sort_mask.</param>
-        /// <param name="column_indexes">The column_indexes.</param>
-        /// <param name="flags">The flags.</param>
-        /// <returns>UInt32.</returns>
-        [DllImport("sccoredb.dll", CallingConvention = CallingConvention.StdCall, CharSet = CharSet.Ansi)]
-        public extern unsafe static UInt32 sc_create_index(
->>>>>>> 4c37a86c
             ulong definition_addr,
             string name,
             ushort sort_mask,
             short* column_indexes,
             uint flags
-            );
-
-<<<<<<< HEAD
-        [DllImport("sccoredb.dll", CallingConvention = CallingConvention.StdCall, CharSet = CharSet.Unicode)]
-=======
-        /// <summary>
-        /// Sccoredb_drop_indexes the specified table_name.
-        /// </summary>
-        /// <param name="table_name">The table_name.</param>
-        /// <param name="name">The name.</param>
-        /// <returns>UInt32.</returns>
-        [DllImport("sccoredb.dll", CallingConvention = CallingConvention.StdCall, CharSet = CharSet.Ansi)]
->>>>>>> 4c37a86c
+            );
+
+        /// <summary>
+        /// </summary>
+        /// <param name="table_name"></param>
+        /// <param name="name"></param>
+        /// <returns></returns>
+        [DllImport("sccoredb.dll", CallingConvention = CallingConvention.StdCall, CharSet = CharSet.Unicode)]
         public extern unsafe static UInt32 sccoredb_drop_index(
             string table_name,
             string name
-            );
-
-        /// <summary>
-        /// Sccoredb_set_current_transactions the specified unlock_tran_from_thread.
-        /// </summary>
-        /// <param name="unlock_tran_from_thread">The unlock_tran_from_thread.</param>
-        /// <param name="handle">The handle.</param>
-        /// <param name="verify">The verify.</param>
-        /// <returns>System.UInt32.</returns>
-        [DllImport("sccoredb.dll", CallingConvention = CallingConvention.StdCall)]
-        public extern static uint sccoredb_set_current_transaction(
-            int unlock_tran_from_thread,
-            ulong handle,
-            ulong verify
-            );
-
-        /// <summary>
-        /// Sccoredb_create_transaction_and_set_currents the specified lock_tran_on_thread.
-        /// </summary>
-        /// <param name="lock_tran_on_thread">The lock_tran_on_thread.</param>
-        /// <param name="handle">The handle.</param>
-        /// <param name="verify">The verify.</param>
-        /// <returns>System.UInt32.</returns>
-        [DllImport("sccoredb.dll", CallingConvention = CallingConvention.StdCall)]
+            );
+
+        /// <summary>
+        /// Sccoredb_set_current_transactions the specified unlock_tran_from_thread.
+        /// </summary>
+        /// <param name="unlock_tran_from_thread">The unlock_tran_from_thread.</param>
+        /// <param name="handle">The handle.</param>
+        /// <param name="verify">The verify.</param>
+        /// <returns>System.UInt32.</returns>
+        [DllImport("sccoredb.dll", CallingConvention = CallingConvention.StdCall)]
+        public extern static uint sccoredb_set_current_transaction(
+            int unlock_tran_from_thread,
+            ulong handle,
+            ulong verify
+            );
+
+        /// <summary>
+        /// Sccoredb_create_transaction_and_set_currents the specified lock_tran_on_thread.
+        /// </summary>
+        /// <param name="lock_tran_on_thread">The lock_tran_on_thread.</param>
+        /// <param name="handle">The handle.</param>
+        /// <param name="verify">The verify.</param>
+        /// <returns>System.UInt32.</returns>
+        [DllImport("sccoredb.dll", CallingConvention = CallingConvention.StdCall)]
         public extern static uint sccoredb_create_transaction_and_set_current(
             int lock_tran_on_thread,
             out ulong handle,
             out ulong verify
-            );
-
-        /// <summary>
-        /// Sccoredb_free_transactions the specified handle.
-        /// </summary>
-        /// <param name="handle">The handle.</param>
-        /// <param name="verify">The verify.</param>
-        /// <returns>System.UInt32.</returns>
-        [DllImport("sccoredb.dll", CallingConvention = CallingConvention.StdCall)]
+            );
+
+        /// <summary>
+        /// Sccoredb_free_transactions the specified handle.
+        /// </summary>
+        /// <param name="handle">The handle.</param>
+        /// <param name="verify">The verify.</param>
+        /// <returns>System.UInt32.</returns>
+        [DllImport("sccoredb.dll", CallingConvention = CallingConvention.StdCall)]
         public extern static uint sccoredb_free_transaction(
             ulong handle,
             ulong verify
-            );
-
-        /// <summary>
-        /// Sccoredb_begin_commits the specified tran_locked_on_thread.
-        /// </summary>
-        /// <param name="tran_locked_on_thread">The tran_locked_on_thread.</param>
-        /// <param name="hiter">The hiter.</param>
-        /// <param name="viter">The viter.</param>
-        /// <returns>System.UInt32.</returns>
-        [DllImport("sccoredb.dll", CallingConvention = CallingConvention.StdCall)]
+            );
+
+        /// <summary>
+        /// Sccoredb_begin_commits the specified tran_locked_on_thread.
+        /// </summary>
+        /// <param name="tran_locked_on_thread">The tran_locked_on_thread.</param>
+        /// <param name="hiter">The hiter.</param>
+        /// <param name="viter">The viter.</param>
+        /// <returns>System.UInt32.</returns>
+        [DllImport("sccoredb.dll", CallingConvention = CallingConvention.StdCall)]
         public extern static uint sccoredb_begin_commit(
             int tran_locked_on_thread,
             out ulong hiter,
             out ulong viter
-            );
-
-        /// <summary>
-        /// Sccoredb_complete_commits the specified tran_locked_on_thread.
-        /// </summary>
-        /// <param name="tran_locked_on_thread">The tran_locked_on_thread.</param>
-        /// <param name="detach_and_free">The detach_and_free.</param>
-        /// <returns>System.UInt32.</returns>
-        [DllImport("sccoredb.dll", CallingConvention = CallingConvention.StdCall)]
+            );
+
+        /// <summary>
+        /// Sccoredb_complete_commits the specified tran_locked_on_thread.
+        /// </summary>
+        /// <param name="tran_locked_on_thread">The tran_locked_on_thread.</param>
+        /// <param name="detach_and_free">The detach_and_free.</param>
+        /// <returns>System.UInt32.</returns>
+        [DllImport("sccoredb.dll", CallingConvention = CallingConvention.StdCall)]
         public extern static uint sccoredb_complete_commit(
             int tran_locked_on_thread,
             int detach_and_free
-            );
-
-        /// <summary>
-        /// Sccoredb_abort_commits the specified tran_locked_on_thread.
-        /// </summary>
-        /// <param name="tran_locked_on_thread">The tran_locked_on_thread.</param>
-        /// <returns>System.UInt32.</returns>
-        [DllImport("sccoredb.dll", CallingConvention = CallingConvention.StdCall)]
+            );
+
+        /// <summary>
+        /// Sccoredb_abort_commits the specified tran_locked_on_thread.
+        /// </summary>
+        /// <param name="tran_locked_on_thread">The tran_locked_on_thread.</param>
+        /// <returns>System.UInt32.</returns>
+        [DllImport("sccoredb.dll", CallingConvention = CallingConvention.StdCall)]
         public extern static uint sccoredb_abort_commit(
             int tran_locked_on_thread
-            );
-
-        /// <summary>
-        /// Sccoredb_reset_aborts this instance.
-        /// </summary>
-        /// <returns>System.UInt32.</returns>
-        [DllImport("sccoredb.dll", CallingConvention = CallingConvention.StdCall)]
-        public extern static uint sccoredb_reset_abort();
-
-        /// <summary>
-        /// Sccoredb_wait_for_low_checkpoint_urgencies the specified flags.
-        /// </summary>
-        /// <param name="flags">The flags.</param>
-        /// <returns>System.UInt32.</returns>
-        [DllImport("sccoredb.dll", CallingConvention = CallingConvention.StdCall)]
-        public extern static uint sccoredb_wait_for_low_checkpoint_urgency(
-            uint flags
-            );
-
-        /// <summary>
-        /// Sccoredb_wait_for_high_avail_log_memories the specified flags.
-        /// </summary>
-        /// <param name="flags">The flags.</param>
-        /// <returns>System.UInt32.</returns>
-        [DllImport("sccoredb.dll", CallingConvention = CallingConvention.StdCall)]
+            );
+
+        /// <summary>
+        /// Sccoredb_reset_aborts this instance.
+        /// </summary>
+        /// <returns>System.UInt32.</returns>
+        [DllImport("sccoredb.dll", CallingConvention = CallingConvention.StdCall)]
+        public extern static uint sccoredb_reset_abort();
+
+        /// <summary>
+        /// Sccoredb_wait_for_low_checkpoint_urgencies the specified flags.
+        /// </summary>
+        /// <param name="flags">The flags.</param>
+        /// <returns>System.UInt32.</returns>
+        [DllImport("sccoredb.dll", CallingConvention = CallingConvention.StdCall)]
+        public extern static uint sccoredb_wait_for_low_checkpoint_urgency(
+            uint flags
+            );
+
+        /// <summary>
+        /// Sccoredb_wait_for_high_avail_log_memories the specified flags.
+        /// </summary>
+        /// <param name="flags">The flags.</param>
+        /// <returns>System.UInt32.</returns>
+        [DllImport("sccoredb.dll", CallingConvention = CallingConvention.StdCall)]
         public extern static uint sccoredb_wait_for_high_avail_log_memory(
             uint flags
-            );
-
-        /// <summary>
-        /// Sc_inserts the specified definition_addr.
-        /// </summary>
-        /// <param name="definition_addr">The definition_addr.</param>
-        /// <param name="pnew_oid">The pnew_oid.</param>
-        /// <param name="pnew_addr">The pnew_addr.</param>
-        /// <returns>System.UInt32.</returns>
-        [DllImport("sccoredb.dll", CallingConvention = CallingConvention.StdCall)]
+            );
+
+        /// <summary>
+        /// Sc_inserts the specified definition_addr.
+        /// </summary>
+        /// <param name="definition_addr">The definition_addr.</param>
+        /// <param name="pnew_oid">The pnew_oid.</param>
+        /// <param name="pnew_addr">The pnew_addr.</param>
+        /// <returns>System.UInt32.</returns>
+        [DllImport("sccoredb.dll", CallingConvention = CallingConvention.StdCall)]
         public unsafe extern static uint sc_insert(
             ulong definition_addr,
             ulong* pnew_oid,
             ulong* pnew_addr
-            );
-
-        /// <summary>
-        /// Sccoredb_replaces the specified record_id.
-        /// </summary>
-        /// <param name="record_id">The record_id.</param>
-        /// <param name="record_addr">The record_addr.</param>
-        /// <param name="definition_addr">The definition_addr.</param>
-        /// <returns>System.UInt32.</returns>
-        [DllImport("sccoredb.dll", CallingConvention = CallingConvention.StdCall)]
-        public extern static uint sccoredb_replace(
-            ulong record_id,
-            ulong record_addr,
-            ulong definition_addr
-            );
-
-        /// <summary>
-        /// The MDB_ data value flag_ null
-        /// </summary>
-        public const ushort Mdb_DataValueFlag_Null = 0x0001;
-
-        /// <summary>
-        /// The MDB_ data value flag_ transactional
-        /// </summary>
-        public const ushort Mdb_DataValueFlag_Transactional = 0x0002;
-
-        /// <summary>
-        /// The MDB_ data value flag_ error
-        /// </summary>
-        public const ushort Mdb_DataValueFlag_Error = 0x1000;
-
-        /// <summary>
-        /// The MDB_ data value flag_ would block
-        /// </summary>
-        public const ushort Mdb_DataValueFlag_WouldBlock = 0x2000;
-
-        /// <summary>
-        /// The MDB_ data value flag_ deleted version
-        /// </summary>
-        public const ushort Mdb_DataValueFlag_DeletedVersion = 0x0010;
-
-        /// <summary>
-        /// The MDB_ data value flag_ deleted public
-        /// </summary>
-        public const ushort Mdb_DataValueFlag_DeletedPublic = 0x0020;
-
-        /// <summary>
-        /// The MDB_ data value flag_ exceptional
-        /// </summary>
-        public const ushort Mdb_DataValueFlag_Exceptional = 0x1030; // (Mdb_DataValueFlag_Error | Mdb_DataValueFlag_DeletedVersion | Mdb_DataValueFlag_DeletedPublic);
-
-        /// <summary>
-        /// MDB_s the object read binary.
-        /// </summary>
-        /// <param name="objectOID">The object OID.</param>
-        /// <param name="objectETI">The object ETI.</param>
-        /// <param name="index">The index.</param>
-        /// <param name="ppReturnValue">The pp return value.</param>
-        /// <returns>UInt16.</returns>
-        [DllImport("sccoredb.dll", CallingConvention = CallingConvention.StdCall)]
-        public unsafe extern static UInt16 Mdb_ObjectReadBinary(
-            UInt64 objectOID,
-            UInt64 objectETI,
-            Int32 index,
-            Byte** ppReturnValue
-        );
-
-        /// <summary>
-        /// MDB_s the object read bool2.
-        /// </summary>
-        /// <param name="objectOID">The object OID.</param>
-        /// <param name="objectETI">The object ETI.</param>
-        /// <param name="index">The index.</param>
-        /// <param name="pReturnValue">The p return value.</param>
-        /// <returns>UInt16.</returns>
-        [DllImport("sccoredb.dll", CallingConvention = CallingConvention.StdCall)]
-        public unsafe extern static UInt16 Mdb_ObjectReadBool2(
-            UInt64 objectOID,
-            UInt64 objectETI,
-            Int32 index,
-            Byte* pReturnValue
-        );
-
-        /// <summary>
-        /// SCs the object read decimal2.
-        /// </summary>
-        /// <param name="objectOID">The object OID.</param>
-        /// <param name="objectETI">The object ETI.</param>
-        /// <param name="index">The index.</param>
-        /// <param name="ppArray4">The pp array4.</param>
-        /// <returns>UInt16.</returns>
-        [DllImport("sccoredb.dll", CallingConvention = CallingConvention.StdCall)]
-        public unsafe extern static UInt16 SCObjectReadDecimal2(
-            UInt64 objectOID,
-            UInt64 objectETI,
-            Int32 index,
-            Int32** ppArray4
-        );
-
-        /// <summary>
-        /// MDB_s the object read double.
-        /// </summary>
-        /// <param name="objectOID">The object OID.</param>
-        /// <param name="objectETI">The object ETI.</param>
-        /// <param name="index">The index.</param>
-        /// <param name="pReturnValue">The p return value.</param>
-        /// <returns>UInt16.</returns>
-        [DllImport("sccoredb.dll", CallingConvention = CallingConvention.StdCall)]
-        public unsafe extern static UInt16 Mdb_ObjectReadDouble(
-            UInt64 objectOID,
-            UInt64 objectETI,
-            Int32 index,
-            Double* pReturnValue
-        );
-
-        /// <summary>
-        /// MDB_s the object read int64.
-        /// </summary>
-        /// <param name="objectOID">The object OID.</param>
-        /// <param name="objectETI">The object ETI.</param>
-        /// <param name="index">The index.</param>
-        /// <param name="pReturnValue">The p return value.</param>
-        /// <returns>UInt16.</returns>
-        [DllImport("sccoredb.dll", CallingConvention = CallingConvention.StdCall)]
-        public unsafe extern static UInt16 Mdb_ObjectReadInt64(
-            UInt64 objectOID,
-            UInt64 objectETI,
-            Int32 index,
-            Int64* pReturnValue
-        );
-
-        /// <summary>
-        /// SCs the object read large binary.
-        /// </summary>
-        /// <param name="objectOID">The object OID.</param>
-        /// <param name="objectETI">The object ETI.</param>
-        /// <param name="index">The index.</param>
-        /// <param name="ppReturnValue">The pp return value.</param>
-        /// <returns>UInt16.</returns>
-        [DllImport("sccoredb.dll", CallingConvention = CallingConvention.StdCall)]
-        public unsafe extern static UInt16 SCObjectReadLargeBinary(
-            UInt64 objectOID,
-            UInt64 objectETI,
-            Int32 index,
-            Byte** ppReturnValue
-        );
-
-        /// <summary>
-        /// MDB_s the object read obj ref.
-        /// </summary>
-        /// <param name="objectOID">The object OID.</param>
-        /// <param name="objectETI">The object ETI.</param>
-        /// <param name="index">The index.</param>
-        /// <param name="pReturnOID">The p return OID.</param>
-        /// <param name="pReturnETI">The p return ETI.</param>
-        /// <param name="pClassIndex">Index of the p class.</param>
-        /// <param name="pFlags">The p flags.</param>
-        [DllImport("sccoredb.dll", CallingConvention = CallingConvention.StdCall)]
-        public unsafe extern static void Mdb_ObjectReadObjRef(
-            UInt64 objectOID,
-            UInt64 objectETI,
-            Int32 index,
-            UInt64* pReturnOID,
-            UInt64* pReturnETI,
-            UInt16* pClassIndex,
-            UInt16* pFlags
-        );
-
-        /// <summary>
-        /// MDB_s the object read single.
-        /// </summary>
-        /// <param name="objectOID">The object OID.</param>
-        /// <param name="objectETI">The object ETI.</param>
-        /// <param name="index">The index.</param>
-        /// <param name="pReturnValue">The p return value.</param>
-        /// <returns>UInt16.</returns>
-        [DllImport("sccoredb.dll", CallingConvention = CallingConvention.StdCall)]
-        public unsafe extern static UInt16 Mdb_ObjectReadSingle(
-            UInt64 objectOID,
-            UInt64 objectETI,
-            Int32 index,
-            Single* pReturnValue
-        );
-
-        /// <summary>
-        /// SCs the object read string w2.
-        /// </summary>
-        /// <param name="objectOID">The object OID.</param>
-        /// <param name="objectETI">The object ETI.</param>
-        /// <param name="index">The index.</param>
-        /// <param name="pReturnValue">The p return value.</param>
-        /// <returns>UInt16.</returns>
-        [DllImport("sccoredb.dll", CallingConvention = CallingConvention.StdCall)]
-        public unsafe extern static UInt16 SCObjectReadStringW2(
-            UInt64 objectOID,
-            UInt64 objectETI,
-            Int32 index,
-            Byte** pReturnValue
-        );
-
-        /// <summary>
-        /// MDB_s the object read U int64.
-        /// </summary>
-        /// <param name="objectOID">The object OID.</param>
-        /// <param name="objectETI">The object ETI.</param>
-        /// <param name="index">The index.</param>
-        /// <param name="pReturnValue">The p return value.</param>
-        /// <returns>UInt16.</returns>
-        [DllImport("sccoredb.dll", CallingConvention = CallingConvention.StdCall)]
-        public unsafe extern static UInt16 Mdb_ObjectReadUInt64(
-            UInt64 objectOID,
-            UInt64 objectETI,
-            Int32 index,
-            UInt64* pReturnValue
-        );
-
-        /// <summary>
-        /// MDB_s the object write binary.
-        /// </summary>
-        /// <param name="objectOID">The object OID.</param>
-        /// <param name="objectETI">The object ETI.</param>
-        /// <param name="index">The index.</param>
-        /// <param name="value">The value.</param>
-        /// <returns>UInt32.</returns>
-        [DllImport("sccoredb.dll", CallingConvention = CallingConvention.StdCall)]
-        public extern static UInt32 Mdb_ObjectWriteBinary(
-            UInt64 objectOID,
-            UInt64 objectETI,
-            Int32 index,
-            Byte[] value
-        );
-
-        /// <summary>
-        /// MDB_s the object write bool2.
-        /// </summary>
-        /// <param name="objectOID">The object OID.</param>
-        /// <param name="objectETI">The object ETI.</param>
-        /// <param name="index">The index.</param>
-        /// <param name="value">The value.</param>
-        /// <returns>Boolean.</returns>
-        [DllImport("sccoredb.dll", CallingConvention = CallingConvention.StdCall)]
-        public extern static Boolean Mdb_ObjectWriteBool2(
-            UInt64 objectOID,
-            UInt64 objectETI,
-            Int32 index,
-            Byte value
-        );
-
-        /// <summary>
-        /// MDB_s the object write decimal.
-        /// </summary>
-        /// <param name="objectOID">The object OID.</param>
-        /// <param name="objectETI">The object ETI.</param>
-        /// <param name="index">The index.</param>
-        /// <param name="low">The low.</param>
-        /// <param name="mid">The mid.</param>
-        /// <param name="high">The high.</param>
-        /// <param name="scale_sign">The scale_sign.</param>
-        /// <returns>Boolean.</returns>
-        [DllImport("sccoredb.dll", CallingConvention = CallingConvention.StdCall)]
-        public extern static Boolean Mdb_ObjectWriteDecimal(
-            UInt64 objectOID,
-            UInt64 objectETI,
-            Int32 index,
-            Int32 low,
-            Int32 mid,
-            Int32 high,
-            Int32 scale_sign
-        );
-
-        /// <summary>
-        /// MDB_s the object write double.
-        /// </summary>
-        /// <param name="objectOID">The object OID.</param>
-        /// <param name="objectETI">The object ETI.</param>
-        /// <param name="index">The index.</param>
-        /// <param name="value">The value.</param>
-        /// <returns>Boolean.</returns>
-        [DllImport("sccoredb.dll", CallingConvention = CallingConvention.StdCall)]
-        public extern static Boolean Mdb_ObjectWriteDouble(
-            UInt64 objectOID,
-            UInt64 objectETI,
-            Int32 index,
-            Double value
-        );
-
-        /// <summary>
-        /// MDB_s the object write int64.
-        /// </summary>
-        /// <param name="objectOID">The object OID.</param>
-        /// <param name="objectETI">The object ETI.</param>
-        /// <param name="index">The index.</param>
-        /// <param name="value">The value.</param>
-        /// <returns>Boolean.</returns>
-        [DllImport("sccoredb.dll", CallingConvention = CallingConvention.StdCall)]
-        public extern static Boolean Mdb_ObjectWriteInt64(
-            UInt64 objectOID,
-            UInt64 objectETI,
-            Int32 index,
-            Int64 value
-        );
-
-        /// <summary>
-        /// SCs the object write large binary.
-        /// </summary>
-        /// <param name="objectOID">The object OID.</param>
-        /// <param name="objectETI">The object ETI.</param>
-        /// <param name="index">The index.</param>
-        /// <param name="value">The value.</param>
-        /// <returns>UInt32.</returns>
-        [DllImport("sccoredb.dll", CallingConvention = CallingConvention.StdCall)]
-        public extern static UInt32 SCObjectWriteLargeBinary(
-            UInt64 objectOID,
-            UInt64 objectETI,
-            Int32 index,
-            Byte[] value
-        );
-
-        /// <summary>
-        /// MDB_s the object write obj ref.
-        /// </summary>
-        /// <param name="objectOID">The object OID.</param>
-        /// <param name="objectETI">The object ETI.</param>
-        /// <param name="index">The index.</param>
-        /// <param name="valueOID">The value OID.</param>
-        /// <param name="valueETI">The value ETI.</param>
-        /// <returns>Boolean.</returns>
-        [DllImport("sccoredb.dll", CallingConvention = CallingConvention.StdCall)]
-        public extern static Boolean Mdb_ObjectWriteObjRef(
-            UInt64 objectOID,
-            UInt64 objectETI,
-            Int32 index,
-            UInt64 valueOID,
-            UInt64 valueETI
-        );
-
-        /// <summary>
-        /// MDB_s the object write single.
-        /// </summary>
-        /// <param name="objectOID">The object OID.</param>
-        /// <param name="objectETI">The object ETI.</param>
-        /// <param name="index">The index.</param>
-        /// <param name="value">The value.</param>
-        /// <returns>Boolean.</returns>
-        [DllImport("sccoredb.dll", CallingConvention = CallingConvention.StdCall)]
-        public extern static Boolean Mdb_ObjectWriteSingle(
-            UInt64 objectOID,
-            UInt64 objectETI,
-            Int32 index,
-            Single value
-        );
-
-        /// <summary>
-        /// MDB_s the state of the object write attribute.
-        /// </summary>
-        /// <param name="objectOID">The object OID.</param>
-        /// <param name="objectETI">The object ETI.</param>
-        /// <param name="index">The index.</param>
-        /// <param name="value">The value.</param>
-        /// <returns>Boolean.</returns>
-        [DllImport("sccoredb.dll", CallingConvention = CallingConvention.StdCall)]
-        public extern static Boolean Mdb_ObjectWriteAttributeState(
-            UInt64 objectOID,
-            UInt64 objectETI,
-            Int32 index,
-            UInt16 value
-        );
-
-        /// <summary>
-        /// MDB_s the object write string16.
-        /// </summary>
-        /// <param name="objectOID">The object OID.</param>
-        /// <param name="objectETI">The object ETI.</param>
-        /// <param name="index">The index.</param>
-        /// <param name="pValue">The p value.</param>
-        /// <returns>Boolean.</returns>
-        [DllImport("sccoredb.dll", CallingConvention = CallingConvention.StdCall)]
-        public unsafe extern static Boolean Mdb_ObjectWriteString16(
-            UInt64 objectOID,
-            UInt64 objectETI,
-            Int32 index,
-            Char* pValue
-        );
-
-        /// <summary>
-        /// MDB_s the object write U int64.
-        /// </summary>
-        /// <param name="objectOID">The object OID.</param>
-        /// <param name="objectETI">The object ETI.</param>
-        /// <param name="index">The index.</param>
-        /// <param name="value">The value.</param>
-        /// <returns>Boolean.</returns>
-        [DllImport("sccoredb.dll", CallingConvention = CallingConvention.StdCall)]
-        public extern static Boolean Mdb_ObjectWriteUInt64(
-            UInt64 objectOID,
-            UInt64 objectETI,
-            Int32 index,
-            UInt64 value
-        );
-
-        /// <summary>
-        /// The S c_ ITERATO r_ RANG e_ VALI d_ LSKEY
-        /// </summary>
-        public const UInt32 SC_ITERATOR_RANGE_VALID_LSKEY = 0x00000001;
-
-        /// <summary>
-        /// The S c_ ITERATO r_ RANG e_ INCLUD e_ LSKEY
-        /// </summary>
-        public const UInt32 SC_ITERATOR_RANGE_INCLUDE_LSKEY = 0x00000010;
-
-        /// <summary>
-        /// The S c_ ITERATO r_ RANG e_ VALI d_ GRKEY
-        /// </summary>
-        public const UInt32 SC_ITERATOR_RANGE_VALID_GRKEY = 0x00000002;
-
-        /// <summary>
-        /// The S c_ ITERATO r_ RANG e_ INCLUD e_ GRKEY
-        /// </summary>
-        public const UInt32 SC_ITERATOR_RANGE_INCLUDE_GRKEY = 0x00000020;
-
-        /// <summary>
-        /// The S c_ ITERATO r_ SORTE d_ DESCENDING
-        /// </summary>
-        public const UInt32 SC_ITERATOR_SORTED_DESCENDING = 0x00080000;
-
-        /// <summary>
-        /// SCs the iterator create.
-        /// </summary>
-        /// <param name="hIndex">Index of the h.</param>
-        /// <param name="flags">The flags.</param>
-        /// <param name="lesserKey">The lesser key.</param>
-        /// <param name="greaterKey">The greater key.</param>
-        /// <param name="ph">The ph.</param>
-        /// <param name="pv">The pv.</param>
-        /// <returns>UInt32.</returns>
-        [DllImport("sccoredb.dll", CallingConvention = CallingConvention.StdCall)]
+            );
+
+        /// <summary>
+        /// Sccoredb_replaces the specified record_id.
+        /// </summary>
+        /// <param name="record_id">The record_id.</param>
+        /// <param name="record_addr">The record_addr.</param>
+        /// <param name="definition_addr">The definition_addr.</param>
+        /// <returns>System.UInt32.</returns>
+        [DllImport("sccoredb.dll", CallingConvention = CallingConvention.StdCall)]
+        public extern static uint sccoredb_replace(
+            ulong record_id,
+            ulong record_addr,
+            ulong definition_addr
+            );
+
+        /// <summary>
+        /// The MDB_ data value flag_ null
+        /// </summary>
+        public const ushort Mdb_DataValueFlag_Null = 0x0001;
+
+        /// <summary>
+        /// The MDB_ data value flag_ transactional
+        /// </summary>
+        public const ushort Mdb_DataValueFlag_Transactional = 0x0002;
+
+        /// <summary>
+        /// The MDB_ data value flag_ error
+        /// </summary>
+        public const ushort Mdb_DataValueFlag_Error = 0x1000;
+
+        /// <summary>
+        /// The MDB_ data value flag_ would block
+        /// </summary>
+        public const ushort Mdb_DataValueFlag_WouldBlock = 0x2000;
+
+        /// <summary>
+        /// The MDB_ data value flag_ deleted version
+        /// </summary>
+        public const ushort Mdb_DataValueFlag_DeletedVersion = 0x0010;
+
+        /// <summary>
+        /// The MDB_ data value flag_ deleted public
+        /// </summary>
+        public const ushort Mdb_DataValueFlag_DeletedPublic = 0x0020;
+
+        /// <summary>
+        /// The MDB_ data value flag_ exceptional
+        /// </summary>
+        public const ushort Mdb_DataValueFlag_Exceptional = 0x1030; // (Mdb_DataValueFlag_Error | Mdb_DataValueFlag_DeletedVersion | Mdb_DataValueFlag_DeletedPublic);
+
+        /// <summary>
+        /// MDB_s the object read binary.
+        /// </summary>
+        /// <param name="objectOID">The object OID.</param>
+        /// <param name="objectETI">The object ETI.</param>
+        /// <param name="index">The index.</param>
+        /// <param name="ppReturnValue">The pp return value.</param>
+        /// <returns>UInt16.</returns>
+        [DllImport("sccoredb.dll", CallingConvention = CallingConvention.StdCall)]
+        public unsafe extern static UInt16 Mdb_ObjectReadBinary(
+            UInt64 objectOID,
+            UInt64 objectETI,
+            Int32 index,
+            Byte** ppReturnValue
+        );
+
+        /// <summary>
+        /// MDB_s the object read bool2.
+        /// </summary>
+        /// <param name="objectOID">The object OID.</param>
+        /// <param name="objectETI">The object ETI.</param>
+        /// <param name="index">The index.</param>
+        /// <param name="pReturnValue">The p return value.</param>
+        /// <returns>UInt16.</returns>
+        [DllImport("sccoredb.dll", CallingConvention = CallingConvention.StdCall)]
+        public unsafe extern static UInt16 Mdb_ObjectReadBool2(
+            UInt64 objectOID,
+            UInt64 objectETI,
+            Int32 index,
+            Byte* pReturnValue
+        );
+
+        /// <summary>
+        /// SCs the object read decimal2.
+        /// </summary>
+        /// <param name="objectOID">The object OID.</param>
+        /// <param name="objectETI">The object ETI.</param>
+        /// <param name="index">The index.</param>
+        /// <param name="ppArray4">The pp array4.</param>
+        /// <returns>UInt16.</returns>
+        [DllImport("sccoredb.dll", CallingConvention = CallingConvention.StdCall)]
+        public unsafe extern static UInt16 SCObjectReadDecimal2(
+            UInt64 objectOID,
+            UInt64 objectETI,
+            Int32 index,
+            Int32** ppArray4
+        );
+
+        /// <summary>
+        /// MDB_s the object read double.
+        /// </summary>
+        /// <param name="objectOID">The object OID.</param>
+        /// <param name="objectETI">The object ETI.</param>
+        /// <param name="index">The index.</param>
+        /// <param name="pReturnValue">The p return value.</param>
+        /// <returns>UInt16.</returns>
+        [DllImport("sccoredb.dll", CallingConvention = CallingConvention.StdCall)]
+        public unsafe extern static UInt16 Mdb_ObjectReadDouble(
+            UInt64 objectOID,
+            UInt64 objectETI,
+            Int32 index,
+            Double* pReturnValue
+        );
+
+        /// <summary>
+        /// MDB_s the object read int64.
+        /// </summary>
+        /// <param name="objectOID">The object OID.</param>
+        /// <param name="objectETI">The object ETI.</param>
+        /// <param name="index">The index.</param>
+        /// <param name="pReturnValue">The p return value.</param>
+        /// <returns>UInt16.</returns>
+        [DllImport("sccoredb.dll", CallingConvention = CallingConvention.StdCall)]
+        public unsafe extern static UInt16 Mdb_ObjectReadInt64(
+            UInt64 objectOID,
+            UInt64 objectETI,
+            Int32 index,
+            Int64* pReturnValue
+        );
+
+        /// <summary>
+        /// SCs the object read large binary.
+        /// </summary>
+        /// <param name="objectOID">The object OID.</param>
+        /// <param name="objectETI">The object ETI.</param>
+        /// <param name="index">The index.</param>
+        /// <param name="ppReturnValue">The pp return value.</param>
+        /// <returns>UInt16.</returns>
+        [DllImport("sccoredb.dll", CallingConvention = CallingConvention.StdCall)]
+        public unsafe extern static UInt16 SCObjectReadLargeBinary(
+            UInt64 objectOID,
+            UInt64 objectETI,
+            Int32 index,
+            Byte** ppReturnValue
+        );
+
+        /// <summary>
+        /// MDB_s the object read obj ref.
+        /// </summary>
+        /// <param name="objectOID">The object OID.</param>
+        /// <param name="objectETI">The object ETI.</param>
+        /// <param name="index">The index.</param>
+        /// <param name="pReturnOID">The p return OID.</param>
+        /// <param name="pReturnETI">The p return ETI.</param>
+        /// <param name="pClassIndex">Index of the p class.</param>
+        /// <param name="pFlags">The p flags.</param>
+        [DllImport("sccoredb.dll", CallingConvention = CallingConvention.StdCall)]
+        public unsafe extern static void Mdb_ObjectReadObjRef(
+            UInt64 objectOID,
+            UInt64 objectETI,
+            Int32 index,
+            UInt64* pReturnOID,
+            UInt64* pReturnETI,
+            UInt16* pClassIndex,
+            UInt16* pFlags
+        );
+
+        /// <summary>
+        /// MDB_s the object read single.
+        /// </summary>
+        /// <param name="objectOID">The object OID.</param>
+        /// <param name="objectETI">The object ETI.</param>
+        /// <param name="index">The index.</param>
+        /// <param name="pReturnValue">The p return value.</param>
+        /// <returns>UInt16.</returns>
+        [DllImport("sccoredb.dll", CallingConvention = CallingConvention.StdCall)]
+        public unsafe extern static UInt16 Mdb_ObjectReadSingle(
+            UInt64 objectOID,
+            UInt64 objectETI,
+            Int32 index,
+            Single* pReturnValue
+        );
+
+        /// <summary>
+        /// SCs the object read string w2.
+        /// </summary>
+        /// <param name="objectOID">The object OID.</param>
+        /// <param name="objectETI">The object ETI.</param>
+        /// <param name="index">The index.</param>
+        /// <param name="pReturnValue">The p return value.</param>
+        /// <returns>UInt16.</returns>
+        [DllImport("sccoredb.dll", CallingConvention = CallingConvention.StdCall)]
+        public unsafe extern static UInt16 SCObjectReadStringW2(
+            UInt64 objectOID,
+            UInt64 objectETI,
+            Int32 index,
+            Byte** pReturnValue
+        );
+
+        /// <summary>
+        /// MDB_s the object read U int64.
+        /// </summary>
+        /// <param name="objectOID">The object OID.</param>
+        /// <param name="objectETI">The object ETI.</param>
+        /// <param name="index">The index.</param>
+        /// <param name="pReturnValue">The p return value.</param>
+        /// <returns>UInt16.</returns>
+        [DllImport("sccoredb.dll", CallingConvention = CallingConvention.StdCall)]
+        public unsafe extern static UInt16 Mdb_ObjectReadUInt64(
+            UInt64 objectOID,
+            UInt64 objectETI,
+            Int32 index,
+            UInt64* pReturnValue
+        );
+
+        /// <summary>
+        /// MDB_s the object write binary.
+        /// </summary>
+        /// <param name="objectOID">The object OID.</param>
+        /// <param name="objectETI">The object ETI.</param>
+        /// <param name="index">The index.</param>
+        /// <param name="value">The value.</param>
+        /// <returns>UInt32.</returns>
+        [DllImport("sccoredb.dll", CallingConvention = CallingConvention.StdCall)]
+        public extern static UInt32 Mdb_ObjectWriteBinary(
+            UInt64 objectOID,
+            UInt64 objectETI,
+            Int32 index,
+            Byte[] value
+        );
+
+        /// <summary>
+        /// MDB_s the object write bool2.
+        /// </summary>
+        /// <param name="objectOID">The object OID.</param>
+        /// <param name="objectETI">The object ETI.</param>
+        /// <param name="index">The index.</param>
+        /// <param name="value">The value.</param>
+        /// <returns>Boolean.</returns>
+        [DllImport("sccoredb.dll", CallingConvention = CallingConvention.StdCall)]
+        public extern static Boolean Mdb_ObjectWriteBool2(
+            UInt64 objectOID,
+            UInt64 objectETI,
+            Int32 index,
+            Byte value
+        );
+
+        /// <summary>
+        /// MDB_s the object write decimal.
+        /// </summary>
+        /// <param name="objectOID">The object OID.</param>
+        /// <param name="objectETI">The object ETI.</param>
+        /// <param name="index">The index.</param>
+        /// <param name="low">The low.</param>
+        /// <param name="mid">The mid.</param>
+        /// <param name="high">The high.</param>
+        /// <param name="scale_sign">The scale_sign.</param>
+        /// <returns>Boolean.</returns>
+        [DllImport("sccoredb.dll", CallingConvention = CallingConvention.StdCall)]
+        public extern static Boolean Mdb_ObjectWriteDecimal(
+            UInt64 objectOID,
+            UInt64 objectETI,
+            Int32 index,
+            Int32 low,
+            Int32 mid,
+            Int32 high,
+            Int32 scale_sign
+        );
+
+        /// <summary>
+        /// MDB_s the object write double.
+        /// </summary>
+        /// <param name="objectOID">The object OID.</param>
+        /// <param name="objectETI">The object ETI.</param>
+        /// <param name="index">The index.</param>
+        /// <param name="value">The value.</param>
+        /// <returns>Boolean.</returns>
+        [DllImport("sccoredb.dll", CallingConvention = CallingConvention.StdCall)]
+        public extern static Boolean Mdb_ObjectWriteDouble(
+            UInt64 objectOID,
+            UInt64 objectETI,
+            Int32 index,
+            Double value
+        );
+
+        /// <summary>
+        /// MDB_s the object write int64.
+        /// </summary>
+        /// <param name="objectOID">The object OID.</param>
+        /// <param name="objectETI">The object ETI.</param>
+        /// <param name="index">The index.</param>
+        /// <param name="value">The value.</param>
+        /// <returns>Boolean.</returns>
+        [DllImport("sccoredb.dll", CallingConvention = CallingConvention.StdCall)]
+        public extern static Boolean Mdb_ObjectWriteInt64(
+            UInt64 objectOID,
+            UInt64 objectETI,
+            Int32 index,
+            Int64 value
+        );
+
+        /// <summary>
+        /// SCs the object write large binary.
+        /// </summary>
+        /// <param name="objectOID">The object OID.</param>
+        /// <param name="objectETI">The object ETI.</param>
+        /// <param name="index">The index.</param>
+        /// <param name="value">The value.</param>
+        /// <returns>UInt32.</returns>
+        [DllImport("sccoredb.dll", CallingConvention = CallingConvention.StdCall)]
+        public extern static UInt32 SCObjectWriteLargeBinary(
+            UInt64 objectOID,
+            UInt64 objectETI,
+            Int32 index,
+            Byte[] value
+        );
+
+        /// <summary>
+        /// MDB_s the object write obj ref.
+        /// </summary>
+        /// <param name="objectOID">The object OID.</param>
+        /// <param name="objectETI">The object ETI.</param>
+        /// <param name="index">The index.</param>
+        /// <param name="valueOID">The value OID.</param>
+        /// <param name="valueETI">The value ETI.</param>
+        /// <returns>Boolean.</returns>
+        [DllImport("sccoredb.dll", CallingConvention = CallingConvention.StdCall)]
+        public extern static Boolean Mdb_ObjectWriteObjRef(
+            UInt64 objectOID,
+            UInt64 objectETI,
+            Int32 index,
+            UInt64 valueOID,
+            UInt64 valueETI
+        );
+
+        /// <summary>
+        /// MDB_s the object write single.
+        /// </summary>
+        /// <param name="objectOID">The object OID.</param>
+        /// <param name="objectETI">The object ETI.</param>
+        /// <param name="index">The index.</param>
+        /// <param name="value">The value.</param>
+        /// <returns>Boolean.</returns>
+        [DllImport("sccoredb.dll", CallingConvention = CallingConvention.StdCall)]
+        public extern static Boolean Mdb_ObjectWriteSingle(
+            UInt64 objectOID,
+            UInt64 objectETI,
+            Int32 index,
+            Single value
+        );
+
+        /// <summary>
+        /// MDB_s the state of the object write attribute.
+        /// </summary>
+        /// <param name="objectOID">The object OID.</param>
+        /// <param name="objectETI">The object ETI.</param>
+        /// <param name="index">The index.</param>
+        /// <param name="value">The value.</param>
+        /// <returns>Boolean.</returns>
+        [DllImport("sccoredb.dll", CallingConvention = CallingConvention.StdCall)]
+        public extern static Boolean Mdb_ObjectWriteAttributeState(
+            UInt64 objectOID,
+            UInt64 objectETI,
+            Int32 index,
+            UInt16 value
+        );
+
+        /// <summary>
+        /// MDB_s the object write string16.
+        /// </summary>
+        /// <param name="objectOID">The object OID.</param>
+        /// <param name="objectETI">The object ETI.</param>
+        /// <param name="index">The index.</param>
+        /// <param name="pValue">The p value.</param>
+        /// <returns>Boolean.</returns>
+        [DllImport("sccoredb.dll", CallingConvention = CallingConvention.StdCall)]
+        public unsafe extern static Boolean Mdb_ObjectWriteString16(
+            UInt64 objectOID,
+            UInt64 objectETI,
+            Int32 index,
+            Char* pValue
+        );
+
+        /// <summary>
+        /// MDB_s the object write U int64.
+        /// </summary>
+        /// <param name="objectOID">The object OID.</param>
+        /// <param name="objectETI">The object ETI.</param>
+        /// <param name="index">The index.</param>
+        /// <param name="value">The value.</param>
+        /// <returns>Boolean.</returns>
+        [DllImport("sccoredb.dll", CallingConvention = CallingConvention.StdCall)]
+        public extern static Boolean Mdb_ObjectWriteUInt64(
+            UInt64 objectOID,
+            UInt64 objectETI,
+            Int32 index,
+            UInt64 value
+        );
+
+        /// <summary>
+        /// The S c_ ITERATO r_ RANG e_ VALI d_ LSKEY
+        /// </summary>
+        public const UInt32 SC_ITERATOR_RANGE_VALID_LSKEY = 0x00000001;
+
+        /// <summary>
+        /// The S c_ ITERATO r_ RANG e_ INCLUD e_ LSKEY
+        /// </summary>
+        public const UInt32 SC_ITERATOR_RANGE_INCLUDE_LSKEY = 0x00000010;
+
+        /// <summary>
+        /// The S c_ ITERATO r_ RANG e_ VALI d_ GRKEY
+        /// </summary>
+        public const UInt32 SC_ITERATOR_RANGE_VALID_GRKEY = 0x00000002;
+
+        /// <summary>
+        /// The S c_ ITERATO r_ RANG e_ INCLUD e_ GRKEY
+        /// </summary>
+        public const UInt32 SC_ITERATOR_RANGE_INCLUDE_GRKEY = 0x00000020;
+
+        /// <summary>
+        /// The S c_ ITERATO r_ SORTE d_ DESCENDING
+        /// </summary>
+        public const UInt32 SC_ITERATOR_SORTED_DESCENDING = 0x00080000;
+
+        /// <summary>
+        /// SCs the iterator create.
+        /// </summary>
+        /// <param name="hIndex">Index of the h.</param>
+        /// <param name="flags">The flags.</param>
+        /// <param name="lesserKey">The lesser key.</param>
+        /// <param name="greaterKey">The greater key.</param>
+        /// <param name="ph">The ph.</param>
+        /// <param name="pv">The pv.</param>
+        /// <returns>UInt32.</returns>
+        [DllImport("sccoredb.dll", CallingConvention = CallingConvention.StdCall)]
         public unsafe extern static UInt32 SCIteratorCreate(
             UInt64 hIndex,
             UInt32 flags,
@@ -1233,21 +1189,21 @@
             Byte* greaterKey,
             UInt64* ph,
             UInt64* pv
-        );
-
-        /// <summary>
-        /// SCs the iterator create2.
-        /// </summary>
-        /// <param name="hIndex">Index of the h.</param>
-        /// <param name="flags">The flags.</param>
-        /// <param name="lesserKey">The lesser key.</param>
-        /// <param name="greaterKey">The greater key.</param>
-        /// <param name="hfilter">The hfilter.</param>
-        /// <param name="varstr">The varstr.</param>
-        /// <param name="ph">The ph.</param>
-        /// <param name="pv">The pv.</param>
-        /// <returns>UInt32.</returns>
-        [DllImport("sccoredb.dll", CallingConvention = CallingConvention.StdCall)]
+        );
+
+        /// <summary>
+        /// SCs the iterator create2.
+        /// </summary>
+        /// <param name="hIndex">Index of the h.</param>
+        /// <param name="flags">The flags.</param>
+        /// <param name="lesserKey">The lesser key.</param>
+        /// <param name="greaterKey">The greater key.</param>
+        /// <param name="hfilter">The hfilter.</param>
+        /// <param name="varstr">The varstr.</param>
+        /// <param name="ph">The ph.</param>
+        /// <param name="pv">The pv.</param>
+        /// <returns>UInt32.</returns>
+        [DllImport("sccoredb.dll", CallingConvention = CallingConvention.StdCall)]
         public unsafe extern static UInt32 SCIteratorCreate2(
             UInt64 hIndex,
             UInt32 flags,
@@ -1257,19 +1213,19 @@
             IntPtr varstr,
             UInt64* ph,
             UInt64* pv
-        );
-
-        /// <summary>
-        /// SCs the iterator next.
-        /// </summary>
-        /// <param name="h">The h.</param>
-        /// <param name="v">The v.</param>
-        /// <param name="pObjectOID">The p object OID.</param>
-        /// <param name="pObjectETI">The p object ETI.</param>
-        /// <param name="pClassIndex">Index of the p class.</param>
-        /// <param name="pData">The p data.</param>
-        /// <returns>UInt32.</returns>
-        [DllImport("sccoredb.dll", CallingConvention = CallingConvention.StdCall)]
+        );
+
+        /// <summary>
+        /// SCs the iterator next.
+        /// </summary>
+        /// <param name="h">The h.</param>
+        /// <param name="v">The v.</param>
+        /// <param name="pObjectOID">The p object OID.</param>
+        /// <param name="pObjectETI">The p object ETI.</param>
+        /// <param name="pClassIndex">Index of the p class.</param>
+        /// <param name="pData">The p data.</param>
+        /// <returns>UInt32.</returns>
+        [DllImport("sccoredb.dll", CallingConvention = CallingConvention.StdCall)]
         public unsafe extern static UInt32 SCIteratorNext(
             UInt64 h,
             UInt64 v,
@@ -1277,19 +1233,19 @@
             UInt64* pObjectETI,
             UInt16* pClassIndex,
             UInt64* pData
-        );
-
-        /// <summary>
-        /// SCs the iterator fill up.
-        /// </summary>
-        /// <param name="h">The h.</param>
-        /// <param name="v">The v.</param>
-        /// <param name="results">The results.</param>
-        /// <param name="resultsMaxBytes">The results max bytes.</param>
-        /// <param name="resultsNum">The results num.</param>
-        /// <param name="flags">The flags.</param>
-        /// <returns>UInt32.</returns>
-        [DllImport("sccoredb.dll", CallingConvention = CallingConvention.StdCall)]
+        );
+
+        /// <summary>
+        /// SCs the iterator fill up.
+        /// </summary>
+        /// <param name="h">The h.</param>
+        /// <param name="v">The v.</param>
+        /// <param name="results">The results.</param>
+        /// <param name="resultsMaxBytes">The results max bytes.</param>
+        /// <param name="resultsNum">The results num.</param>
+        /// <param name="flags">The flags.</param>
+        /// <returns>UInt32.</returns>
+        [DllImport("sccoredb.dll", CallingConvention = CallingConvention.StdCall)]
         public unsafe extern static UInt32 SCIteratorFillUp(
             UInt64 h,
             UInt64 v,
@@ -1304,50 +1260,50 @@
         // If no error and *precreate_key == NULL then no key was generated because the
         // iterator was positioned after the end of the range. The iterator will still
         // have been freed.
-        //
-        /// <summary>
-        /// Sc_get_recreate_key_and_free_iterators the specified h.
-        /// </summary>
-        /// <param name="h">The h.</param>
-        /// <param name="v">The v.</param>
-        /// <param name="flags">The flags.</param>
-        /// <param name="precreate_key">The precreate_key.</param>
-        /// <returns>UInt32.</returns>
-        [DllImport("sccoredb.dll", CallingConvention = CallingConvention.StdCall)]
+        //
+        /// <summary>
+        /// Sc_get_recreate_key_and_free_iterators the specified h.
+        /// </summary>
+        /// <param name="h">The h.</param>
+        /// <param name="v">The v.</param>
+        /// <param name="flags">The flags.</param>
+        /// <param name="precreate_key">The precreate_key.</param>
+        /// <returns>UInt32.</returns>
+        [DllImport("sccoredb.dll", CallingConvention = CallingConvention.StdCall)]
         public unsafe extern static UInt32 sc_get_recreate_key_and_free_iterator(
             UInt64 h,
             UInt64 v,
             UInt32 flags,
             Byte** precreate_key
-            );
-
-        /// <summary>
-        /// Sc_get_index_position_keys the specified index_addr.
-        /// </summary>
-        /// <param name="index_addr">The index_addr.</param>
-        /// <param name="record_id">The record_id.</param>
-        /// <param name="record_addr">The record_addr.</param>
-        /// <param name="precreate_key">The precreate_key.</param>
-        /// <returns>UInt32.</returns>
-        [DllImport("sccoredb.dll", CallingConvention = CallingConvention.StdCall)]
+            );
+
+        /// <summary>
+        /// Sc_get_index_position_keys the specified index_addr.
+        /// </summary>
+        /// <param name="index_addr">The index_addr.</param>
+        /// <param name="record_id">The record_id.</param>
+        /// <param name="record_addr">The record_addr.</param>
+        /// <param name="precreate_key">The precreate_key.</param>
+        /// <returns>UInt32.</returns>
+        [DllImport("sccoredb.dll", CallingConvention = CallingConvention.StdCall)]
         public unsafe extern static UInt32 sc_get_index_position_key(
             UInt64 index_addr,
             UInt64 record_id,
             UInt64 record_addr,
             Byte** precreate_key
-            );
-
-        /// <summary>
-        /// Sc_recreate_iterators the specified hindex.
-        /// </summary>
-        /// <param name="hindex">The hindex.</param>
-        /// <param name="flags">The flags.</param>
-        /// <param name="recreate_key">The recreate_key.</param>
-        /// <param name="last_key">The last_key.</param>
-        /// <param name="ph">The ph.</param>
-        /// <param name="pv">The pv.</param>
-        /// <returns>UInt32.</returns>
-        [DllImport("sccoredb.dll", CallingConvention = CallingConvention.StdCall)]
+            );
+
+        /// <summary>
+        /// Sc_recreate_iterators the specified hindex.
+        /// </summary>
+        /// <param name="hindex">The hindex.</param>
+        /// <param name="flags">The flags.</param>
+        /// <param name="recreate_key">The recreate_key.</param>
+        /// <param name="last_key">The last_key.</param>
+        /// <param name="ph">The ph.</param>
+        /// <param name="pv">The pv.</param>
+        /// <returns>UInt32.</returns>
+        [DllImport("sccoredb.dll", CallingConvention = CallingConvention.StdCall)]
         public unsafe extern static UInt32 sc_recreate_iterator(
             UInt64 hindex,
             UInt32 flags,
@@ -1355,21 +1311,21 @@
             Byte* last_key,
             UInt64* ph,
             UInt64* pv
-            );
-
-        /// <summary>
-        /// Sc_recreate_iterator_with_filters the specified hindex.
-        /// </summary>
-        /// <param name="hindex">The hindex.</param>
-        /// <param name="flags">The flags.</param>
-        /// <param name="recreate_key">The recreate_key.</param>
-        /// <param name="last_key">The last_key.</param>
-        /// <param name="hfilter">The hfilter.</param>
-        /// <param name="varstr">The varstr.</param>
-        /// <param name="ph">The ph.</param>
-        /// <param name="pv">The pv.</param>
-        /// <returns>UInt32.</returns>
-        [DllImport("sccoredb.dll", CallingConvention = CallingConvention.StdCall)]
+            );
+
+        /// <summary>
+        /// Sc_recreate_iterator_with_filters the specified hindex.
+        /// </summary>
+        /// <param name="hindex">The hindex.</param>
+        /// <param name="flags">The flags.</param>
+        /// <param name="recreate_key">The recreate_key.</param>
+        /// <param name="last_key">The last_key.</param>
+        /// <param name="hfilter">The hfilter.</param>
+        /// <param name="varstr">The varstr.</param>
+        /// <param name="ph">The ph.</param>
+        /// <param name="pv">The pv.</param>
+        /// <returns>UInt32.</returns>
+        [DllImport("sccoredb.dll", CallingConvention = CallingConvention.StdCall)]
         public unsafe extern static UInt32 sc_recreate_iterator_with_filter(
             UInt64 hindex,
             UInt32 flags,
@@ -1379,206 +1335,206 @@
             Byte* varstr,
             UInt64* ph,
             UInt64* pv
-            );
-
-        /// <summary>
-        /// Sccoredb_iterator_get_local_times the specified iter_handle.
-        /// </summary>
-        /// <param name="iter_handle">The iter_handle.</param>
-        /// <param name="iter_verify">The iter_verify.</param>
-        /// <param name="plocal_time">The plocal_time.</param>
-        /// <returns>UInt32.</returns>
-        [DllImport("sccoredb.dll", CallingConvention = CallingConvention.StdCall)]
+            );
+
+        /// <summary>
+        /// Sccoredb_iterator_get_local_times the specified iter_handle.
+        /// </summary>
+        /// <param name="iter_handle">The iter_handle.</param>
+        /// <param name="iter_verify">The iter_verify.</param>
+        /// <param name="plocal_time">The plocal_time.</param>
+        /// <returns>UInt32.</returns>
+        [DllImport("sccoredb.dll", CallingConvention = CallingConvention.StdCall)]
         public unsafe extern static UInt32 sccoredb_iterator_get_local_time(
             UInt64 iter_handle,
             UInt64 iter_verify,
             UInt32* plocal_time
-            );
-
-        /// <summary>
-        /// SCs the iterator free.
-        /// </summary>
-        /// <param name="h">The h.</param>
-        /// <param name="v">The v.</param>
-        /// <returns>UInt32.</returns>
-        [DllImport("sccoredb.dll", CallingConvention = CallingConvention.StdCall)]
+            );
+
+        /// <summary>
+        /// SCs the iterator free.
+        /// </summary>
+        /// <param name="h">The h.</param>
+        /// <param name="v">The v.</param>
+        /// <returns>UInt32.</returns>
+        [DllImport("sccoredb.dll", CallingConvention = CallingConvention.StdCall)]
         public extern static UInt32 SCIteratorFree(
             UInt64 h,
             UInt64 v
-        );
-
-        /// <summary>
-        /// SCs the convert UT F16 string to native.
-        /// </summary>
-        /// <param name="input">The input.</param>
-        /// <param name="flags">The flags.</param>
-        /// <param name="output">The output.</param>
-        /// <returns>UInt32.</returns>
-        [DllImport("sccoredb.dll", CallingConvention = CallingConvention.StdCall, CharSet = CharSet.Unicode)]
+        );
+
+        /// <summary>
+        /// SCs the convert UT F16 string to native.
+        /// </summary>
+        /// <param name="input">The input.</param>
+        /// <param name="flags">The flags.</param>
+        /// <param name="output">The output.</param>
+        /// <returns>UInt32.</returns>
+        [DllImport("sccoredb.dll", CallingConvention = CallingConvention.StdCall, CharSet = CharSet.Unicode)]
         public static extern unsafe UInt32 SCConvertUTF16StringToNative(
             String input,
             UInt32 flags,
             Byte** output
-        );
-
-        /// <summary>
-        /// SCs the convert UT F16 string to native2.
-        /// </summary>
-        /// <param name="input">The input.</param>
-        /// <param name="flags">The flags.</param>
-        /// <param name="output">The output.</param>
-        /// <param name="outlen">The outlen.</param>
-        /// <returns>UInt32.</returns>
-        [DllImport("sccoredb.dll", CallingConvention = CallingConvention.StdCall, CharSet = CharSet.Unicode)]
+        );
+
+        /// <summary>
+        /// SCs the convert UT F16 string to native2.
+        /// </summary>
+        /// <param name="input">The input.</param>
+        /// <param name="flags">The flags.</param>
+        /// <param name="output">The output.</param>
+        /// <param name="outlen">The outlen.</param>
+        /// <returns>UInt32.</returns>
+        [DllImport("sccoredb.dll", CallingConvention = CallingConvention.StdCall, CharSet = CharSet.Unicode)]
         public static extern unsafe UInt32 SCConvertUTF16StringToNative2(
             String input,
             UInt32 flags,
             Byte* output,
-            UInt32 outlen);
-
-        /// <summary>
-        /// SCs the convert native string to UT F16.
-        /// </summary>
-        /// <param name="inBuf">The in buf.</param>
-        /// <param name="inlen">The inlen.</param>
-        /// <param name="output">The output.</param>
-        /// <param name="poutlen">The poutlen.</param>
-        /// <returns>UInt32.</returns>
-        [DllImport("sccoredb.dll", CallingConvention = CallingConvention.StdCall, CharSet = CharSet.Unicode)]
+            UInt32 outlen);
+
+        /// <summary>
+        /// SCs the convert native string to UT F16.
+        /// </summary>
+        /// <param name="inBuf">The in buf.</param>
+        /// <param name="inlen">The inlen.</param>
+        /// <param name="output">The output.</param>
+        /// <param name="poutlen">The poutlen.</param>
+        /// <returns>UInt32.</returns>
+        [DllImport("sccoredb.dll", CallingConvention = CallingConvention.StdCall, CharSet = CharSet.Unicode)]
         public static extern unsafe UInt32 SCConvertNativeStringToUTF16(
             Byte* inBuf,
             UInt32 inlen,
             Char* output,
-            UInt32* poutlen);
-
-        /// <summary>
-        /// SCs the compare native strings.
-        /// </summary>
-        /// <param name="str1">The STR1.</param>
-        /// <param name="str2">The STR2.</param>
-        /// <returns>Int32.</returns>
-        [DllImport("sccoredb.dll", CallingConvention = CallingConvention.StdCall)]
+            UInt32* poutlen);
+
+        /// <summary>
+        /// SCs the compare native strings.
+        /// </summary>
+        /// <param name="str1">The STR1.</param>
+        /// <param name="str2">The STR2.</param>
+        /// <returns>Int32.</returns>
+        [DllImport("sccoredb.dll", CallingConvention = CallingConvention.StdCall)]
         public static extern unsafe Int32 SCCompareNativeStrings(
             /* const */ Byte* str1,
             /* const */ Byte* str2
-            );
-
-        /// <summary>
-        /// SCs the compare UT F16 strings.
-        /// </summary>
-        /// <param name="str1">The STR1.</param>
-        /// <param name="str2">The STR2.</param>
-        /// <param name="result">The result.</param>
-        /// <returns>UInt32.</returns>
-        [DllImport("sccoredb.dll", CallingConvention = CallingConvention.StdCall, CharSet = CharSet.Unicode)]
+            );
+
+        /// <summary>
+        /// SCs the compare UT F16 strings.
+        /// </summary>
+        /// <param name="str1">The STR1.</param>
+        /// <param name="str2">The STR2.</param>
+        /// <param name="result">The result.</param>
+        /// <returns>UInt32.</returns>
+        [DllImport("sccoredb.dll", CallingConvention = CallingConvention.StdCall, CharSet = CharSet.Unicode)]
         public extern static UInt32 SCCompareUTF16Strings(
             String str1,
             String str2,
             out Int32 result
-            );
-
-        /// <summary>
-        /// MDB_s the OID to ETI ex.
-        /// </summary>
-        /// <param name="objID">The obj ID.</param>
-        /// <param name="pEtiPubl">The p eti publ.</param>
-        /// <param name="pCodeClassIndex">Index of the p code class.</param>
-        /// <returns>Boolean.</returns>
-        [DllImport("sccoredb.dll", CallingConvention = CallingConvention.StdCall)]
-        public unsafe extern static Boolean Mdb_OIDToETIEx(
-            UInt64 objID,
-            UInt64* pEtiPubl,
-            UInt16* pCodeClassIndex
-        );
-
-        /// <summary>
-        /// MDB_s the object issue delete.
-        /// </summary>
-        /// <param name="objectOID">The object OID.</param>
-        /// <param name="objectETI">The object ETI.</param>
-        /// <returns>System.Int32.</returns>
-        [DllImport("sccoredb.dll", CallingConvention = CallingConvention.StdCall)]
-        public extern static int Mdb_ObjectIssueDelete(
-            UInt64 objectOID,
-            UInt64 objectETI
-        );
-
-        /// <summary>
-        /// MDB_s the object delete.
-        /// </summary>
-        /// <param name="objectOID">The object OID.</param>
-        /// <param name="objectETI">The object ETI.</param>
-        /// <param name="execute">The execute.</param>
-        /// <returns>System.Int32.</returns>
-        [DllImport("sccoredb.dll", CallingConvention = CallingConvention.StdCall)]
-        public extern static int Mdb_ObjectDelete(
-            UInt64 objectOID,
-            UInt64 objectETI,
-            int execute
-        );
-    }
-
-    /// <summary>
-    /// Class NewCodeGen
-    /// </summary>
+            );
+
+        /// <summary>
+        /// MDB_s the OID to ETI ex.
+        /// </summary>
+        /// <param name="objID">The obj ID.</param>
+        /// <param name="pEtiPubl">The p eti publ.</param>
+        /// <param name="pCodeClassIndex">Index of the p code class.</param>
+        /// <returns>Boolean.</returns>
+        [DllImport("sccoredb.dll", CallingConvention = CallingConvention.StdCall)]
+        public unsafe extern static Boolean Mdb_OIDToETIEx(
+            UInt64 objID,
+            UInt64* pEtiPubl,
+            UInt16* pCodeClassIndex
+        );
+
+        /// <summary>
+        /// MDB_s the object issue delete.
+        /// </summary>
+        /// <param name="objectOID">The object OID.</param>
+        /// <param name="objectETI">The object ETI.</param>
+        /// <returns>System.Int32.</returns>
+        [DllImport("sccoredb.dll", CallingConvention = CallingConvention.StdCall)]
+        public extern static int Mdb_ObjectIssueDelete(
+            UInt64 objectOID,
+            UInt64 objectETI
+        );
+
+        /// <summary>
+        /// MDB_s the object delete.
+        /// </summary>
+        /// <param name="objectOID">The object OID.</param>
+        /// <param name="objectETI">The object ETI.</param>
+        /// <param name="execute">The execute.</param>
+        /// <returns>System.Int32.</returns>
+        [DllImport("sccoredb.dll", CallingConvention = CallingConvention.StdCall)]
+        public extern static int Mdb_ObjectDelete(
+            UInt64 objectOID,
+            UInt64 objectETI,
+            int execute
+        );
+    }
+
+    /// <summary>
+    /// Class NewCodeGen
+    /// </summary>
     [SuppressUnmanagedCodeSecurity]
     internal static class NewCodeGen
-    {
-        /// <summary>
-        /// News the code gen_ load gen code library.
-        /// </summary>
-        /// <param name="queryID">The query ID.</param>
-        /// <param name="pathToGenLibrary">The path to gen library.</param>
-        /// <returns>Int32.</returns>
+    {
+        /// <summary>
+        /// News the code gen_ load gen code library.
+        /// </summary>
+        /// <param name="queryID">The query ID.</param>
+        /// <param name="pathToGenLibrary">The path to gen library.</param>
+        /// <returns>Int32.</returns>
         [DllImport("sccoredb.dll", CallingConvention = CallingConvention.StdCall, CharSet = CharSet.Unicode)]
-        internal static extern Int32 NewCodeGen_LoadGenCodeLibrary(UInt64 queryID, String pathToGenLibrary);
-
-        /// <summary>
-        /// News the code gen_ init enumerator.
-        /// </summary>
-        /// <param name="queryID">The query ID.</param>
-        /// <param name="queryParameters">The query parameters.</param>
-        /// <returns>Int32.</returns>
+        internal static extern Int32 NewCodeGen_LoadGenCodeLibrary(UInt64 queryID, String pathToGenLibrary);
+
+        /// <summary>
+        /// News the code gen_ init enumerator.
+        /// </summary>
+        /// <param name="queryID">The query ID.</param>
+        /// <param name="queryParameters">The query parameters.</param>
+        /// <returns>Int32.</returns>
         [DllImport("sccoredb.dll", CallingConvention = CallingConvention.StdCall)]
-        internal static extern unsafe Int32 NewCodeGen_InitEnumerator(UInt64 queryID, Byte* queryParameters);
-
-        /// <summary>
-        /// News the code gen_ move next.
-        /// </summary>
-        /// <param name="queryID">The query ID.</param>
-        /// <param name="oid">The oid.</param>
-        /// <param name="eti">The eti.</param>
-        /// <param name="currentCCI">The current CCI.</param>
-        /// <returns>Int32.</returns>
+        internal static extern unsafe Int32 NewCodeGen_InitEnumerator(UInt64 queryID, Byte* queryParameters);
+
+        /// <summary>
+        /// News the code gen_ move next.
+        /// </summary>
+        /// <param name="queryID">The query ID.</param>
+        /// <param name="oid">The oid.</param>
+        /// <param name="eti">The eti.</param>
+        /// <param name="currentCCI">The current CCI.</param>
+        /// <returns>Int32.</returns>
         [DllImport("sccoredb.dll", CallingConvention = CallingConvention.StdCall)]
-        internal static extern unsafe Int32 NewCodeGen_MoveNext(UInt64 queryID, UInt64* oid, UInt64* eti, UInt16* currentCCI);
-
-        /// <summary>
-        /// News the code gen_ reset.
-        /// </summary>
-        /// <param name="queryID">The query ID.</param>
-        /// <returns>Int32.</returns>
+        internal static extern unsafe Int32 NewCodeGen_MoveNext(UInt64 queryID, UInt64* oid, UInt64* eti, UInt16* currentCCI);
+
+        /// <summary>
+        /// News the code gen_ reset.
+        /// </summary>
+        /// <param name="queryID">The query ID.</param>
+        /// <returns>Int32.</returns>
         [DllImport("sccoredb.dll", CallingConvention = CallingConvention.StdCall)]
         internal static extern Int32 NewCodeGen_Reset(UInt64 queryID);
-    }
-
-    /// <summary>
-    /// Class CodeGenFilterNativeInterface
-    /// </summary>
+    }
+
+    /// <summary>
+    /// Class CodeGenFilterNativeInterface
+    /// </summary>
     [SuppressUnmanagedCodeSecurity]
     internal static class CodeGenFilterNativeInterface
-    {
-
-        /// <summary>
-        /// SCs the create filter.
-        /// </summary>
-        /// <param name="definitionAddr">The definition addr.</param>
-        /// <param name="stackSize">Size of the stack.</param>
-        /// <param name="varCount">The var count.</param>
-        /// <param name="instrCount">The instr count.</param>
-        /// <param name="instrstr">The instrstr.</param>
-        /// <param name="ph">The ph.</param>
-        /// <returns>UInt32.</returns>
+    {
+
+        /// <summary>
+        /// SCs the create filter.
+        /// </summary>
+        /// <param name="definitionAddr">The definition addr.</param>
+        /// <param name="stackSize">Size of the stack.</param>
+        /// <param name="varCount">The var count.</param>
+        /// <param name="instrCount">The instr count.</param>
+        /// <param name="instrstr">The instrstr.</param>
+        /// <param name="ph">The ph.</param>
+        /// <returns>UInt32.</returns>
         [DllImport("sccoredb.dll", CallingConvention = CallingConvention.StdCall)]
         internal static extern unsafe UInt32 SCCreateFilter(
             UInt64 definitionAddr,
@@ -1587,41 +1543,41 @@
             UInt32 instrCount,
             UInt32* instrstr,
             UInt64* ph
-        );
-
-        /// <summary>
-        /// SCs the release filter.
-        /// </summary>
-        /// <param name="h">The h.</param>
-        /// <returns>UInt32.</returns>
+        );
+
+        /// <summary>
+        /// SCs the release filter.
+        /// </summary>
+        /// <param name="h">The h.</param>
+        /// <returns>UInt32.</returns>
         [DllImport("sccoredb.dll", CallingConvention = CallingConvention.StdCall)]
         internal static extern UInt32 SCReleaseFilter(UInt64 h);
-    }
-
-    /// <summary>
-    /// Delegate SqlConn_GetQueryUniqueId_Type
-    /// </summary>
-    /// <param name="query">The query.</param>
-    /// <param name="uniqueQueryId">The unique query id.</param>
-    /// <param name="flags">The flags.</param>
-    /// <returns>UInt32.</returns>
+    }
+
+    /// <summary>
+    /// Delegate SqlConn_GetQueryUniqueId_Type
+    /// </summary>
+    /// <param name="query">The query.</param>
+    /// <param name="uniqueQueryId">The unique query id.</param>
+    /// <param name="flags">The flags.</param>
+    /// <returns>UInt32.</returns>
     internal unsafe delegate UInt32 SqlConn_GetQueryUniqueId_Type(
         Char* query,
         UInt64* uniqueQueryId,
-        UInt32* flags);
-
-    /// <summary>
-    /// Delegate SqlConn_GetResults_Type
-    /// </summary>
-    /// <param name="uniqueQueryId">The unique query id.</param>
-    /// <param name="queryParams">The query params.</param>
-    /// <param name="results">The results.</param>
-    /// <param name="resultsMaxBytes">The results max bytes.</param>
-    /// <param name="resultsNum">The results num.</param>
-    /// <param name="recreationKey">The recreation key.</param>
-    /// <param name="recreationKeyMaxBytes">The recreation key max bytes.</param>
-    /// <param name="flags">The flags.</param>
-    /// <returns>UInt32.</returns>
+        UInt32* flags);
+
+    /// <summary>
+    /// Delegate SqlConn_GetResults_Type
+    /// </summary>
+    /// <param name="uniqueQueryId">The unique query id.</param>
+    /// <param name="queryParams">The query params.</param>
+    /// <param name="results">The results.</param>
+    /// <param name="resultsMaxBytes">The results max bytes.</param>
+    /// <param name="resultsNum">The results num.</param>
+    /// <param name="recreationKey">The recreation key.</param>
+    /// <param name="recreationKeyMaxBytes">The recreation key max bytes.</param>
+    /// <param name="flags">The flags.</param>
+    /// <returns>UInt32.</returns>
     internal unsafe delegate UInt32 SqlConn_GetResults_Type(
         UInt64 uniqueQueryId,
         Byte* queryParams,
@@ -1630,158 +1586,158 @@
         UInt32* resultsNum,
         Byte* recreationKey,
         UInt32 recreationKeyMaxBytes,
-        UInt32* flags);
-
-    /// <summary>
-    /// Delegate SqlConn_GetInfo_Type
-    /// </summary>
-    /// <param name="infoType">Type of the info.</param>
-    /// <param name="param">The param.</param>
-    /// <param name="result">The result.</param>
-    /// <param name="maxBytes">The max bytes.</param>
-    /// <param name="outLenBytes">The out len bytes.</param>
-    /// <returns>UInt32.</returns>
+        UInt32* flags);
+
+    /// <summary>
+    /// Delegate SqlConn_GetInfo_Type
+    /// </summary>
+    /// <param name="infoType">Type of the info.</param>
+    /// <param name="param">The param.</param>
+    /// <param name="result">The result.</param>
+    /// <param name="maxBytes">The max bytes.</param>
+    /// <param name="outLenBytes">The out len bytes.</param>
+    /// <returns>UInt32.</returns>
     internal unsafe delegate UInt32 SqlConn_GetInfo_Type(
         Byte infoType,
         UInt64 param,
         Byte* result,
         UInt32 maxBytes,
-        UInt32* outLenBytes);
-
-    /// <summary>
-    /// Struct SC_SQL_CALLBACKS
-    /// </summary>
+        UInt32* outLenBytes);
+
+    /// <summary>
+    /// Struct SC_SQL_CALLBACKS
+    /// </summary>
     [StructLayout(LayoutKind.Sequential)]
     internal struct SC_SQL_CALLBACKS
-    {
-        /// <summary>
-        /// The p SQL conn_ get query unique id
-        /// </summary>
-        internal SqlConn_GetQueryUniqueId_Type pSqlConn_GetQueryUniqueId;
-        /// <summary>
-        /// The p SQL conn_ get results
-        /// </summary>
-        internal SqlConn_GetResults_Type pSqlConn_GetResults;
-        /// <summary>
-        /// The p SQL conn_ get info
-        /// </summary>
+    {
+        /// <summary>
+        /// The p SQL conn_ get query unique id
+        /// </summary>
+        internal SqlConn_GetQueryUniqueId_Type pSqlConn_GetQueryUniqueId;
+        /// <summary>
+        /// The p SQL conn_ get results
+        /// </summary>
+        internal SqlConn_GetResults_Type pSqlConn_GetResults;
+        /// <summary>
+        /// The p SQL conn_ get info
+        /// </summary>
         internal SqlConn_GetInfo_Type pSqlConn_GetInfo;
-    }
-
-    /// <summary>
-    /// Class SqlConnectivityInterface
-    /// </summary>
+    }
+
+    /// <summary>
+    /// Class SqlConnectivityInterface
+    /// </summary>
     [SuppressUnmanagedCodeSecurity]
     internal static class SqlConnectivityInterface
     {
-        // Connectivity constants.
-        /// <summary>
-        /// The RECREATIO n_ KE y_ MA x_ BYTES
-        /// </summary>
-        internal const UInt32 RECREATION_KEY_MAX_BYTES = 4096; // Maximum length in bytes of recreation key.
-        /// <summary>
-        /// The MA x_ HIT s_ PE r_ PAG e_ SORTING
-        /// </summary>
-        internal const UInt32 MAX_HITS_PER_PAGE_SORTING = 8196; // Maximum amount of hits per page in case of sorting.
-        /// <summary>
-        /// The MA x_ STATU s_ STRIN g_ LEN
-        /// </summary>
+        // Connectivity constants.
+        /// <summary>
+        /// The RECREATIO n_ KE y_ MA x_ BYTES
+        /// </summary>
+        internal const UInt32 RECREATION_KEY_MAX_BYTES = 4096; // Maximum length in bytes of recreation key.
+        /// <summary>
+        /// The MA x_ HIT s_ PE r_ PAG e_ SORTING
+        /// </summary>
+        internal const UInt32 MAX_HITS_PER_PAGE_SORTING = 8196; // Maximum amount of hits per page in case of sorting.
+        /// <summary>
+        /// The MA x_ STATU s_ STRIN g_ LEN
+        /// </summary>
         internal const UInt32 MAX_STATUS_STRING_LEN = 8196; // Maximum length of the status string.
 
-        // SQL query flags.
-        /// <summary>
-        /// The FLA g_ MOR e_ RESULTS
-        /// </summary>
-        internal const UInt32 FLAG_MORE_RESULTS = 1;
-        /// <summary>
-        /// The FLA g_ HA s_ PROJECTION
-        /// </summary>
-        internal const UInt32 FLAG_HAS_PROJECTION = 2;
-        /// <summary>
-        /// The FLA g_ HA s_ SORTING
-        /// </summary>
-        internal const UInt32 FLAG_HAS_SORTING = 4;
-        /// <summary>
-        /// The FLA g_ HA s_ AGGREGATION
-        /// </summary>
-        internal const UInt32 FLAG_HAS_AGGREGATION = 8;
-        /// <summary>
-        /// The FLA g_ FETC h_ VARIABLE
-        /// </summary>
-        internal const UInt32 FLAG_FETCH_VARIABLE = 16;
-        /// <summary>
-        /// The FLA g_ RECREATIO n_ KE y_ VARIABLE
-        /// </summary>
-        internal const UInt32 FLAG_RECREATION_KEY_VARIABLE = 32;
-        /// <summary>
-        /// The FLA g_ POS t_ MANAGE d_ FILTER
-        /// </summary>
-        internal const UInt32 FLAG_POST_MANAGED_FILTER = 64;
-        /// <summary>
-        /// The FLA g_ LAS t_ FETCH
-        /// </summary>
+        // SQL query flags.
+        /// <summary>
+        /// The FLA g_ MOR e_ RESULTS
+        /// </summary>
+        internal const UInt32 FLAG_MORE_RESULTS = 1;
+        /// <summary>
+        /// The FLA g_ HA s_ PROJECTION
+        /// </summary>
+        internal const UInt32 FLAG_HAS_PROJECTION = 2;
+        /// <summary>
+        /// The FLA g_ HA s_ SORTING
+        /// </summary>
+        internal const UInt32 FLAG_HAS_SORTING = 4;
+        /// <summary>
+        /// The FLA g_ HA s_ AGGREGATION
+        /// </summary>
+        internal const UInt32 FLAG_HAS_AGGREGATION = 8;
+        /// <summary>
+        /// The FLA g_ FETC h_ VARIABLE
+        /// </summary>
+        internal const UInt32 FLAG_FETCH_VARIABLE = 16;
+        /// <summary>
+        /// The FLA g_ RECREATIO n_ KE y_ VARIABLE
+        /// </summary>
+        internal const UInt32 FLAG_RECREATION_KEY_VARIABLE = 32;
+        /// <summary>
+        /// The FLA g_ POS t_ MANAGE d_ FILTER
+        /// </summary>
+        internal const UInt32 FLAG_POST_MANAGED_FILTER = 64;
+        /// <summary>
+        /// The FLA g_ LAS t_ FETCH
+        /// </summary>
         internal const UInt32 FLAG_LAST_FETCH = 128;
 
-        // Flags that are used to get SQL status information.
-        /// <summary>
-        /// The GE t_ LAS t_ ERROR
-        /// </summary>
-        internal const Byte GET_LAST_ERROR = 0;
-        /// <summary>
-        /// The GE t_ ENUMERATO r_ EXE c_ PLAN
-        /// </summary>
-        internal const Byte GET_ENUMERATOR_EXEC_PLAN = 1;
-        /// <summary>
-        /// The GE t_ QUER y_ CACH e_ STATUS
-        /// </summary>
-        internal const Byte GET_QUERY_CACHE_STATUS = 2;
-        /// <summary>
-        /// The GE t_ FETC h_ VARIABLE
-        /// </summary>
-        internal const Byte GET_FETCH_VARIABLE = 3;
-        /// <summary>
-        /// The GE t_ RECREATIO n_ KE y_ VARIABLE
-        /// </summary>
-        internal const Byte GET_RECREATION_KEY_VARIABLE = 4;
-        /// <summary>
-        /// The PRIN t_ PROFILE r_ RESULTS
-        /// </summary>
-        internal const Byte PRINT_PROFILER_RESULTS = 5;
-
-        /// <summary>
-        /// SQLs the conn_ init managed functions.
-        /// </summary>
-        /// <param name="managedSqlFunctions">The managed SQL functions.</param>
-        /// <returns>UInt32.</returns>
+        // Flags that are used to get SQL status information.
+        /// <summary>
+        /// The GE t_ LAS t_ ERROR
+        /// </summary>
+        internal const Byte GET_LAST_ERROR = 0;
+        /// <summary>
+        /// The GE t_ ENUMERATO r_ EXE c_ PLAN
+        /// </summary>
+        internal const Byte GET_ENUMERATOR_EXEC_PLAN = 1;
+        /// <summary>
+        /// The GE t_ QUER y_ CACH e_ STATUS
+        /// </summary>
+        internal const Byte GET_QUERY_CACHE_STATUS = 2;
+        /// <summary>
+        /// The GE t_ FETC h_ VARIABLE
+        /// </summary>
+        internal const Byte GET_FETCH_VARIABLE = 3;
+        /// <summary>
+        /// The GE t_ RECREATIO n_ KE y_ VARIABLE
+        /// </summary>
+        internal const Byte GET_RECREATION_KEY_VARIABLE = 4;
+        /// <summary>
+        /// The PRIN t_ PROFILE r_ RESULTS
+        /// </summary>
+        internal const Byte PRINT_PROFILER_RESULTS = 5;
+
+        /// <summary>
+        /// SQLs the conn_ init managed functions.
+        /// </summary>
+        /// <param name="managedSqlFunctions">The managed SQL functions.</param>
+        /// <returns>UInt32.</returns>
         [DllImport("sccoredb.dll", CallingConvention = CallingConvention.StdCall)]
-        internal static extern UInt32 SqlConn_InitManagedFunctions(ref SC_SQL_CALLBACKS managedSqlFunctions);
-
-        /// <summary>
-        /// SQLs the conn_ get query unique id.
-        /// </summary>
-        /// <param name="query">The query.</param>
-        /// <param name="uniqueQueryId">The unique query id.</param>
-        /// <param name="flags">The flags.</param>
-        /// <returns>UInt32.</returns>
+        internal static extern UInt32 SqlConn_InitManagedFunctions(ref SC_SQL_CALLBACKS managedSqlFunctions);
+
+        /// <summary>
+        /// SQLs the conn_ get query unique id.
+        /// </summary>
+        /// <param name="query">The query.</param>
+        /// <param name="uniqueQueryId">The unique query id.</param>
+        /// <param name="flags">The flags.</param>
+        /// <returns>UInt32.</returns>
         [DllImport("sccoredb.dll", CallingConvention = CallingConvention.StdCall, CharSet = CharSet.Unicode)]
         internal static extern unsafe UInt32 SqlConn_GetQueryUniqueId(
             String query, // [IN] SQL query string.
             UInt64* uniqueQueryId, // [OUT] Unique query ID, Fixed-size 8 bytes.
             UInt32* flags // [OUT] Populated query flags, Fixed-size 4 bytes.
-            );
-
-        /// <summary>
-        /// SQLs the conn_ get results.
-        /// </summary>
-        /// <param name="uniqueQueryId">The unique query id.</param>
-        /// <param name="queryParams">The query params.</param>
-        /// <param name="results">The results.</param>
-        /// <param name="resultsMaxBytes">The results max bytes.</param>
-        /// <param name="resultsNum">The results num.</param>
-        /// <param name="recreationKey">The recreation key.</param>
-        /// <param name="recreationKeyMaxBytes">The recreation key max bytes.</param>
-        /// <param name="flags">The flags.</param>
-        /// <returns>UInt32.</returns>
+            );
+
+        /// <summary>
+        /// SQLs the conn_ get results.
+        /// </summary>
+        /// <param name="uniqueQueryId">The unique query id.</param>
+        /// <param name="queryParams">The query params.</param>
+        /// <param name="results">The results.</param>
+        /// <param name="resultsMaxBytes">The results max bytes.</param>
+        /// <param name="resultsNum">The results num.</param>
+        /// <param name="recreationKey">The recreation key.</param>
+        /// <param name="recreationKeyMaxBytes">The recreation key max bytes.</param>
+        /// <param name="flags">The flags.</param>
+        /// <returns>UInt32.</returns>
         [DllImport("sccoredb.dll", CallingConvention = CallingConvention.StdCall)]
         internal static extern unsafe UInt32 SqlConn_GetResults(
             UInt64 uniqueQueryId, // [IN] Uniquely identifies the SQL query on server.
@@ -1792,17 +1748,17 @@
             Byte* recreationKey, // [IN] Given key to recreate enumerator. [OUT] Serialized recreation key for further use. Total length in bytes in first 4 bytes.
             UInt32 recreationKeyMaxBytes, // [IN] Maximum size in bytes of the buffer (needed for allocation in Blast).
             UInt32* flags // [IN] SQL flags that are needed to pass. [OUT] Contains returned SQL flags. Fixed-size 4 bytes data.
-            );
-
-        /// <summary>
-        /// SQLs the conn_ get info.
-        /// </summary>
-        /// <param name="infoType">Type of the info.</param>
-        /// <param name="param">The param.</param>
-        /// <param name="results">The results.</param>
-        /// <param name="maxBytes">The max bytes.</param>
-        /// <param name="outLenBytes">The out len bytes.</param>
-        /// <returns>UInt32.</returns>
+            );
+
+        /// <summary>
+        /// SQLs the conn_ get info.
+        /// </summary>
+        /// <param name="infoType">Type of the info.</param>
+        /// <param name="param">The param.</param>
+        /// <param name="results">The results.</param>
+        /// <param name="maxBytes">The max bytes.</param>
+        /// <param name="outLenBytes">The out len bytes.</param>
+        /// <returns>UInt32.</returns>
         [DllImport("sccoredb.dll", CallingConvention = CallingConvention.StdCall)]
         internal static extern unsafe UInt32 SqlConn_GetInfo(
             Byte infoType, // [IN] Needed SQL information type.
@@ -1812,46 +1768,46 @@
             UInt32* outLenBytes // [OUT] Length in bytes of the result data.
             );
 
-        // Types of variable in query.
-        /// <summary>
-        /// The QUER y_ VARTYP e_ DEFINED
-        /// </summary>
-        internal const Byte QUERY_VARTYPE_DEFINED = 1;
-        /// <summary>
-        /// The QUER y_ VARTYP e_ INT
-        /// </summary>
-        internal const Byte QUERY_VARTYPE_INT = 2;
-        /// <summary>
-        /// The QUER y_ VARTYP e_ UINT
-        /// </summary>
-        internal const Byte QUERY_VARTYPE_UINT = 3;
-        /// <summary>
-        /// The QUER y_ VARTYP e_ DOUBLE
-        /// </summary>
-        internal const Byte QUERY_VARTYPE_DOUBLE = 4;
-        /// <summary>
-        /// The QUER y_ VARTYP e_ DECIMAL
-        /// </summary>
-        internal const Byte QUERY_VARTYPE_DECIMAL = 5;
-        /// <summary>
-        /// The QUER y_ VARTYP e_ STRING
-        /// </summary>
-        internal const Byte QUERY_VARTYPE_STRING = 6;
-        /// <summary>
-        /// The QUER y_ VARTYP e_ OBJECT
-        /// </summary>
-        internal const Byte QUERY_VARTYPE_OBJECT = 7;
-        /// <summary>
-        /// The QUER y_ VARTYP e_ BINARY
-        /// </summary>
-        internal const Byte QUERY_VARTYPE_BINARY = 8;
-        /// <summary>
-        /// The QUER y_ VARTYP e_ DATETIME
-        /// </summary>
-        internal const Byte QUERY_VARTYPE_DATETIME = 9;
-        /// <summary>
-        /// The QUER y_ VARTYP e_ BOOLEAN
-        /// </summary>
+        // Types of variable in query.
+        /// <summary>
+        /// The QUER y_ VARTYP e_ DEFINED
+        /// </summary>
+        internal const Byte QUERY_VARTYPE_DEFINED = 1;
+        /// <summary>
+        /// The QUER y_ VARTYP e_ INT
+        /// </summary>
+        internal const Byte QUERY_VARTYPE_INT = 2;
+        /// <summary>
+        /// The QUER y_ VARTYP e_ UINT
+        /// </summary>
+        internal const Byte QUERY_VARTYPE_UINT = 3;
+        /// <summary>
+        /// The QUER y_ VARTYP e_ DOUBLE
+        /// </summary>
+        internal const Byte QUERY_VARTYPE_DOUBLE = 4;
+        /// <summary>
+        /// The QUER y_ VARTYP e_ DECIMAL
+        /// </summary>
+        internal const Byte QUERY_VARTYPE_DECIMAL = 5;
+        /// <summary>
+        /// The QUER y_ VARTYP e_ STRING
+        /// </summary>
+        internal const Byte QUERY_VARTYPE_STRING = 6;
+        /// <summary>
+        /// The QUER y_ VARTYP e_ OBJECT
+        /// </summary>
+        internal const Byte QUERY_VARTYPE_OBJECT = 7;
+        /// <summary>
+        /// The QUER y_ VARTYP e_ BINARY
+        /// </summary>
+        internal const Byte QUERY_VARTYPE_BINARY = 8;
+        /// <summary>
+        /// The QUER y_ VARTYP e_ DATETIME
+        /// </summary>
+        internal const Byte QUERY_VARTYPE_DATETIME = 9;
+        /// <summary>
+        /// The QUER y_ VARTYP e_ BOOLEAN
+        /// </summary>
         internal const Byte QUERY_VARTYPE_BOOLEAN = 10;
     }
 }