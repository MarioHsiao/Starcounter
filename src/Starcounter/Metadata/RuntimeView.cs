--- conflicted
+++ resolved
@@ -211,44 +211,4 @@
             }
         }
     }
-<<<<<<< HEAD
-}
-
-namespace Starcounter.Internal.Metadata {
-    public abstract class HostMaterializedTable : Starcounter.Metadata.Table {
-        #region Infrastructure, reflecting what is emitted by the weaver.
-#pragma warning disable 0649, 0169
-        internal new class __starcounterTypeSpecification {
-            internal static ushort tableHandle;
-            internal static TypeBinding typeBinding;
-            internal static int columnHandle_MaterializedTable;
-        }
-#pragma warning disable 0628, 0169
-        #endregion
-
-        static new internal TypeDef CreateTypeDef() {
-            return MetadataBindingHelper.CreateTypeTableDef(
-                System.Reflection.MethodBase.GetCurrentMethod().DeclaringType);
-        }
-
-        public HostMaterializedTable(Uninitialized u) : base(u) { }
-
-        //internal HostMaterializedTable()
-        //    : this(null) {
-        //        DbState.SystemInsert(__starcounterTypeSpecification.tableHandle, ref this.__sc__this_id__, ref this.__sc__this_handle__);
-        //}
-
-        public MaterializedTable MaterializedTable {
-            get {
-                return (MaterializedTable)DbState.ReadObject(__sc__this_id__, __sc__this_handle__,
-                __starcounterTypeSpecification.columnHandle_MaterializedTable);
-            }
-            internal set {
-                DbState.WriteObject(__sc__this_id__, __sc__this_handle__,
-                    __starcounterTypeSpecification.columnHandle_MaterializedTable, value);
-            }
-        }
-    }
-=======
->>>>>>> 1d334c8e
 }