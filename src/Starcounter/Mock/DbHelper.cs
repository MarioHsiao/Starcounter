﻿// ***********************************************************************
// <copyright file="DbHelper.cs" company="Starcounter AB">
//     Copyright (c) Starcounter AB.  All rights reserved.
// </copyright>
// ***********************************************************************

using Starcounter.Advanced;
using Starcounter.Binding;
using Starcounter.Internal;
using System;
using System.Diagnostics;
using System.Text;
using System.Web;

namespace Starcounter {

    /// <summary>
    /// Class DbHelper
    /// </summary>
    public static class DbHelper {

        /// <summary>
        /// Compares two strings according to the default collation.
        /// </summary>
        /// <param name="str1">First string to compare.</param>
        /// <param name="str2">Second string to compare.</param>
        /// <returns>
        /// Negative value is first string is less then second, positive value is first string is
        /// greater then second and 0 if equal.
        /// </returns>
        public static int StringCompare(string str1, string str2) {
            // TODO: Implement efficient string comparison.
            if (str1 == null) throw new ArgumentNullException("str1");
            if (str2 == null) throw new ArgumentNullException("str2");
            int r = sccoredb.star_context_compare_strings(ThreadData.ContextHandle, str1, str2);
            if (r >= 0) return r - 1;
            throw ErrorCode.ToException((uint)(-r));
        }

        /// <summary>
        /// Froms the ID.
        /// </summary>
        /// <param name="oid">The oid.</param>
        /// <returns>Entity.</returns>
        public static IObjectView FromID(ulong oid) {
            unsafe {
                uint r;
                ulong record_ref;

                r = sccoredb.star_context_lookup(ThreadData.ContextHandle, oid, &record_ref);
                if (r == 0) {
                    ushort tableId = (ushort)(record_ref & 0xFFFF);
                    var typeBinding = Bindings.GetTypeBinding(tableId);
                    if (typeBinding.TableId != tableId) {
                        // We have more then one layout for this type, because of
                        // schema upgrades. We update the ref to point to the expected
                        // layout so the record will be upgraded when written.
                        record_ref = EncodeObjectRefWithLayoutHandle(record_ref, typeBinding.TableId);
                    }
                    return typeBinding.NewInstance(record_ref, oid);
                }
                else if (r == Error.SCERRRECORDNOTFOUND) {
                    return null;
                }
                else {
                    throw ErrorCode.ToException(r);
                }
            }
        }

        /// <summary>
        /// Returns the object identifier of the specified object.
        /// </summary>
        /// <remarks>
        /// Note that all this method does is to read the object identifier from
        /// the proxy. It doesn't check if the proxy is valid in any way, the
        /// underlying object may for example be have been deleted in which
        /// case the method returns the identifier the object had.
        /// </remarks>
        /// <param name="obj">The object to get the identity from.</param>
        /// <exception cref="ArgumentNullException">
        /// Raised if <paramref name="obj"/> is null.</exception>
        /// <exception cref="InvalidCastException">Raise if Starcounter don't
        /// recognize the type of <paramref name="obj"/> as a type it knows
        /// how to get a database identity from.</exception>
        /// <returns>
        /// The unique object identity of the given object.
        /// </returns>
        public static ulong GetObjectNo(this object obj) {
            var bindable = obj as IBindable;
            if (bindable == null) {
                if (obj == null) {
                    throw new ArgumentNullException("obj");
                } else {
                    throw ErrorCode.ToException(
                        Error.SCERRCODENOTENHANCED,
                        string.Format("Don't know how to get the identity from objects with type {0}.", obj.GetType()),
                        (msg, inner) => { return new InvalidCastException(msg, inner); });
                }
            }

            return bindable.Identity;
        }

        /// <summary>
        /// Returns web friendly string of object identity.
        /// </summary>
        /// <param name="obj">The object to get the identity from.</param>
        /// <returns>The string</returns>
        public static string GetObjectID(this object obj) {
            var bindable = obj as IBindable;
            if (bindable == null) {
                if (obj == null) {
                    throw new ArgumentNullException("obj");
                } else {
                    throw ErrorCode.ToException(
                        Error.SCERRCODENOTENHANCED,
                        string.Format("Don't know how to get the identity from objects with type {0}.", obj.GetType()),
                        (msg, inner) => { return new InvalidCastException(msg, inner); });
                }
            }

            return Base64EncodeObjectNo(bindable.Identity);
        }

        /// <summary>
        /// Returns the object identifier of the given <see cref="IBindable"/>
        /// instance.
        /// </summary>
        /// <param name="obj">The object to get the identity from.</param>
        /// <exception cref="ArgumentNullException">
        /// Raised if <paramref name="obj"/> is null.</exception>
        /// <returns>
        /// The unique object identity of the given object.
        /// </returns>
        public static ulong GetObjectNo(this IBindable obj) {
            if (obj == null) {
                throw new ArgumentNullException("obj");
            }
            return obj.Identity;
        }

        /// <summary>
        /// Returns web friendly string of the object identity of the given 
        /// <see cref="IBindable"/> instance.
        /// </summary>
        /// <param name="obj">The object to get the identity from.</param>
        /// <returns>The string</returns>
        public static string GetObjectID(this IBindable obj) {
            if (obj == null) {
                throw new ArgumentNullException("obj");
            }
            return Base64EncodeObjectNo(obj.Identity);
        }

        internal const string ObjectNoName = "ObjectNo";
        internal static Type ObjectNoType = typeof(UInt64);
        internal const string ObjectIDName = "ObjectID";
        internal static Type ObjectIDType = typeof(String);

        ///<summary>
        /// Base 64 Encoding with URL and Filename Safe Alphabet using UTF-8 character set.
        ///</summary>
        ///<param name="objectNo">The original string</param>
        ///<returns>The Base64 encoded string</returns>
        public static string Base64ForUrlEncode(UInt64 objectNo) {
            byte[] encbuff = Encoding.UTF8.GetBytes(objectNo.ToString());
            return HttpServerUtility.UrlTokenEncode(encbuff);
        }
        ///<summary>
        /// Decode Base64 encoded string with URL and Filename Safe Alphabet using UTF-8.
        ///</summary>
        ///<param name="objectID">Base64 code</param>
        ///<returns>The decoded string.</returns>
        public static UInt64 Base64ForUrlDecode(string objectID) {
            byte[] decbuff = HttpServerUtility.UrlTokenDecode(objectID);
            return Convert.ToUInt64(Encoding.UTF8.GetString(decbuff));
        }

        public unsafe static string Base64EncodeObjectNo(UInt64 objectNo) {
#if true
            byte[] buffer = new byte[11];
            int len;
            fixed (byte* start = buffer)
                len = Base64Int.Write(start, objectNo);
            String objID = Encoding.UTF8.GetString(buffer, 0, len);
            Debug.Assert(objID.Length == len);
#else
            byte* buffer = stackalloc byte[11];
            int len = Base64Int.Write(buffer, objectNo);
            String objID = new String((sbyte*)buffer, 0, len);
            Debug.Assert(objID.Length == len);
#endif
            return objID;
        }

        public unsafe static UInt64 Base64DecodeObjectID(String objectID) {
            if (!Base64Int.IsValidLength(objectID.Length))
                throw ErrorCode.ToException(Error.SCERRBADARGUMENTS, "Encoded string of ObjectID is of invalid size");
            byte[] buffer = Encoding.UTF8.GetBytes(objectID);
            fixed (byte* ptr = buffer) {
                UInt64 objNo = Base64Int.Read(objectID.Length, (byte*)ptr);
                return objNo;
            }
        }

        internal static ulong EncodeObjectRefWithLayoutHandle(ulong recordRef, ushort layoutHandle) {
            ulong changedRef = recordRef;
            changedRef = changedRef >> 16;
            changedRef = changedRef << 16;
            changedRef |= layoutHandle;
            return changedRef;
        }

<<<<<<< HEAD
=======
        internal static ulong EncodeObjectRef(ulong recordOpt, ushort layoutHandle) {
            return (recordOpt << 16) | layoutHandle;
        }

>>>>>>> e4b3682c
        #region Extending FasterThanJson with writing and reading methods on Binary
        /// <summary>
        /// Adds given binary as byte array to the tuple.
        /// </summary>
        /// <param name="tuple">The tuple</param>
        /// <param name="value">The value</param>
        public static void WriteBinary(ref TupleWriterBase64 tuple, Binary value) {
            value.WriteToTuple(ref tuple);
        }

        /// <summary>
        /// Adds given binary as byte array to the tuple.
        /// </summary>
        /// <param name="tuple">The tuple</param>
        /// <param name="value">The value</param>
        public static void WriteBinary(ref SafeTupleWriterBase64 tuple, Binary value) {
            value.WriteToTuple(ref tuple);
        }

        /// <summary>
        /// Reads next byte array value in the tuple into new binary.
        /// </summary>
        /// <param name="tuple">The tuple.</param>
        /// <returns>New binary</returns>
        public static Binary ReadBinary(ref TupleReaderBase64 tuple) {
            return new Binary(ref tuple);
        }

        /// <summary>
        /// Reads byte array value at the given position in the tuple into new binary.
        /// </summary>
        /// <param name="tuple">The tuple</param>
        /// <param name="index">The position</param>
        /// <returns>New binary</returns>
        public static Binary ReadBinary(ref SafeTupleReaderBase64 tuple, int index) {
            return new Binary(ref tuple, index);
        }
        #endregion
    }
}<|MERGE_RESOLUTION|>--- conflicted
+++ resolved
@@ -1,261 +1,258 @@
-﻿// ***********************************************************************
-// <copyright file="DbHelper.cs" company="Starcounter AB">
-//     Copyright (c) Starcounter AB.  All rights reserved.
-// </copyright>
-// ***********************************************************************
-
-using Starcounter.Advanced;
-using Starcounter.Binding;
-using Starcounter.Internal;
-using System;
-using System.Diagnostics;
-using System.Text;
-using System.Web;
-
-namespace Starcounter {
-
-    /// <summary>
-    /// Class DbHelper
-    /// </summary>
-    public static class DbHelper {
-
-        /// <summary>
-        /// Compares two strings according to the default collation.
-        /// </summary>
-        /// <param name="str1">First string to compare.</param>
-        /// <param name="str2">Second string to compare.</param>
-        /// <returns>
-        /// Negative value is first string is less then second, positive value is first string is
-        /// greater then second and 0 if equal.
-        /// </returns>
-        public static int StringCompare(string str1, string str2) {
-            // TODO: Implement efficient string comparison.
-            if (str1 == null) throw new ArgumentNullException("str1");
-            if (str2 == null) throw new ArgumentNullException("str2");
-            int r = sccoredb.star_context_compare_strings(ThreadData.ContextHandle, str1, str2);
-            if (r >= 0) return r - 1;
-            throw ErrorCode.ToException((uint)(-r));
-        }
-
-        /// <summary>
-        /// Froms the ID.
-        /// </summary>
-        /// <param name="oid">The oid.</param>
-        /// <returns>Entity.</returns>
-        public static IObjectView FromID(ulong oid) {
-            unsafe {
-                uint r;
-                ulong record_ref;
-
-                r = sccoredb.star_context_lookup(ThreadData.ContextHandle, oid, &record_ref);
-                if (r == 0) {
-                    ushort tableId = (ushort)(record_ref & 0xFFFF);
-                    var typeBinding = Bindings.GetTypeBinding(tableId);
-                    if (typeBinding.TableId != tableId) {
-                        // We have more then one layout for this type, because of
-                        // schema upgrades. We update the ref to point to the expected
-                        // layout so the record will be upgraded when written.
-                        record_ref = EncodeObjectRefWithLayoutHandle(record_ref, typeBinding.TableId);
-                    }
-                    return typeBinding.NewInstance(record_ref, oid);
-                }
-                else if (r == Error.SCERRRECORDNOTFOUND) {
-                    return null;
-                }
-                else {
-                    throw ErrorCode.ToException(r);
-                }
-            }
-        }
-
-        /// <summary>
-        /// Returns the object identifier of the specified object.
-        /// </summary>
-        /// <remarks>
-        /// Note that all this method does is to read the object identifier from
-        /// the proxy. It doesn't check if the proxy is valid in any way, the
-        /// underlying object may for example be have been deleted in which
-        /// case the method returns the identifier the object had.
-        /// </remarks>
-        /// <param name="obj">The object to get the identity from.</param>
-        /// <exception cref="ArgumentNullException">
-        /// Raised if <paramref name="obj"/> is null.</exception>
-        /// <exception cref="InvalidCastException">Raise if Starcounter don't
-        /// recognize the type of <paramref name="obj"/> as a type it knows
-        /// how to get a database identity from.</exception>
-        /// <returns>
-        /// The unique object identity of the given object.
-        /// </returns>
-        public static ulong GetObjectNo(this object obj) {
-            var bindable = obj as IBindable;
-            if (bindable == null) {
-                if (obj == null) {
-                    throw new ArgumentNullException("obj");
-                } else {
-                    throw ErrorCode.ToException(
-                        Error.SCERRCODENOTENHANCED,
-                        string.Format("Don't know how to get the identity from objects with type {0}.", obj.GetType()),
-                        (msg, inner) => { return new InvalidCastException(msg, inner); });
-                }
-            }
-
-            return bindable.Identity;
-        }
-
-        /// <summary>
-        /// Returns web friendly string of object identity.
-        /// </summary>
-        /// <param name="obj">The object to get the identity from.</param>
-        /// <returns>The string</returns>
-        public static string GetObjectID(this object obj) {
-            var bindable = obj as IBindable;
-            if (bindable == null) {
-                if (obj == null) {
-                    throw new ArgumentNullException("obj");
-                } else {
-                    throw ErrorCode.ToException(
-                        Error.SCERRCODENOTENHANCED,
-                        string.Format("Don't know how to get the identity from objects with type {0}.", obj.GetType()),
-                        (msg, inner) => { return new InvalidCastException(msg, inner); });
-                }
-            }
-
-            return Base64EncodeObjectNo(bindable.Identity);
-        }
-
-        /// <summary>
-        /// Returns the object identifier of the given <see cref="IBindable"/>
-        /// instance.
-        /// </summary>
-        /// <param name="obj">The object to get the identity from.</param>
-        /// <exception cref="ArgumentNullException">
-        /// Raised if <paramref name="obj"/> is null.</exception>
-        /// <returns>
-        /// The unique object identity of the given object.
-        /// </returns>
-        public static ulong GetObjectNo(this IBindable obj) {
-            if (obj == null) {
-                throw new ArgumentNullException("obj");
-            }
-            return obj.Identity;
-        }
-
-        /// <summary>
-        /// Returns web friendly string of the object identity of the given 
-        /// <see cref="IBindable"/> instance.
-        /// </summary>
-        /// <param name="obj">The object to get the identity from.</param>
-        /// <returns>The string</returns>
-        public static string GetObjectID(this IBindable obj) {
-            if (obj == null) {
-                throw new ArgumentNullException("obj");
-            }
-            return Base64EncodeObjectNo(obj.Identity);
-        }
-
-        internal const string ObjectNoName = "ObjectNo";
-        internal static Type ObjectNoType = typeof(UInt64);
-        internal const string ObjectIDName = "ObjectID";
-        internal static Type ObjectIDType = typeof(String);
-
-        ///<summary>
-        /// Base 64 Encoding with URL and Filename Safe Alphabet using UTF-8 character set.
-        ///</summary>
-        ///<param name="objectNo">The original string</param>
-        ///<returns>The Base64 encoded string</returns>
-        public static string Base64ForUrlEncode(UInt64 objectNo) {
-            byte[] encbuff = Encoding.UTF8.GetBytes(objectNo.ToString());
-            return HttpServerUtility.UrlTokenEncode(encbuff);
-        }
-        ///<summary>
-        /// Decode Base64 encoded string with URL and Filename Safe Alphabet using UTF-8.
-        ///</summary>
-        ///<param name="objectID">Base64 code</param>
-        ///<returns>The decoded string.</returns>
-        public static UInt64 Base64ForUrlDecode(string objectID) {
-            byte[] decbuff = HttpServerUtility.UrlTokenDecode(objectID);
-            return Convert.ToUInt64(Encoding.UTF8.GetString(decbuff));
-        }
-
-        public unsafe static string Base64EncodeObjectNo(UInt64 objectNo) {
-#if true
-            byte[] buffer = new byte[11];
-            int len;
-            fixed (byte* start = buffer)
-                len = Base64Int.Write(start, objectNo);
-            String objID = Encoding.UTF8.GetString(buffer, 0, len);
-            Debug.Assert(objID.Length == len);
-#else
-            byte* buffer = stackalloc byte[11];
-            int len = Base64Int.Write(buffer, objectNo);
-            String objID = new String((sbyte*)buffer, 0, len);
-            Debug.Assert(objID.Length == len);
-#endif
-            return objID;
-        }
-
-        public unsafe static UInt64 Base64DecodeObjectID(String objectID) {
-            if (!Base64Int.IsValidLength(objectID.Length))
-                throw ErrorCode.ToException(Error.SCERRBADARGUMENTS, "Encoded string of ObjectID is of invalid size");
-            byte[] buffer = Encoding.UTF8.GetBytes(objectID);
-            fixed (byte* ptr = buffer) {
-                UInt64 objNo = Base64Int.Read(objectID.Length, (byte*)ptr);
-                return objNo;
-            }
-        }
-
-        internal static ulong EncodeObjectRefWithLayoutHandle(ulong recordRef, ushort layoutHandle) {
-            ulong changedRef = recordRef;
-            changedRef = changedRef >> 16;
-            changedRef = changedRef << 16;
-            changedRef |= layoutHandle;
-            return changedRef;
-        }
-
-<<<<<<< HEAD
-=======
-        internal static ulong EncodeObjectRef(ulong recordOpt, ushort layoutHandle) {
-            return (recordOpt << 16) | layoutHandle;
-        }
-
->>>>>>> e4b3682c
-        #region Extending FasterThanJson with writing and reading methods on Binary
-        /// <summary>
-        /// Adds given binary as byte array to the tuple.
-        /// </summary>
-        /// <param name="tuple">The tuple</param>
-        /// <param name="value">The value</param>
-        public static void WriteBinary(ref TupleWriterBase64 tuple, Binary value) {
-            value.WriteToTuple(ref tuple);
-        }
-
-        /// <summary>
-        /// Adds given binary as byte array to the tuple.
-        /// </summary>
-        /// <param name="tuple">The tuple</param>
-        /// <param name="value">The value</param>
-        public static void WriteBinary(ref SafeTupleWriterBase64 tuple, Binary value) {
-            value.WriteToTuple(ref tuple);
-        }
-
-        /// <summary>
-        /// Reads next byte array value in the tuple into new binary.
-        /// </summary>
-        /// <param name="tuple">The tuple.</param>
-        /// <returns>New binary</returns>
-        public static Binary ReadBinary(ref TupleReaderBase64 tuple) {
-            return new Binary(ref tuple);
-        }
-
-        /// <summary>
-        /// Reads byte array value at the given position in the tuple into new binary.
-        /// </summary>
-        /// <param name="tuple">The tuple</param>
-        /// <param name="index">The position</param>
-        /// <returns>New binary</returns>
-        public static Binary ReadBinary(ref SafeTupleReaderBase64 tuple, int index) {
-            return new Binary(ref tuple, index);
-        }
-        #endregion
-    }
+﻿// ***********************************************************************
+// <copyright file="DbHelper.cs" company="Starcounter AB">
+//     Copyright (c) Starcounter AB.  All rights reserved.
+// </copyright>
+// ***********************************************************************
+
+using Starcounter.Advanced;
+using Starcounter.Binding;
+using Starcounter.Internal;
+using System;
+using System.Diagnostics;
+using System.Text;
+using System.Web;
+
+namespace Starcounter {
+
+    /// <summary>
+    /// Class DbHelper
+    /// </summary>
+    public static class DbHelper {
+
+        /// <summary>
+        /// Compares two strings according to the default collation.
+        /// </summary>
+        /// <param name="str1">First string to compare.</param>
+        /// <param name="str2">Second string to compare.</param>
+        /// <returns>
+        /// Negative value is first string is less then second, positive value is first string is
+        /// greater then second and 0 if equal.
+        /// </returns>
+        public static int StringCompare(string str1, string str2) {
+            // TODO: Implement efficient string comparison.
+            if (str1 == null) throw new ArgumentNullException("str1");
+            if (str2 == null) throw new ArgumentNullException("str2");
+            int r = sccoredb.star_context_compare_strings(ThreadData.ContextHandle, str1, str2);
+            if (r >= 0) return r - 1;
+            throw ErrorCode.ToException((uint)(-r));
+        }
+
+        /// <summary>
+        /// Froms the ID.
+        /// </summary>
+        /// <param name="oid">The oid.</param>
+        /// <returns>Entity.</returns>
+        public static IObjectView FromID(ulong oid) {
+            unsafe {
+                uint r;
+                ulong record_ref;
+
+                r = sccoredb.star_context_lookup(ThreadData.ContextHandle, oid, &record_ref);
+                if (r == 0) {
+                    ushort tableId = (ushort)(record_ref & 0xFFFF);
+                    var typeBinding = Bindings.GetTypeBinding(tableId);
+                    if (typeBinding.TableId != tableId) {
+                        // We have more then one layout for this type, because of
+                        // schema upgrades. We update the ref to point to the expected
+                        // layout so the record will be upgraded when written.
+                        record_ref = EncodeObjectRefWithLayoutHandle(record_ref, typeBinding.TableId);
+                    }
+                    return typeBinding.NewInstance(record_ref, oid);
+                }
+                else if (r == Error.SCERRRECORDNOTFOUND) {
+                    return null;
+                }
+                else {
+                    throw ErrorCode.ToException(r);
+                }
+            }
+        }
+
+        /// <summary>
+        /// Returns the object identifier of the specified object.
+        /// </summary>
+        /// <remarks>
+        /// Note that all this method does is to read the object identifier from
+        /// the proxy. It doesn't check if the proxy is valid in any way, the
+        /// underlying object may for example be have been deleted in which
+        /// case the method returns the identifier the object had.
+        /// </remarks>
+        /// <param name="obj">The object to get the identity from.</param>
+        /// <exception cref="ArgumentNullException">
+        /// Raised if <paramref name="obj"/> is null.</exception>
+        /// <exception cref="InvalidCastException">Raise if Starcounter don't
+        /// recognize the type of <paramref name="obj"/> as a type it knows
+        /// how to get a database identity from.</exception>
+        /// <returns>
+        /// The unique object identity of the given object.
+        /// </returns>
+        public static ulong GetObjectNo(this object obj) {
+            var bindable = obj as IBindable;
+            if (bindable == null) {
+                if (obj == null) {
+                    throw new ArgumentNullException("obj");
+                } else {
+                    throw ErrorCode.ToException(
+                        Error.SCERRCODENOTENHANCED,
+                        string.Format("Don't know how to get the identity from objects with type {0}.", obj.GetType()),
+                        (msg, inner) => { return new InvalidCastException(msg, inner); });
+                }
+            }
+
+            return bindable.Identity;
+        }
+
+        /// <summary>
+        /// Returns web friendly string of object identity.
+        /// </summary>
+        /// <param name="obj">The object to get the identity from.</param>
+        /// <returns>The string</returns>
+        public static string GetObjectID(this object obj) {
+            var bindable = obj as IBindable;
+            if (bindable == null) {
+                if (obj == null) {
+                    throw new ArgumentNullException("obj");
+                } else {
+                    throw ErrorCode.ToException(
+                        Error.SCERRCODENOTENHANCED,
+                        string.Format("Don't know how to get the identity from objects with type {0}.", obj.GetType()),
+                        (msg, inner) => { return new InvalidCastException(msg, inner); });
+                }
+            }
+
+            return Base64EncodeObjectNo(bindable.Identity);
+        }
+
+        /// <summary>
+        /// Returns the object identifier of the given <see cref="IBindable"/>
+        /// instance.
+        /// </summary>
+        /// <param name="obj">The object to get the identity from.</param>
+        /// <exception cref="ArgumentNullException">
+        /// Raised if <paramref name="obj"/> is null.</exception>
+        /// <returns>
+        /// The unique object identity of the given object.
+        /// </returns>
+        public static ulong GetObjectNo(this IBindable obj) {
+            if (obj == null) {
+                throw new ArgumentNullException("obj");
+            }
+            return obj.Identity;
+        }
+
+        /// <summary>
+        /// Returns web friendly string of the object identity of the given 
+        /// <see cref="IBindable"/> instance.
+        /// </summary>
+        /// <param name="obj">The object to get the identity from.</param>
+        /// <returns>The string</returns>
+        public static string GetObjectID(this IBindable obj) {
+            if (obj == null) {
+                throw new ArgumentNullException("obj");
+            }
+            return Base64EncodeObjectNo(obj.Identity);
+        }
+
+        internal const string ObjectNoName = "ObjectNo";
+        internal static Type ObjectNoType = typeof(UInt64);
+        internal const string ObjectIDName = "ObjectID";
+        internal static Type ObjectIDType = typeof(String);
+
+        ///<summary>
+        /// Base 64 Encoding with URL and Filename Safe Alphabet using UTF-8 character set.
+        ///</summary>
+        ///<param name="objectNo">The original string</param>
+        ///<returns>The Base64 encoded string</returns>
+        public static string Base64ForUrlEncode(UInt64 objectNo) {
+            byte[] encbuff = Encoding.UTF8.GetBytes(objectNo.ToString());
+            return HttpServerUtility.UrlTokenEncode(encbuff);
+        }
+        ///<summary>
+        /// Decode Base64 encoded string with URL and Filename Safe Alphabet using UTF-8.
+        ///</summary>
+        ///<param name="objectID">Base64 code</param>
+        ///<returns>The decoded string.</returns>
+        public static UInt64 Base64ForUrlDecode(string objectID) {
+            byte[] decbuff = HttpServerUtility.UrlTokenDecode(objectID);
+            return Convert.ToUInt64(Encoding.UTF8.GetString(decbuff));
+        }
+
+        public unsafe static string Base64EncodeObjectNo(UInt64 objectNo) {
+#if true
+            byte[] buffer = new byte[11];
+            int len;
+            fixed (byte* start = buffer)
+                len = Base64Int.Write(start, objectNo);
+            String objID = Encoding.UTF8.GetString(buffer, 0, len);
+            Debug.Assert(objID.Length == len);
+#else
+            byte* buffer = stackalloc byte[11];
+            int len = Base64Int.Write(buffer, objectNo);
+            String objID = new String((sbyte*)buffer, 0, len);
+            Debug.Assert(objID.Length == len);
+#endif
+            return objID;
+        }
+
+        public unsafe static UInt64 Base64DecodeObjectID(String objectID) {
+            if (!Base64Int.IsValidLength(objectID.Length))
+                throw ErrorCode.ToException(Error.SCERRBADARGUMENTS, "Encoded string of ObjectID is of invalid size");
+            byte[] buffer = Encoding.UTF8.GetBytes(objectID);
+            fixed (byte* ptr = buffer) {
+                UInt64 objNo = Base64Int.Read(objectID.Length, (byte*)ptr);
+                return objNo;
+            }
+        }
+
+        internal static ulong EncodeObjectRefWithLayoutHandle(ulong recordRef, ushort layoutHandle) {
+            ulong changedRef = recordRef;
+            changedRef = changedRef >> 16;
+            changedRef = changedRef << 16;
+            changedRef |= layoutHandle;
+            return changedRef;
+        }
+
+        internal static ulong EncodeObjectRef(ulong recordOpt, ushort layoutHandle) {
+            return (recordOpt << 16) | layoutHandle;
+        }
+
+        #region Extending FasterThanJson with writing and reading methods on Binary
+        /// <summary>
+        /// Adds given binary as byte array to the tuple.
+        /// </summary>
+        /// <param name="tuple">The tuple</param>
+        /// <param name="value">The value</param>
+        public static void WriteBinary(ref TupleWriterBase64 tuple, Binary value) {
+            value.WriteToTuple(ref tuple);
+        }
+
+        /// <summary>
+        /// Adds given binary as byte array to the tuple.
+        /// </summary>
+        /// <param name="tuple">The tuple</param>
+        /// <param name="value">The value</param>
+        public static void WriteBinary(ref SafeTupleWriterBase64 tuple, Binary value) {
+            value.WriteToTuple(ref tuple);
+        }
+
+        /// <summary>
+        /// Reads next byte array value in the tuple into new binary.
+        /// </summary>
+        /// <param name="tuple">The tuple.</param>
+        /// <returns>New binary</returns>
+        public static Binary ReadBinary(ref TupleReaderBase64 tuple) {
+            return new Binary(ref tuple);
+        }
+
+        /// <summary>
+        /// Reads byte array value at the given position in the tuple into new binary.
+        /// </summary>
+        /// <param name="tuple">The tuple</param>
+        /// <param name="index">The position</param>
+        /// <returns>New binary</returns>
+        public static Binary ReadBinary(ref SafeTupleReaderBase64 tuple, int index) {
+            return new Binary(ref tuple, index);
+        }
+        #endregion
+    }
 }