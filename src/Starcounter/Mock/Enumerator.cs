--- conflicted
+++ resolved
@@ -1,625 +1,582 @@
-﻿// ***********************************************************************
-// <copyright file="Enumerator.cs" company="Starcounter AB">
-//     Copyright (c) Starcounter AB.  All rights reserved.
-// </copyright>
-// ***********************************************************************
-
-using Starcounter;
-using Starcounter.Binding;
-using System;
-using System.Threading;
-using System.Collections;
-using System.Collections.Generic;
-using Starcounter.Internal;
-using System.Runtime.CompilerServices;
-using System.Diagnostics;
-
-namespace Starcounter
-{
-
-    /// <summary>
-    /// Class Enumerator
-    /// </summary>
-    public sealed class Enumerator : Object, IEnumerator<IObjectView>
-    {
-        private IObjectView _current = null;
-
-        private UInt64 _handle = 0;
-        /// <summary>
-        /// Gets the cursor handle.
-        /// </summary>
-        /// <value>The cursor handle.</value>
-        public UInt64 CursorHandle { get { return _handle; } }
-
-        private UInt64 _verify = 0; // Also used to check if enumerator has been disposed or not.
-
-        /// <summary>
-        /// Gets the cursor verify.
-        /// </summary>
-        /// <value>The cursor verify.</value>
-        public UInt64 CursorVerify { get { return _verify; } }
-
-        /// <summary>
-        /// Reference to the scheduler instance, where the enumerator is created
-        /// </summary>
-        internal readonly Scheduler SchedulerOwner;
-
-        private FilterCallback _filterCallback = null;
-
-        /// <summary>
-        /// Initializes a new instance of the <see cref="Enumerator{T}" /> class.
-        /// </summary>
-        /// <param name="handle">The handle.</param>
-        /// <param name="verify">The verify.</param>
-        public Enumerator() : this(null) { }
-        /// <summary>
-        /// Initializes a new instance of the <see cref="Enumerator{T}" /> class.
-        /// </summary>
-        /// <param name="handle">The handle.</param>
-        /// <param name="verify">The verify.</param>
-        /// <param name="filterCallback">The filter callback.</param>
-        public Enumerator(FilterCallback filterCallback)
-            : base()
-        {
-            _filterCallback = filterCallback;
-            SchedulerOwner = Scheduler.GetInstance();
-        }
-
-        // Enumerator already exists, we need to update the contents.
-        /// <summary>
-        /// Updates the cached.
-        /// </summary>
-        /// <param name="handle">The handle.</param>
-        /// <param name="verify">The verify.</param>
-        public void UpdateCached(UInt64 handle, UInt64 verify)
-        {
-            if (handle == 0 || verify == 0)
-            {
-                throw ErrorCode.ToException(Error.SCERRSQLINTERNALERROR, "UpdateCached: wrong parameters.");
-            }
-            else
-            {
-                _handle = handle;
-                _verify = verify;
-                Debug.Assert(SchedulerOwner == Scheduler.GetInstance());
-            }
-        }
-        /// <summary>
-        /// Updates the filter.
-        /// </summary>
-        /// <param name="filterCallback">The filter callback.</param>
-        public void UpdateFilter(FilterCallback filterCallback)
-        {
-            _filterCallback = filterCallback;
-        }
-
-        /// <summary>
-        /// Gets the element in the collection at the current position of the enumerator.
-        /// </summary>
-        /// <value>The current.</value>
-        /// <exception cref="System.ObjectDisposedException">null</exception>
-        /// <exception cref="System.InvalidOperationException">The enumerator is positioned before the first element of the collection or after the last element.</exception>
-        /// <returns>The element in the collection at the current position of the enumerator.</returns>
-        public IObjectView Current
-        {
-            get
-            {
-                if (_current != null)
-                {
-                    return _current;
-                }
-                if (_verify == 0)
-                {
-                    throw new ObjectDisposedException(null);
-                }
-                throw ErrorCode.ToException(Error.SCERRINVALIDCURRENT, (m, e) => new InvalidOperationException(m));
-            }
-        }
-
-        /// <summary>
-        /// Gets the current raw.
-        /// </summary>
-        /// <value>The current raw.</value>
-        public IObjectView CurrentRaw
-        {
-            get
-            {
-                return _current;
-            }
-        }
-
-
-        /// <summary>
-        /// Performs application-defined tasks associated with freeing, releasing, or resetting unmanaged resources.
-        /// </summary>
-        public void Dispose() {
-            // Checking if enumerator was already disposed or not yet created.
-            if (_handle == 0 || _verify == 0)
-                return;
-
-            // Removing reference to current object.
-            _current = null;
-
-            UInt32 err = sccoredb.star_iterator_free(_handle, _verify);
-
-            // Marking this enumerator as disposed.
-            if (err == 0) {
-                MarkAsDisposed();
-                return;
-            }
-
-#if false // Should not be reachable
-            // Checking for specific behavior.
-            if ((err == Error.SCERRITERATORNOTOWNED) && (_verify == 0))
-                return;
-#endif
-
-            // Otherwise returning error.
-            throw ErrorCode.ToException(err);
-        }
-
-#if false
-        /// <summary>
-        /// Fetches iterator local time.
-        /// </summary>
-        public unsafe UInt32 GetIteratorLocalTime()
-        {
-            UInt32 local_time;
-            UInt32 err = sccoredb.sccoredb_iterator_get_local_time(_handle, _verify, &local_time);
-            if (err != 0)
-                throw TranslateErrorCode(sccoredb.star_get_last_error());
-
-            return local_time;
-        }
-#endif
-
-#if false
-        /// <summary>
-        /// Continuously fills the provided buffer with object ETIs and IDs
-        /// of objects found during search by engine (no managed filtering).
-        /// </summary>
-        public unsafe UInt32 NativeFillupFoundObjectIDs(Byte* results, UInt32 resultsMaxBytes, UInt32* resultsNum, UInt32* flags)
-        {
-            // Setting current object to null since no managed instance is created.
-            _current = null;
-
-            // Calling kernel to fill up the buffer in one execution.
-            return sccoredb.SCIteratorFillUp(_handle, _verify, results, resultsMaxBytes, resultsNum, flags);
-        }
-#endif
-
-        /// <summary>
-        /// Advances the enumerator to the next element of the collection.
-        /// </summary>
-        /// <returns>true if the enumerator was successfully advanced to the next element; false if the enumerator has passed the end of the collection.</returns>
-        public Boolean MoveNext()
-        {
-            TypeBinding typeBinding = null;
-            IObjectProxy current;
-            UInt16 previousCCI;
-            UInt32 ir;
-            sccoredb.STAR_REFERENCE_VALUE currentRef;
-            UInt16 currentCCI;
-            Boolean br;
-            current = null;
-            previousCCI = UInt16.MaxValue;
-
-        next:
-            //Application.Profiler.Start("SCIteratorNext", 2);
-            Boolean newIterator = _handle == 0;
-            unsafe
-            {
-<<<<<<< HEAD
-                ir = sccoredb.star_iterator_next(
-                    _handle, &currentRef.ObjectID, &currentRef.ETI, _verify
-                    );
-=======
-                ir = sccoredb.star_iterator_next(_handle, &currentRef, _verify);
->>>>>>> e4b3682c
-            }
-            //Application.Profiler.Stop(2);
-
-            if (ir != 0) goto err;
-            Debug.Assert(_handle != 0);
-
-            if (newIterator) {
-                Debug.Assert(SchedulerOwner == Scheduler.GetInstance());
-                if (SchedulerOwner.NrOpenIterators < Scheduler.NROPENITERATORSPERSCHEDULER)
-                    SchedulerOwner.NrOpenIterators++;
-                else
-                    ErrorCode.ToException(Error.SCERRTOMANYOPENITERATORS);
-            }
-
-            if (currentRef.handle.id == sccoredb.MDBIT_OBJECTID)
-                goto last;
-
-<<<<<<< HEAD
-            currentCCI = (ushort)(currentRef.ETI & 0xFFFF);
-=======
-            currentCCI = currentRef.layout_handle;
->>>>>>> e4b3682c
-
-            // Check if the current object has the same code class as the
-            // previous object. If so we re-use the instance instead of
-            // creating a new (this will only happen if the previous object was
-            // dropped from the result by the filter).
-            if (previousCCI == currentCCI)
-                goto attach;
-
-            typeBinding = Bindings.GetTypeBinding(currentCCI);
-<<<<<<< HEAD
-
-            // Check and update expected layouthandle
-            if (currentCCI != typeBinding.TableId) {
-                currentRef.ETI = DbHelper.EncodeObjectRefWithLayoutHandle(currentRef.ETI, typeBinding.TableId);
-                currentCCI = typeBinding.TableId;
-            }
-=======
-            currentCCI = typeBinding.TableId;
->>>>>>> e4b3682c
-
-            current = typeBinding.NewInstanceUninit();
-            if (current == null)
-            {
-                // A proxy couldn't be created or casted to the correct type so
-                // we skip it.
-                goto next;
-            }
-            previousCCI = currentCCI;
-
-<<<<<<< HEAD
-        attach:        
-            current.Bind(currentRef.ETI, currentRef.ObjectID, typeBinding);
-=======
-        attach:
-            ulong recordRef = DbHelper.EncodeObjectRef(currentRef.handle.opt, currentCCI);
-            current.Bind(recordRef, currentRef.handle.id, typeBinding);
->>>>>>> e4b3682c
-            if (_filterCallback != null)
-            {
-                br = _filterCallback(current);
-
-                if (!br)
-                    goto next;
-            }
-            _current = current;
-            return true;
-
-        last:
-            _current = null;
-            return false;
-
-        err:
-            throw TranslateErrorCode(ir);
-        }
-
-#if false
-        public Boolean CreateProxyObject(UInt64 eti, UInt64 oid, UInt16 currentCCI)
-        {
-            _current = Bindings.GetTypeBinding(currentCCI).NewInstance(eti, oid) as T;
-            return true;
-        }
-#endif
-
-        /// <summary>
-        /// Assumes that enumerator was already disposed and marks it like this.
-        /// </summary>
-        [MethodImpl(MethodImplOptions.AggressiveInlining)]
-        public void MarkAsDisposed()
-        {
-            _handle = 0;
-            _verify = 0;
-        }
-
-        /// <summary>
-        /// 
-        /// </summary>
-        public void Reset()
-        {
-            throw new NotSupportedException();
-        }
-
-        [MethodImpl(MethodImplOptions.AggressiveInlining)]
-        internal Boolean IsDisposed()
-        {
-            return (_verify == 0);
-        }
-
-        private Exception TranslateErrorCode(UInt32 ec)
-        {
-            // If the error indicates that the object isn't owned we check if
-            // verification is set to 0. If so the object has been disposed.
-            if (ec == Error.SCERRITERATORNOTOWNED && _verify == 0)
-            {
-                return new ObjectDisposedException(null);
-            }
-            return ErrorCode.ToException(ec);
-        }
-
-        Object IEnumerator.Current
-        {
-            get
-            {
-                return Current;
-            }
-        }
-    }
-
-    /// <summary>
-    /// </summary>
-    public sealed class FilterEnumerator : Object, IEnumerator<IObjectView> {
-        private IObjectView _current = null;
-
-        private UInt64 _handle = 0;
-        /// <summary>
-        /// Gets the cursor handle.
-        /// </summary>
-        /// <value>The cursor handle.</value>
-        public UInt64 CursorHandle { get { return _handle; } }
-
-        private UInt64 _verify = 0; // Also used to check if enumerator has been disposed or not.
-        /// <summary>
-        /// Gets the cursor verify.
-        /// </summary>
-        /// <value>The cursor verify.</value>
-        public UInt64 CursorVerify { get { return _verify; } }
-
-        /// <summary>
-        /// Reference to the scheduler instance, where the enumerator is created
-        /// </summary>
-        internal readonly Scheduler SchedulerOwner;
-
-        private FilterCallback _filterCallback = null;
-
-        /// <summary>
-        /// Initializes a new instance of the <see cref="Enumerator{T}" /> class.
-        /// </summary>
-        /// <param name="handle">The handle.</param>
-        /// <param name="verify">The verify.</param>
-        public FilterEnumerator() : this(null) { }
-        /// <summary>
-        /// Initializes a new instance of the <see cref="Enumerator{T}" /> class.
-        /// </summary>
-        /// <param name="handle">The handle.</param>
-        /// <param name="verify">The verify.</param>
-        /// <param name="filterCallback">The filter callback.</param>
-        public FilterEnumerator(FilterCallback filterCallback)
-            : base() {
-            _filterCallback = filterCallback;
-            SchedulerOwner = Scheduler.GetInstance();
-        }
-
-        // Enumerator already exists, we need to update the contents.
-        /// <summary>
-        /// Updates the cached.
-        /// </summary>
-        /// <param name="handle">The handle.</param>
-        /// <param name="verify">The verify.</param>
-        public void UpdateCached(UInt64 handle, UInt64 verify) {
-            if (handle == 0 || verify == 0) {
-                throw ErrorCode.ToException(Error.SCERRSQLINTERNALERROR, "UpdateCached: wrong parameters.");
-            }
-            else {
-                _handle = handle;
-                _verify = verify;
-                Debug.Assert(SchedulerOwner == Scheduler.GetInstance());
-            }
-        }
-        /// <summary>
-        /// Updates the filter.
-        /// </summary>
-        /// <param name="filterCallback">The filter callback.</param>
-        public void UpdateFilter(FilterCallback filterCallback) {
-            _filterCallback = filterCallback;
-        }
-
-        /// <summary>
-        /// Gets the element in the collection at the current position of the enumerator.
-        /// </summary>
-        /// <value>The current.</value>
-        /// <exception cref="System.ObjectDisposedException">null</exception>
-        /// <exception cref="System.InvalidOperationException">The enumerator is positioned before the first element of the collection or after the last element.</exception>
-        /// <returns>The element in the collection at the current position of the enumerator.</returns>
-        public IObjectView Current {
-            get {
-                if (_current != null) {
-                    return _current;
-                }
-                if (_verify == 0) {
-                    throw new ObjectDisposedException(null);
-                }
-                throw ErrorCode.ToException(Error.SCERRINVALIDCURRENT, (m, e) => new InvalidOperationException(m));
-            }
-        }
-
-        /// <summary>
-        /// Gets the current raw.
-        /// </summary>
-        /// <value>The current raw.</value>
-        public IObjectView CurrentRaw {
-            get {
-                return _current;
-            }
-        }
-
-        /// <summary>
-        /// Performs application-defined tasks associated with freeing, releasing, or resetting unmanaged resources.
-        /// </summary>
-        public void Dispose() {
-            // Checking if enumerator was already disposed or not yet created.
-            if (_handle == 0 || _verify == 0)
-                return;
-
-            // Removing reference to current object.
-            _current = null;
-            UInt32 err = sccoredb.star_filter_iterator_free(_handle, _verify);
-
-            // Marking this enumerator as disposed.
-            if (err == 0) {
-                MarkAsDisposed();
-                return;
-            }
-
-#if false // Should not be reachable
-            // Checking for specific behavior.
-            if ((err == Error.SCERRITERATORNOTOWNED) && (_verify == 0))
-                return;
-#endif
-
-            // Otherwise returning error.
-            throw ErrorCode.ToException(err);
-        }
-
-#if false
-        /// <summary>
-        /// Fetches iterator local time.
-        /// </summary>
-        public unsafe UInt32 GetIteratorLocalTime() {
-            UInt32 local_time;
-            UInt32 err = sccoredb.filter_iterator_get_local_time(_handle, _verify, &local_time);
-            if (err != 0)
-                throw TranslateErrorCode(sccoredb.star_get_last_error());
-
-            return local_time;
-        }
-#endif
-
-        /// <summary>
-        /// Advances the enumerator to the next element of the collection.
-        /// </summary>
-        /// <returns>true if the enumerator was successfully advanced to the next element; false if the enumerator has passed the end of the collection.</returns>
-        public Boolean MoveNext() {
-            TypeBinding typeBinding = null;
-            IObjectProxy current;
-            UInt16 previousCCI;
-            UInt32 ir;
-            sccoredb.STAR_REFERENCE_VALUE currentRef;
-            UInt16 currentCCI;
-            Boolean br;
-            current = null;
-            previousCCI = UInt16.MaxValue;
-
-        next:
-            //Application.Profiler.Start("filter_iterator_next", 2);
-            Boolean newIterator = _handle == 0;
-            unsafe {
-<<<<<<< HEAD
-                ir = sccoredb.star_filter_iterator_next(
-                    _handle, &currentRef.ObjectID, &currentRef.ETI, _verify
-                    );
-=======
-                ir = sccoredb.star_filter_iterator_next(_handle, &currentRef, _verify);
->>>>>>> e4b3682c
-            }
-            //Application.Profiler.Stop(2);
-
-            if (ir != 0) goto err;
-            Debug.Assert(_handle != 0);
-
-            if (newIterator) {
-                Debug.Assert(SchedulerOwner == Scheduler.GetInstance());
-                if (SchedulerOwner.NrOpenIterators < Scheduler.NROPENITERATORSPERSCHEDULER)
-                    SchedulerOwner.NrOpenIterators++;
-                else
-                    ErrorCode.ToException(Error.SCERRTOMANYOPENITERATORS);
-            }
-
-            if (currentRef.handle.id == sccoredb.MDBIT_OBJECTID)
-                goto last;
-
-<<<<<<< HEAD
-            currentCCI = (ushort)(currentRef.ETI & 0xFFFF);
-=======
-            currentCCI = currentRef.layout_handle;
->>>>>>> e4b3682c
-
-            // Check if the current object has the same code class as the
-            // previous object. If so we re-use the instance instead of
-            // creating a new (this will only happen if the previous object was
-            // dropped from the result by the filter).
-            if (previousCCI == currentCCI)
-                goto attach;
-
-            typeBinding = Bindings.GetTypeBinding(currentCCI);
-<<<<<<< HEAD
-
-            // Check and update expected layouthandle
-            if (currentCCI != typeBinding.TableId) {
-                currentRef.ETI = DbHelper.EncodeObjectRefWithLayoutHandle(currentRef.ETI, typeBinding.TableId);
-                currentCCI = typeBinding.TableId;
-            }
-=======
-            currentCCI = typeBinding.TableId;
->>>>>>> e4b3682c
-
-            current = typeBinding.NewInstanceUninit();
-            if (current == null) {
-                // A proxy couldn't be created or casted to the correct type so
-                // we skip it.
-                goto next;
-            }
-            previousCCI = currentCCI;
-
-        attach:
-            ulong recordRef = DbHelper.EncodeObjectRef(currentRef.handle.opt, currentCCI);
-            current.Bind(recordRef, currentRef.handle.id, typeBinding);
-            if (_filterCallback != null) {
-                br = _filterCallback(current);
-
-                if (!br)
-                    goto next;
-            }
-            _current = current;
-            return true;
-
-        last:
-            _current = null;
-            return false;
-
-        err:
-            throw TranslateErrorCode(ir);
-        }
-
-#if false
-        public Boolean CreateProxyObject(UInt64 eti, UInt64 oid, UInt16 currentCCI)
-        {
-            _current = Bindings.GetTypeBinding(currentCCI).NewInstance(eti, oid) as T;
-            return true;
-        }
-#endif
-
-        /// <summary>
-        /// Assumes that enumerator was already disposed and marks it like this.
-        /// </summary>
-        public void MarkAsDisposed() {
-            _handle = 0;
-            _verify = 0;
-        }
-
-        /// <summary>
-        /// 
-        /// </summary>
-        public void Reset() {
-            throw new NotSupportedException();
-        }
-
-        internal Boolean IsDisposed() {
-            return (_verify == 0);
-        }
-
-        private Exception TranslateErrorCode(UInt32 ec) {
-            // If the error indicates that the object isn't owned we check if
-            // verification is set to 0. If so the object has been disposed.
-            if (ec == Error.SCERRITERATORNOTOWNED && _verify == 0) {
-                return new ObjectDisposedException(null);
-            }
-            return ErrorCode.ToException(ec);
-        }
-
-        Object IEnumerator.Current {
-            get {
-                return Current;
-            }
-        }
-    }
-}
+﻿// ***********************************************************************
+// <copyright file="Enumerator.cs" company="Starcounter AB">
+//     Copyright (c) Starcounter AB.  All rights reserved.
+// </copyright>
+// ***********************************************************************
+
+using Starcounter;
+using Starcounter.Binding;
+using System;
+using System.Threading;
+using System.Collections;
+using System.Collections.Generic;
+using Starcounter.Internal;
+using System.Runtime.CompilerServices;
+using System.Diagnostics;
+
+namespace Starcounter
+{
+
+    /// <summary>
+    /// Class Enumerator
+    /// </summary>
+    public sealed class Enumerator : Object, IEnumerator<IObjectView>
+    {
+        private IObjectView _current = null;
+
+        private UInt64 _handle = 0;
+        /// <summary>
+        /// Gets the cursor handle.
+        /// </summary>
+        /// <value>The cursor handle.</value>
+        public UInt64 CursorHandle { get { return _handle; } }
+
+        private UInt64 _verify = 0; // Also used to check if enumerator has been disposed or not.
+
+        /// <summary>
+        /// Gets the cursor verify.
+        /// </summary>
+        /// <value>The cursor verify.</value>
+        public UInt64 CursorVerify { get { return _verify; } }
+
+        /// <summary>
+        /// Reference to the scheduler instance, where the enumerator is created
+        /// </summary>
+        internal readonly Scheduler SchedulerOwner;
+
+        private FilterCallback _filterCallback = null;
+
+        /// <summary>
+        /// Initializes a new instance of the <see cref="Enumerator{T}" /> class.
+        /// </summary>
+        /// <param name="handle">The handle.</param>
+        /// <param name="verify">The verify.</param>
+        public Enumerator() : this(null) { }
+        /// <summary>
+        /// Initializes a new instance of the <see cref="Enumerator{T}" /> class.
+        /// </summary>
+        /// <param name="handle">The handle.</param>
+        /// <param name="verify">The verify.</param>
+        /// <param name="filterCallback">The filter callback.</param>
+        public Enumerator(FilterCallback filterCallback)
+            : base()
+        {
+            _filterCallback = filterCallback;
+            SchedulerOwner = Scheduler.GetInstance();
+        }
+
+        // Enumerator already exists, we need to update the contents.
+        /// <summary>
+        /// Updates the cached.
+        /// </summary>
+        /// <param name="handle">The handle.</param>
+        /// <param name="verify">The verify.</param>
+        public void UpdateCached(UInt64 handle, UInt64 verify)
+        {
+            if (handle == 0 || verify == 0)
+            {
+                throw ErrorCode.ToException(Error.SCERRSQLINTERNALERROR, "UpdateCached: wrong parameters.");
+            }
+            else
+            {
+                _handle = handle;
+                _verify = verify;
+                Debug.Assert(SchedulerOwner == Scheduler.GetInstance());
+            }
+        }
+        /// <summary>
+        /// Updates the filter.
+        /// </summary>
+        /// <param name="filterCallback">The filter callback.</param>
+        public void UpdateFilter(FilterCallback filterCallback)
+        {
+            _filterCallback = filterCallback;
+        }
+
+        /// <summary>
+        /// Gets the element in the collection at the current position of the enumerator.
+        /// </summary>
+        /// <value>The current.</value>
+        /// <exception cref="System.ObjectDisposedException">null</exception>
+        /// <exception cref="System.InvalidOperationException">The enumerator is positioned before the first element of the collection or after the last element.</exception>
+        /// <returns>The element in the collection at the current position of the enumerator.</returns>
+        public IObjectView Current
+        {
+            get
+            {
+                if (_current != null)
+                {
+                    return _current;
+                }
+                if (_verify == 0)
+                {
+                    throw new ObjectDisposedException(null);
+                }
+                throw ErrorCode.ToException(Error.SCERRINVALIDCURRENT, (m, e) => new InvalidOperationException(m));
+            }
+        }
+
+        /// <summary>
+        /// Gets the current raw.
+        /// </summary>
+        /// <value>The current raw.</value>
+        public IObjectView CurrentRaw
+        {
+            get
+            {
+                return _current;
+            }
+        }
+
+
+        /// <summary>
+        /// Performs application-defined tasks associated with freeing, releasing, or resetting unmanaged resources.
+        /// </summary>
+        public void Dispose() {
+            // Checking if enumerator was already disposed or not yet created.
+            if (_handle == 0 || _verify == 0)
+                return;
+
+            // Removing reference to current object.
+            _current = null;
+
+            UInt32 err = sccoredb.star_iterator_free(_handle, _verify);
+
+            // Marking this enumerator as disposed.
+            if (err == 0) {
+                MarkAsDisposed();
+                return;
+            }
+
+#if false // Should not be reachable
+            // Checking for specific behavior.
+            if ((err == Error.SCERRITERATORNOTOWNED) && (_verify == 0))
+                return;
+#endif
+
+            // Otherwise returning error.
+            throw ErrorCode.ToException(err);
+        }
+
+#if false
+        /// <summary>
+        /// Fetches iterator local time.
+        /// </summary>
+        public unsafe UInt32 GetIteratorLocalTime()
+        {
+            UInt32 local_time;
+            UInt32 err = sccoredb.sccoredb_iterator_get_local_time(_handle, _verify, &local_time);
+            if (err != 0)
+                throw TranslateErrorCode(sccoredb.star_get_last_error());
+
+            return local_time;
+        }
+#endif
+
+#if false
+        /// <summary>
+        /// Continuously fills the provided buffer with object ETIs and IDs
+        /// of objects found during search by engine (no managed filtering).
+        /// </summary>
+        public unsafe UInt32 NativeFillupFoundObjectIDs(Byte* results, UInt32 resultsMaxBytes, UInt32* resultsNum, UInt32* flags)
+        {
+            // Setting current object to null since no managed instance is created.
+            _current = null;
+
+            // Calling kernel to fill up the buffer in one execution.
+            return sccoredb.SCIteratorFillUp(_handle, _verify, results, resultsMaxBytes, resultsNum, flags);
+        }
+#endif
+
+        /// <summary>
+        /// Advances the enumerator to the next element of the collection.
+        /// </summary>
+        /// <returns>true if the enumerator was successfully advanced to the next element; false if the enumerator has passed the end of the collection.</returns>
+        public Boolean MoveNext()
+        {
+            TypeBinding typeBinding = null;
+            IObjectProxy current;
+            UInt16 previousCCI;
+            UInt32 ir;
+            sccoredb.STAR_REFERENCE_VALUE currentRef;
+            UInt16 currentCCI;
+            Boolean br;
+            current = null;
+            previousCCI = UInt16.MaxValue;
+
+        next:
+            //Application.Profiler.Start("SCIteratorNext", 2);
+            Boolean newIterator = _handle == 0;
+            unsafe
+            {
+                ir = sccoredb.star_iterator_next(_handle, &currentRef, _verify);
+            }
+            //Application.Profiler.Stop(2);
+
+            if (ir != 0) goto err;
+            Debug.Assert(_handle != 0);
+
+            if (newIterator) {
+                Debug.Assert(SchedulerOwner == Scheduler.GetInstance());
+                if (SchedulerOwner.NrOpenIterators < Scheduler.NROPENITERATORSPERSCHEDULER)
+                    SchedulerOwner.NrOpenIterators++;
+                else
+                    ErrorCode.ToException(Error.SCERRTOMANYOPENITERATORS);
+            }
+
+            if (currentRef.handle.id == sccoredb.MDBIT_OBJECTID)
+                goto last;
+
+            currentCCI = currentRef.layout_handle;
+
+            // Check if the current object has the same code class as the
+            // previous object. If so we re-use the instance instead of
+            // creating a new (this will only happen if the previous object was
+            // dropped from the result by the filter).
+            if (previousCCI == currentCCI)
+                goto attach;
+
+            typeBinding = Bindings.GetTypeBinding(currentCCI);
+            currentCCI = typeBinding.TableId;
+
+            current = typeBinding.NewInstanceUninit();
+            if (current == null)
+            {
+                // A proxy couldn't be created or casted to the correct type so
+                // we skip it.
+                goto next;
+            }
+            previousCCI = currentCCI;
+
+        attach:
+            ulong recordRef = DbHelper.EncodeObjectRef(currentRef.handle.opt, currentCCI);
+            current.Bind(recordRef, currentRef.handle.id, typeBinding);
+            if (_filterCallback != null)
+            {
+                br = _filterCallback(current);
+
+                if (!br)
+                    goto next;
+            }
+            _current = current;
+            return true;
+
+        last:
+            _current = null;
+            return false;
+
+        err:
+            throw TranslateErrorCode(ir);
+        }
+
+#if false
+        public Boolean CreateProxyObject(UInt64 eti, UInt64 oid, UInt16 currentCCI)
+        {
+            _current = Bindings.GetTypeBinding(currentCCI).NewInstance(eti, oid) as T;
+            return true;
+        }
+#endif
+
+        /// <summary>
+        /// Assumes that enumerator was already disposed and marks it like this.
+        /// </summary>
+        [MethodImpl(MethodImplOptions.AggressiveInlining)]
+        public void MarkAsDisposed()
+        {
+            _handle = 0;
+            _verify = 0;
+        }
+
+        /// <summary>
+        /// 
+        /// </summary>
+        public void Reset()
+        {
+            throw new NotSupportedException();
+        }
+
+        [MethodImpl(MethodImplOptions.AggressiveInlining)]
+        internal Boolean IsDisposed()
+        {
+            return (_verify == 0);
+        }
+
+        private Exception TranslateErrorCode(UInt32 ec)
+        {
+            // If the error indicates that the object isn't owned we check if
+            // verification is set to 0. If so the object has been disposed.
+            if (ec == Error.SCERRITERATORNOTOWNED && _verify == 0)
+            {
+                return new ObjectDisposedException(null);
+            }
+            return ErrorCode.ToException(ec);
+        }
+
+        Object IEnumerator.Current
+        {
+            get
+            {
+                return Current;
+            }
+        }
+    }
+
+    /// <summary>
+    /// </summary>
+    public sealed class FilterEnumerator : Object, IEnumerator<IObjectView> {
+        private IObjectView _current = null;
+
+        private UInt64 _handle = 0;
+        /// <summary>
+        /// Gets the cursor handle.
+        /// </summary>
+        /// <value>The cursor handle.</value>
+        public UInt64 CursorHandle { get { return _handle; } }
+
+        private UInt64 _verify = 0; // Also used to check if enumerator has been disposed or not.
+        /// <summary>
+        /// Gets the cursor verify.
+        /// </summary>
+        /// <value>The cursor verify.</value>
+        public UInt64 CursorVerify { get { return _verify; } }
+
+        /// <summary>
+        /// Reference to the scheduler instance, where the enumerator is created
+        /// </summary>
+        internal readonly Scheduler SchedulerOwner;
+
+        private FilterCallback _filterCallback = null;
+
+        /// <summary>
+        /// Initializes a new instance of the <see cref="Enumerator{T}" /> class.
+        /// </summary>
+        /// <param name="handle">The handle.</param>
+        /// <param name="verify">The verify.</param>
+        public FilterEnumerator() : this(null) { }
+        /// <summary>
+        /// Initializes a new instance of the <see cref="Enumerator{T}" /> class.
+        /// </summary>
+        /// <param name="handle">The handle.</param>
+        /// <param name="verify">The verify.</param>
+        /// <param name="filterCallback">The filter callback.</param>
+        public FilterEnumerator(FilterCallback filterCallback)
+            : base() {
+            _filterCallback = filterCallback;
+            SchedulerOwner = Scheduler.GetInstance();
+        }
+
+        // Enumerator already exists, we need to update the contents.
+        /// <summary>
+        /// Updates the cached.
+        /// </summary>
+        /// <param name="handle">The handle.</param>
+        /// <param name="verify">The verify.</param>
+        public void UpdateCached(UInt64 handle, UInt64 verify) {
+            if (handle == 0 || verify == 0) {
+                throw ErrorCode.ToException(Error.SCERRSQLINTERNALERROR, "UpdateCached: wrong parameters.");
+            }
+            else {
+                _handle = handle;
+                _verify = verify;
+                Debug.Assert(SchedulerOwner == Scheduler.GetInstance());
+            }
+        }
+        /// <summary>
+        /// Updates the filter.
+        /// </summary>
+        /// <param name="filterCallback">The filter callback.</param>
+        public void UpdateFilter(FilterCallback filterCallback) {
+            _filterCallback = filterCallback;
+        }
+
+        /// <summary>
+        /// Gets the element in the collection at the current position of the enumerator.
+        /// </summary>
+        /// <value>The current.</value>
+        /// <exception cref="System.ObjectDisposedException">null</exception>
+        /// <exception cref="System.InvalidOperationException">The enumerator is positioned before the first element of the collection or after the last element.</exception>
+        /// <returns>The element in the collection at the current position of the enumerator.</returns>
+        public IObjectView Current {
+            get {
+                if (_current != null) {
+                    return _current;
+                }
+                if (_verify == 0) {
+                    throw new ObjectDisposedException(null);
+                }
+                throw ErrorCode.ToException(Error.SCERRINVALIDCURRENT, (m, e) => new InvalidOperationException(m));
+            }
+        }
+
+        /// <summary>
+        /// Gets the current raw.
+        /// </summary>
+        /// <value>The current raw.</value>
+        public IObjectView CurrentRaw {
+            get {
+                return _current;
+            }
+        }
+
+        /// <summary>
+        /// Performs application-defined tasks associated with freeing, releasing, or resetting unmanaged resources.
+        /// </summary>
+        public void Dispose() {
+            // Checking if enumerator was already disposed or not yet created.
+            if (_handle == 0 || _verify == 0)
+                return;
+
+            // Removing reference to current object.
+            _current = null;
+            UInt32 err = sccoredb.star_filter_iterator_free(_handle, _verify);
+
+            // Marking this enumerator as disposed.
+            if (err == 0) {
+                MarkAsDisposed();
+                return;
+            }
+
+#if false // Should not be reachable
+            // Checking for specific behavior.
+            if ((err == Error.SCERRITERATORNOTOWNED) && (_verify == 0))
+                return;
+#endif
+
+            // Otherwise returning error.
+            throw ErrorCode.ToException(err);
+        }
+
+#if false
+        /// <summary>
+        /// Fetches iterator local time.
+        /// </summary>
+        public unsafe UInt32 GetIteratorLocalTime() {
+            UInt32 local_time;
+            UInt32 err = sccoredb.filter_iterator_get_local_time(_handle, _verify, &local_time);
+            if (err != 0)
+                throw TranslateErrorCode(sccoredb.star_get_last_error());
+
+            return local_time;
+        }
+#endif
+
+        /// <summary>
+        /// Advances the enumerator to the next element of the collection.
+        /// </summary>
+        /// <returns>true if the enumerator was successfully advanced to the next element; false if the enumerator has passed the end of the collection.</returns>
+        public Boolean MoveNext() {
+            TypeBinding typeBinding = null;
+            IObjectProxy current;
+            UInt16 previousCCI;
+            UInt32 ir;
+            sccoredb.STAR_REFERENCE_VALUE currentRef;
+            UInt16 currentCCI;
+            Boolean br;
+            current = null;
+            previousCCI = UInt16.MaxValue;
+
+        next:
+            //Application.Profiler.Start("filter_iterator_next", 2);
+            Boolean newIterator = _handle == 0;
+            unsafe {
+                ir = sccoredb.star_filter_iterator_next(_handle, &currentRef, _verify);
+            }
+            //Application.Profiler.Stop(2);
+
+            if (ir != 0) goto err;
+            Debug.Assert(_handle != 0);
+
+            if (newIterator) {
+                Debug.Assert(SchedulerOwner == Scheduler.GetInstance());
+                if (SchedulerOwner.NrOpenIterators < Scheduler.NROPENITERATORSPERSCHEDULER)
+                    SchedulerOwner.NrOpenIterators++;
+                else
+                    ErrorCode.ToException(Error.SCERRTOMANYOPENITERATORS);
+            }
+
+            if (currentRef.handle.id == sccoredb.MDBIT_OBJECTID)
+                goto last;
+
+            currentCCI = currentRef.layout_handle;
+
+            // Check if the current object has the same code class as the
+            // previous object. If so we re-use the instance instead of
+            // creating a new (this will only happen if the previous object was
+            // dropped from the result by the filter).
+            if (previousCCI == currentCCI)
+                goto attach;
+
+            typeBinding = Bindings.GetTypeBinding(currentCCI);
+            currentCCI = typeBinding.TableId;
+
+            current = typeBinding.NewInstanceUninit();
+            if (current == null) {
+                // A proxy couldn't be created or casted to the correct type so
+                // we skip it.
+                goto next;
+            }
+            previousCCI = currentCCI;
+
+        attach:
+            ulong recordRef = DbHelper.EncodeObjectRef(currentRef.handle.opt, currentCCI);
+            current.Bind(recordRef, currentRef.handle.id, typeBinding);
+            if (_filterCallback != null) {
+                br = _filterCallback(current);
+
+                if (!br)
+                    goto next;
+            }
+            _current = current;
+            return true;
+
+        last:
+            _current = null;
+            return false;
+
+        err:
+            throw TranslateErrorCode(ir);
+        }
+
+#if false
+        public Boolean CreateProxyObject(UInt64 eti, UInt64 oid, UInt16 currentCCI)
+        {
+            _current = Bindings.GetTypeBinding(currentCCI).NewInstance(eti, oid) as T;
+            return true;
+        }
+#endif
+
+        /// <summary>
+        /// Assumes that enumerator was already disposed and marks it like this.
+        /// </summary>
+        public void MarkAsDisposed() {
+            _handle = 0;
+            _verify = 0;
+        }
+
+        /// <summary>
+        /// 
+        /// </summary>
+        public void Reset() {
+            throw new NotSupportedException();
+        }
+
+        internal Boolean IsDisposed() {
+            return (_verify == 0);
+        }
+
+        private Exception TranslateErrorCode(UInt32 ec) {
+            // If the error indicates that the object isn't owned we check if
+            // verification is set to 0. If so the object has been disposed.
+            if (ec == Error.SCERRITERATORNOTOWNED && _verify == 0) {
+                return new ObjectDisposedException(null);
+            }
+            return ErrorCode.ToException(ec);
+        }
+
+        Object IEnumerator.Current {
+            get {
+                return Current;
+            }
+        }
+    }
+}