﻿using Starcounter.Binding;
using Starcounter.Internal;
using Starcounter.Metadata;
using Starcounter.Query.Execution;
using System;
using System.Diagnostics;
using System.Globalization;
using System.IO;
using System.Text;
using System.Linq;

namespace Starcounter {
    public static class Reload {
        public static string QuoteName(string name) {
            return "\"" + name + "\"";
        }

        public static string QuotePath(string name) {
            int dotPos = -1;
            char dotChar = '.';
            StringBuilder quotedPath = new StringBuilder(name.Length+6);
            while ((dotPos = name.IndexOf(dotChar)) > -1) {
                Debug.Assert(dotPos > 0);
                quotedPath.Append(QuoteName(name.Substring(0, dotPos)));
                quotedPath.Append(dotChar);
                Debug.Assert(name.Length > dotPos + 1);
                name = name.Substring(dotPos + 1);
            }
            Debug.Assert(name.IndexOf(dotChar) == -1);
            quotedPath.Append(QuoteName(name));
            return quotedPath.ToString();
        }

        private static string GetPropertyName(TableColumn col) {
            Debug.Assert(col.BaseTable is RawView);
            PropertyDef prop = (from propDef in Bindings.GetTypeDef(((RawView)col.BaseTable).MaterializedTable.Name).PropertyDefs
                                where propDef.ColumnName == col.MaterializedColumn.Name
                                select propDef).First();
            return prop.Name;
        }

        internal static int Unload(string fileName, ulong shiftId) {
            int totalNrObj = 0;
            // Create empty file
            using (StreamWriter fileStream = new StreamWriter(fileName, false)) {
                fileStream.WriteLine("Database dump. DO NOT EDIT!");
            }
            foreach (RawView tbl in Db.SQL<RawView>("select t from rawview t where updatable = ?", true)) {
                Debug.Assert(!String.IsNullOrEmpty(tbl.FullName));
                int tblNrObj = 0;
                String insertHeader;
                StringBuilder inStmt = new StringBuilder();
                StringBuilder selectObjs = new StringBuilder();
                inStmt.Append("INSERT INTO ");
                inStmt.Append(QuotePath(tbl.FullName));
                inStmt.Append("(__id");
                selectObjs.Append("SELECT __o as __id");
                foreach (TableColumn col in Db.SQL<TableColumn>("select c from tablecolumn c where basetable = ?", tbl)) {
                    inStmt.Append(",");
                    inStmt.Append(QuoteName(col.Name));
                    selectObjs.Append(",");
                    selectObjs.Append(QuoteName(GetPropertyName(col)));
                }
                inStmt.Append(")");
                inStmt.Append("VALUES");
                insertHeader = inStmt.ToString();
                selectObjs.Append(" FROM ");
                selectObjs.Append(QuotePath(tbl.MaterializedTable.Name));
                selectObjs.Append(" __o");
                SqlEnumerator<IObjectView> selectEnum = (SqlEnumerator<IObjectView>)Db.SQL<IObjectView>(selectObjs.ToString()).GetEnumerator();
                Debug.Assert(selectEnum.PropertyBinding == null);
                Debug.Assert(selectEnum.TypeBinding != null);
                Debug.Assert(selectEnum.TypeBinding.PropertyCount > 0);
                while (selectEnum.MoveNext()) {
                    IObjectView val = selectEnum.Current;
                    if (tblNrObj == 0)
                        inStmt.Append("(");
                    else
                        inStmt.Append(",(");
                    Debug.Assert(selectEnum.TypeBinding.GetPropertyBinding(0).TypeCode == DbTypeCode.Object);
                    if (val.GetObject(0).GetType().ToString() != tbl.MaterializedTable.Name) continue;
                    inStmt.Append("object " + (val.GetObject(0).GetObjectNo()+shiftId).ToString()); // Value __id
                    for (int i = 1; i < selectEnum.TypeBinding.PropertyCount; i++) {
                        inStmt.Append(",");
                        inStmt.Append(GetString(val, i, shiftId));
                    }
                    inStmt.Append(")");
<<<<<<< HEAD
                    tblNrObj++;
                    if (tblNrObj == 1000) {
=======
                    inStmt.Append("VALUES");
                    insertHeader = inStmt.ToString();
                    selectObjs.Append(" FROM ");
                    selectObjs.Append(QuotePath(tbl.name));
                    selectObjs.Append(" __o");
                    SqlEnumerator<IObjectView> selectEnum = (SqlEnumerator<IObjectView>)Db.SQL<IObjectView>(selectObjs.ToString()).GetEnumerator();
                    Debug.Assert(selectEnum.PropertyBinding == null);
                    Debug.Assert(selectEnum.TypeBinding != null);
                    Debug.Assert(selectEnum.TypeBinding.PropertyCount > 0);
                    while (selectEnum.MoveNext()) {
                        IObjectView val = selectEnum.Current;
                        Debug.Assert(selectEnum.TypeBinding.GetPropertyBinding(0).TypeCode == DbTypeCode.Object);
                        if (val.GetObject(0).GetType().ToString() != tbl.name) continue;
                        if (tblNrObj == 0)
                            inStmt.Append("(");
                        else
                            inStmt.Append(",(");
                        inStmt.Append("object " + (val.GetObject(0).GetObjectNo() + shiftId).ToString()); // Value __id
                        for (int i = 1; i < selectEnum.TypeBinding.PropertyCount; i++) {
                            inStmt.Append(",");
                            inStmt.Append(GetString(val, i, shiftId));
                        }
                        inStmt.Append(")");
                        tblNrObj++;
                        if (tblNrObj == 1000) {
                            using (StreamWriter file = new StreamWriter(fileName, true)) {
                                file.WriteLine(inStmt.ToString());
                            }
                            totalNrObj += tblNrObj;
                            tblNrObj = 0;
                            inStmt = new StringBuilder();
                            inStmt.Append(insertHeader);
                        }
                    }
                    if (tblNrObj > 0)
>>>>>>> 98148cca
                        using (StreamWriter file = new StreamWriter(fileName, true)) {
                            file.WriteLine(inStmt.ToString());
                        }
                        totalNrObj += tblNrObj;
                        tblNrObj = 0;
                        inStmt = new StringBuilder();
                        inStmt.Append(insertHeader);
                    }
                }
                if (tblNrObj > 0)
                    using (StreamWriter file = new StreamWriter(fileName, true)) {
                        file.WriteLine(inStmt.ToString());
                    }
                totalNrObj += tblNrObj;
            }
            return totalNrObj;
        }

        internal static int Load(string filename) {
            int nrObjs = 0;
            using (StreamReader file = new StreamReader(filename)) {
                string stmt = file.ReadLine();
                if (stmt != "Database dump. DO NOT EDIT!")
                    throw ErrorCode.ToException(Error.SCERRUNSPECIFIED);
                while ((stmt = file.ReadLine()) != null)
                    Db.SystemTransaction(delegate {
                        nrObjs += Db.Update(stmt);
                    });
            }
            return nrObjs;
        }

        internal static void DeleteAll() {
            foreach (RawView tbl in Db.SQL<RawView>("select t from rawview t where updatable = ?", true)) {
                Db.Transaction(delegate {
                    Db.SlowSQL("DELETE FROM " + QuoteName(tbl.MaterializedTable.Name));
                });
            }
        }

        public static string GetString(IObjectView values, int index, ulong shiftId) {
            string nullStr = "NULL";
            DbTypeCode typeCode = values.TypeBinding.GetPropertyBinding(index).TypeCode;
            switch (typeCode) {
                case DbTypeCode.Binary:
                    Binary? binaryVal = values.GetBinary(index);
                    if (binaryVal == null || ((Binary)binaryVal).IsNull)
                        return nullStr;
                    return "BINARY '" + Db.BinaryToHex((Binary)binaryVal) + "'";
                case DbTypeCode.Boolean: 
                    Boolean? boolVal = values.GetBoolean(index);
                    if (boolVal == null)
                        return nullStr;
                    return boolVal.ToString();
                case DbTypeCode.DateTime: 
                    DateTime? timeVal = values.GetDateTime(index);
                    if (timeVal == null)
                        return nullStr;
                    return ((DateTime)timeVal).Ticks.ToString();
                case DbTypeCode.Decimal:
                    Decimal? decVal = values.GetDecimal(index);
                    if (decVal == null)
                        return nullStr;
                    return ((Decimal)decVal).ToString(CultureInfo.InvariantCulture);
                case DbTypeCode.Single: 
                case DbTypeCode.Double:
                    Double? doubVal = values.GetDouble(index);
                    if (doubVal == null)
                        return nullStr;
                    return ((Double)doubVal).ToString(CultureInfo.InvariantCulture);
                case DbTypeCode.SByte: 
                case DbTypeCode.Int16: 
                case DbTypeCode.Int32: 
                case DbTypeCode.Int64: 
                    Int64? intVal = values.GetInt64(index);
                    if (intVal == null)
                        return nullStr;
                    return intVal.ToString();
                case DbTypeCode.Object: 
                    Object objVal = values.GetObject(index);
                    if (objVal == null)
                        return nullStr;
                    return "Object " + (objVal.GetObjectNo() + shiftId).ToString();
                case DbTypeCode.String:
                    String strVal = values.GetString(index);
                    if (strVal == null)
                        return nullStr;
                    strVal = strVal.Replace("'", "''");
                    return "'" + strVal + "'";
                case DbTypeCode.Byte: 
                case DbTypeCode.UInt16: 
                case DbTypeCode.UInt32: 
                case DbTypeCode.UInt64:
                    UInt64? uintVal = values.GetUInt64(index);
                    if (uintVal == null)
                        return nullStr;
                return uintVal.ToString();
            }
            throw ErrorCode.ToException(Error.SCERRUNEXPECTEDINTERNALERROR,
                "Error during unloading a database: type code of selected property is unexpected, " +
                typeCode.ToString() + ".");
        }
    }
}<|MERGE_RESOLUTION|>--- conflicted
+++ resolved
@@ -73,58 +73,20 @@
                 Debug.Assert(selectEnum.TypeBinding.PropertyCount > 0);
                 while (selectEnum.MoveNext()) {
                     IObjectView val = selectEnum.Current;
+                    Debug.Assert(selectEnum.TypeBinding.GetPropertyBinding(0).TypeCode == DbTypeCode.Object);
+                    if (val.GetObject(0).GetType().ToString() != tbl.MaterializedTable.Name) continue;
                     if (tblNrObj == 0)
                         inStmt.Append("(");
                     else
                         inStmt.Append(",(");
-                    Debug.Assert(selectEnum.TypeBinding.GetPropertyBinding(0).TypeCode == DbTypeCode.Object);
-                    if (val.GetObject(0).GetType().ToString() != tbl.MaterializedTable.Name) continue;
                     inStmt.Append("object " + (val.GetObject(0).GetObjectNo()+shiftId).ToString()); // Value __id
                     for (int i = 1; i < selectEnum.TypeBinding.PropertyCount; i++) {
                         inStmt.Append(",");
                         inStmt.Append(GetString(val, i, shiftId));
                     }
                     inStmt.Append(")");
-<<<<<<< HEAD
                     tblNrObj++;
                     if (tblNrObj == 1000) {
-=======
-                    inStmt.Append("VALUES");
-                    insertHeader = inStmt.ToString();
-                    selectObjs.Append(" FROM ");
-                    selectObjs.Append(QuotePath(tbl.name));
-                    selectObjs.Append(" __o");
-                    SqlEnumerator<IObjectView> selectEnum = (SqlEnumerator<IObjectView>)Db.SQL<IObjectView>(selectObjs.ToString()).GetEnumerator();
-                    Debug.Assert(selectEnum.PropertyBinding == null);
-                    Debug.Assert(selectEnum.TypeBinding != null);
-                    Debug.Assert(selectEnum.TypeBinding.PropertyCount > 0);
-                    while (selectEnum.MoveNext()) {
-                        IObjectView val = selectEnum.Current;
-                        Debug.Assert(selectEnum.TypeBinding.GetPropertyBinding(0).TypeCode == DbTypeCode.Object);
-                        if (val.GetObject(0).GetType().ToString() != tbl.name) continue;
-                        if (tblNrObj == 0)
-                            inStmt.Append("(");
-                        else
-                            inStmt.Append(",(");
-                        inStmt.Append("object " + (val.GetObject(0).GetObjectNo() + shiftId).ToString()); // Value __id
-                        for (int i = 1; i < selectEnum.TypeBinding.PropertyCount; i++) {
-                            inStmt.Append(",");
-                            inStmt.Append(GetString(val, i, shiftId));
-                        }
-                        inStmt.Append(")");
-                        tblNrObj++;
-                        if (tblNrObj == 1000) {
-                            using (StreamWriter file = new StreamWriter(fileName, true)) {
-                                file.WriteLine(inStmt.ToString());
-                            }
-                            totalNrObj += tblNrObj;
-                            tblNrObj = 0;
-                            inStmt = new StringBuilder();
-                            inStmt.Append(insertHeader);
-                        }
-                    }
-                    if (tblNrObj > 0)
->>>>>>> 98148cca
                         using (StreamWriter file = new StreamWriter(fileName, true)) {
                             file.WriteLine(inStmt.ToString());
                         }
