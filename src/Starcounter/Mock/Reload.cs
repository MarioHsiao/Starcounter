--- conflicted
+++ resolved
@@ -31,7 +31,6 @@
             return quotedPath.ToString();
         }
 
-<<<<<<< HEAD
         private static string GetPropertyName(TableColumn col) {
             Debug.Assert(col.BaseTable is RawView);
             PropertyDef prop = (from propDef in Bindings.GetTypeDef(((RawView)col.BaseTable).MaterializedTable.Name).PropertyDefs
@@ -127,8 +126,6 @@
             }
         }
 
-=======
->>>>>>> 0ccb6267
         public static string GetString(IObjectView values, int index) {
             string nullStr = "NULL";
             DbTypeCode typeCode = values.TypeBinding.GetPropertyBinding(index).TypeCode;
@@ -190,77 +187,5 @@
                 "Error during unloading a database: type code of selected property is unexpected, " +
                 typeCode.ToString() + ".");
         }
-
-        internal static int Unload(string fileName) {
-            int totalNrObj = 0;
-            // Create empty file
-            using (StreamWriter fileStream = new StreamWriter(fileName, false)) {
-                fileStream.WriteLine("Database dump. DO NOT EDIT!");
-            }
-            foreach (materialized_table tbl in Db.SQL<materialized_table>("select t from materialized_table t where table_id > ?", 3)) {
-                Debug.Assert(!String.IsNullOrEmpty(tbl.name));
-                Trace.Assert(Binding.Bindings.GetTypeDef(tbl.name) != null);
-                int tblNrObj = 0;
-                String insertHeader;
-                StringBuilder inStmt = new StringBuilder();
-                StringBuilder selectObjs = new StringBuilder();
-                inStmt.Append("INSERT INTO ");
-                inStmt.Append(QuotePath(tbl.name));
-                inStmt.Append("(__id");
-                selectObjs.Append("SELECT __o as __id");
-                foreach (materialized_column col in Db.SQL<materialized_column>("select c from materialized_column c where \"table\" = ?", tbl)) {
-                    if (col.name != "__id") {
-                        PropertyDef prop = (from propDef in Bindings.GetTypeDef(tbl.name).PropertyDefs
-                                            where propDef.ColumnName == col.name
-                                            select propDef).First<PropertyDef>();
-                        inStmt.Append(",");
-                        inStmt.Append(QuoteName(col.name));
-                        selectObjs.Append(",");
-                        selectObjs.Append(QuoteName(prop.Name));
-
-                    }
-                }
-                inStmt.Append(")");
-                inStmt.Append("VALUES");
-                insertHeader = inStmt.ToString();
-                selectObjs.Append(" FROM ");
-                selectObjs.Append(QuotePath(tbl.name));
-                selectObjs.Append(" __o");
-                SqlEnumerator<IObjectView> selectEnum = (SqlEnumerator<IObjectView>)Db.SQL<IObjectView>(selectObjs.ToString()).GetEnumerator();
-                Debug.Assert(selectEnum.PropertyBinding == null);
-                Debug.Assert(selectEnum.TypeBinding != null);
-                Debug.Assert(selectEnum.TypeBinding.PropertyCount > 0);
-                while (selectEnum.MoveNext()) {
-                    IObjectView val = selectEnum.Current;
-                    if (tblNrObj == 0)
-                        inStmt.Append("(");
-                    else
-                        inStmt.Append(",(");
-                    Debug.Assert(selectEnum.TypeBinding.GetPropertyBinding(0).TypeCode == DbTypeCode.Object);
-                    inStmt.Append("object " + val.GetObject(0).GetObjectNo()); // Value __id
-                    for (int i = 1; i < selectEnum.TypeBinding.PropertyCount; i++) {
-                        inStmt.Append(",");
-                        inStmt.Append(GetString(val, i));
-                    }
-                    inStmt.Append(")");
-                    tblNrObj++;
-                    if (tblNrObj == 1000) {
-                        using (StreamWriter file = new StreamWriter(fileName, true)) {
-                            file.WriteLine(inStmt.ToString());
-                        }
-                        totalNrObj += tblNrObj;
-                        tblNrObj = 0;
-                        inStmt = new StringBuilder();
-                        inStmt.Append(insertHeader);
-                    }
-                }
-                if (tblNrObj > 0)
-                    using (StreamWriter file = new StreamWriter(fileName, true)) {
-                        file.WriteLine(inStmt.ToString());
-                    }
-                totalNrObj += tblNrObj;
-            }
-            return totalNrObj;
-        }
     }
 }