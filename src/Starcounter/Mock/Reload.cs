--- conflicted
+++ resolved
@@ -79,10 +79,6 @@
                     Debug.Assert(selectEnum.TypeBinding != null);
                     while (selectEnum.MoveNext()) {
                         IObjectView val = selectEnum.Current;
-<<<<<<< HEAD
-                        Debug.Assert(selectEnum.TypeBinding.GetPropertyBinding(0).TypeCode == DbTypeCode.Object);
-                        if (val.GetObject(0).GetType().ToString() == tbl.MaterializedTable.Name) {
-=======
                         string valTypeName = null;
                         if (selectEnum.PropertyBinding == null) {
                             Debug.Assert(selectEnum.TypeBinding.GetPropertyBinding(0).TypeCode == DbTypeCode.Object);
@@ -91,8 +87,7 @@
                         } else
                             valTypeName = val.GetType().ToString();
                         Debug.Assert(valTypeName != null);
-                        if (valTypeName == tbl.name) {
->>>>>>> 3780b78c
+                        if (valTypeName == tbl.Name) {
                             if (tblNrObj == 0)
                                 inStmt.Append("(");
                             else
