﻿using Starcounter.Binding;
using Starcounter.Internal;
using Starcounter.Metadata;
using Starcounter.Query.Execution;
using System;
using System.Diagnostics;
using System.Globalization;
using System.IO;
using System.Text;
using System.Linq;
using System.Collections.Generic;
using System.Collections.Concurrent;

namespace Starcounter
{
    public static class Reload
    {
        public static string QuoteName(string name)
        {
            return "\"" + name + "\"";
        }

        public static string QuotePath(string name)
        {
            int dotPos = -1;
            char dotChar = '.';
            StringBuilder quotedPath = new StringBuilder(name.Length + 6);
            while ((dotPos = name.IndexOf(dotChar)) > -1)
            {
                Debug.Assert(dotPos > 0);
                quotedPath.Append(QuoteName(name.Substring(0, dotPos)));
                quotedPath.Append(dotChar);
                Debug.Assert(name.Length > dotPos + 1);
                name = name.Substring(dotPos + 1);
            }
            Debug.Assert(name.IndexOf(dotChar) == -1);
            quotedPath.Append(QuoteName(name));
            return quotedPath.ToString();
        }

        /// <summary>
        /// Gets the name of a property the unload can use to read the
        /// raw value of <paramref name="col"/> using the high-level SQL
        /// API.
        /// </summary>
        /// <param name="col">The column the unload are creating an
        /// INSERT statement using.</param>
        /// <returns>A property that can be used to read the value of
        /// the given column using the high-level SQL API.</returns>
        private static string GetPropertyName(Column col)
        {
            Debug.Assert(col.Table is RawView);

            var typeDef = Bindings.GetTypeDef(((RawView)col.Table).FullName);
            var prop = typeDef.PropertyDefs.FirstOrDefault((candidate) =>
            {
                return candidate.ColumnName == col.Name;
            });
            if (prop == null)
            {
                throw ErrorCode.ToException(
                    Error.SCERRCOLUMNHASNOPROPERTY,
                    string.Format("Missing property for {0}.{1}", col.Table.Name, col.Name));
            }

            return prop.Name;
        }

        private static IEnumerable<RawView> GetTablesForUnload(bool unloadAll)
        {
            foreach (RawView tbl in Db.SQL<RawView>("select t from rawview t where updatable = ?", true))
            {
                Debug.Assert(!String.IsNullOrEmpty(tbl.UniqueIdentifier));

                if (Binding.Bindings.GetTypeDef(tbl.FullName) == null)
                {
                    if (unloadAll)
                        throw ErrorCode.ToException(Error.SCERRUNLOADTABLENOCLASS,
                            "Table " + tbl.FullName + " cannot be unloaded.");
                    else
                        LogSources.Unload.LogWarning("Table " + tbl.FullName + " cannot be unloaded, since its class is not loaded.");
                    //Console.WriteLine("Warning: Table " + tbl.FullName + " cannot be unloaded, since its class is not loaded.");
                }
                else
                {
                    yield return tbl;
                }
            }
        }

        private static IEnumerable<Column> GetColumnsForUnload(Table tbl)
        {
            return Db.SQL<Column>("select c from starcounter.metadata.column c where c.table = ?", tbl)
                     .Where(col => (col.Name != "__id" && col.Name != "__setspecifier" && col.Name != "__type_id"));
        }

        private static string CreateSelectStatementForTable(Table tbl)
        {
            return String.Format("SELECT __o as __id {0} FROM {1} __o",
                                  String.Concat(GetColumnsForUnload(tbl).Select(col => "," + QuoteName(GetPropertyName(col)))),
                                  QuotePath(tbl.FullName));
        }

        private static string CreateInsertIntoHeaderForTable(Table tbl)
        {
            return String.Format("INSERT INTO {0}(__id{1})VALUES",
                                  QuotePath(tbl.UniqueIdentifier),
                                  String.Concat(GetColumnsForUnload(tbl).Select(col => "," + QuoteName(col.Name))));
        }

        private class ExportItem
        {
            public IObjectView val;
            public ITypeBinding TypeBinding;
            public IPropertyBinding PropertyBinding;

            public string GetTypeName()
            {
                if (PropertyBinding == null)
                {
                    Debug.Assert(TypeBinding.GetPropertyBinding(0).TypeCode == DbTypeCode.Object);
                    Debug.Assert(TypeBinding.PropertyCount > 0);
                    return val.GetObject(0).GetType().ToString();
                }
                else
                    return val.GetType().ToString();
            }

            public ulong GetObjectNo()
            {
                return (PropertyBinding == null) ?
                            val.GetObject(0).GetObjectNo() :
                            val.GetObjectNo();
            }
        }

        private static IEnumerable<ExportItem> GetExportItems(string selectObjs)
        {
            using (SqlEnumerator<IObjectView> selectEnum = (SqlEnumerator<IObjectView>)Db.SQL<IObjectView>(selectObjs).GetEnumerator())
            {
                Debug.Assert(selectEnum.TypeBinding != null);

                while (selectEnum.MoveNext())
                {
                    yield return new ExportItem()
                    {
                        val = selectEnum.Current,
                        PropertyBinding = selectEnum.PropertyBinding,
                        TypeBinding = selectEnum.TypeBinding
                    };
                }
            }
        }



        private static string ToValuesClause(this ExportItem e, ulong shiftId)
        {
            Debug.Assert(e.TypeBinding != null);

            return String.Format("(object {0}{1})",
                                 e.GetObjectNo() + shiftId,
                                 String.Concat(Enumerable.Range(1, Math.Max(e.TypeBinding.PropertyCount - 1, 0))
                                                          .Select(i => "," + GetString(e.val, i, shiftId))));
        }

        private static int UnloadItemsInParallel(BlockingCollection<IEnumerable<ExportItem>> items, string insertHeader, ulong shiftId, string fileName)
        {
            int tblNrObj = 0;
            int curr_row_count = 0;

            var inStmt = new StringBuilder();
            inStmt.Append(insertHeader);

            foreach (string insert_stmt in items.GetConsumingEnumerable()
                                                .Select(ie => ie.Select<ExportItem, Func<string>>( e=> ()=>e.ToValuesClause(shiftId)))
                                                .DoParallelTransact()
                                                .SelectMany(s=>s))
            {
                if (curr_row_count != 0)
                    inStmt.Append(",");

                inStmt.Append(insert_stmt);

                curr_row_count++;
                if (curr_row_count == 1000)
                {
                    tblNrObj += curr_row_count;
                    curr_row_count = 0;

                    using (StreamWriter file = new StreamWriter(fileName, true))
                    {
                        file.WriteLine(inStmt.ToString());
                    }
                    inStmt = new StringBuilder();
                    inStmt.Append(insertHeader);
                }
            }
            if (curr_row_count != 0)
            {
                tblNrObj += curr_row_count;
                using (StreamWriter file = new StreamWriter(fileName, true))
                {
                    file.WriteLine(inStmt.ToString());
                }
            }

            return tblNrObj;

        }

        public static IEnumerable<IEnumerable<T>> Partition<T>(this IEnumerable<T> source, int partition_size)
        {
            var partition = new List<T>(partition_size);

            foreach (var x in source)
            {
                partition.Add(x);
                if (partition.Count == partition_size)
                {
                    yield return partition;
                    partition = new List<T>(partition_size);
                }
            }
            if (partition.Any())
            {
                yield return partition;
            }
        }

        internal static int Unload(string fileName, ulong shiftId, Boolean unloadAll)
        {
            int totalNrObj = 0;
            // Create empty file
            using (StreamWriter fileStream = new StreamWriter(fileName, false))
            {
                fileStream.WriteLine("Database dump. DO NOT EDIT!");
            }
            foreach (RawView tbl in GetTablesForUnload(unloadAll))
            {
                string selectObjs = CreateSelectStatementForTable(tbl);
                string insertHeader = CreateInsertIntoHeaderForTable(tbl);

                BlockingCollection<IEnumerable<ExportItem>> items = new BlockingCollection<IEnumerable<ExportItem>>(Environment.ProcessorCount);
                System.Threading.Tasks.Task<int> export = System.Threading.Tasks.Task.Run(() => UnloadItemsInParallel(items, insertHeader, shiftId, fileName));
                try {
                    StarcounterEnvironment.RunWithinApplication(null, () => {
                        foreach (IEnumerable<ExportItem> e in GetExportItems(selectObjs).Where(e => e.GetTypeName() == tbl.FullName).Partition(100)) {
                            items.Add(e);
                        }
                    });
                } finally {
                    items.CompleteAdding();
                }

                totalNrObj += export.Result;
            }
            return totalNrObj;
        }

        private static IEnumerable<IEnumerable<T>> SplitBy<T>(this IEnumerable<T> seq, Func<T, bool> pred)
        {
            List<T> current_subseq = new List<T>();

            foreach (var t in seq)
            {
                if (pred(t) && current_subseq.Count > 0)
                {
                    yield return current_subseq;
                    current_subseq.Clear();
                }
                current_subseq.Add(t);
            }

            yield return current_subseq;
        }

        private static IEnumerable<IEnumerable<T>> DoParallelTransact<T>(this IEnumerable<IEnumerable<Func<T>>> actions)
        {
            byte schedulers_count = Starcounter.Internal.StarcounterEnvironment.SchedulerCount;
            BlockingCollection<byte> free_schedulers = new BlockingCollection<byte>(schedulers_count);

            for (byte scheduler = 0; scheduler < schedulers_count; ++scheduler)
                free_schedulers.Add(scheduler);


            return actions.AsParallel().Select(a =>
            {
                string app_name = Starcounter.Internal.StarcounterEnvironment.AppName;

                byte scheduler = free_schedulers.Take();
                var res = new List<T>(100);

                try
                {
                    Scheduling.ScheduleTask(() =>
                        Starcounter.Internal.StarcounterEnvironment.RunWithinApplication(app_name, () =>
                        {
                            Db.Transact(() =>
                            {
                                foreach (var i in a)
                                    res.Add(i());
                            });
                        }), true, scheduler);

                    return res;
                }
                finally
                {
                    free_schedulers.Add(scheduler);
                }
            });
        }

        internal static int Load(string filename)
        {
            var lines = File.ReadLines(filename);

            if (lines.FirstOrDefault() != "Database dump. DO NOT EDIT!")
                throw ErrorCode.ToException(Error.SCERRUNSPECIFIED);

            return lines.Skip(1)
                        .SplitBy(line => line.StartsWith("INSERT"))
                        .Select(lines_collection => String.Concat(lines_collection))
                        .Select(statement => new Func<int>[] { () => Db.Update(statement) })
                        .DoParallelTransact()
                        .SelectMany(n=>n)
                        .Sum();
        }

        internal static void DeleteAll()
        {
            foreach (RawView tbl in Db.SQL<RawView>("select t from rawview t where updatable = ?", true))
            {
                Db.Transact(delegate
                {
                    Db.SlowSQL("DELETE FROM " + QuotePath(tbl.FullName));
                });
            }
        }

        public static string GetString(IObjectView values, int index, ulong shiftId)
        {
            string nullStr = "NULL";
            DbTypeCode typeCode = values.TypeBinding.GetPropertyBinding(index).TypeCode;
            switch (typeCode)
            {
                case DbTypeCode.Binary:
                    Binary? binaryVal = values.GetBinary(index);
                    if (binaryVal == null || ((Binary)binaryVal).IsNull)
                        return nullStr;
                    return "BINARY '" + Db.BinaryToHex((Binary)binaryVal) + "'";
                case DbTypeCode.Boolean:
                    Boolean? boolVal = values.GetBoolean(index);
                    if (boolVal == null)
                        return nullStr;
                    return boolVal.ToString();
                case DbTypeCode.DateTime:
                    DateTime? timeVal = values.GetDateTime(index);
                    if (timeVal == null)
                        return nullStr;
                    return ((DateTime)timeVal).Ticks.ToString();
                case DbTypeCode.Decimal:
                    Decimal? decVal = values.GetDecimal(index);
                    if (decVal == null)
                        return nullStr;
                    return ((Decimal)decVal).ToString(CultureInfo.InvariantCulture);
                case DbTypeCode.Single:
<<<<<<< HEAD
                case DbTypeCode.Double:
                    Double? doubVal = values.GetDouble(index);
                    if (doubVal == null)
                        return nullStr;
                    return ((Double)doubVal).ToString(CultureInfo.InvariantCulture);
                case DbTypeCode.SByte:
                case DbTypeCode.Int16:
                case DbTypeCode.Int32:
                case DbTypeCode.Int64:
=======
                    {
                        float? fltVal = values.GetSingle(index);
                        if (fltVal == null)

                            return nullStr;
                        float val = fltVal.Value;
                        string str = val.ToString("R", CultureInfo.InvariantCulture);

                        if (float.IsInfinity(val) || float.IsNaN(val))
                            str = "'" + str + "'";
                        return str;
                    }
                case DbTypeCode.Double:
                    {
                        Double? doubVal = values.GetDouble(index);
                        if (doubVal == null)
                            return nullStr;

                        double val = doubVal.Value;
                        string str = val.ToString("G17", CultureInfo.InvariantCulture);

                        if (double.IsInfinity(val) || double.IsNaN(val))
                            str = "'" + str + "'";
                        return str;
                    }
                case DbTypeCode.SByte: 
                case DbTypeCode.Int16: 
                case DbTypeCode.Int32: 
                case DbTypeCode.Int64: 
>>>>>>> 20738576
                    Int64? intVal = values.GetInt64(index);
                    if (intVal == null)
                        return nullStr;
                    return intVal.ToString();
                case DbTypeCode.Object:
                    Object objVal = values.GetObject(index);
                    if (objVal == null)
                        return nullStr;
                    return "Object " + (objVal.GetObjectNo() + shiftId).ToString();
                case DbTypeCode.String:
                    String strVal = values.GetString(index);
                    if (strVal == null)
                        return nullStr;
                    strVal = strVal.Replace("'", "''");
                    return "'" + strVal + "'";
                case DbTypeCode.Byte:
                case DbTypeCode.UInt16:
                case DbTypeCode.UInt32:
                case DbTypeCode.UInt64:
                    UInt64? uintVal = values.GetUInt64(index);
                    if (uintVal == null)
                        return nullStr;
                    return uintVal.ToString();
            }
            throw ErrorCode.ToException(Error.SCERRUNEXPECTEDINTERNALERROR,
                "Error during unloading a database: type code of selected property is unexpected, " +
                typeCode.ToString() + ".");
        }
    }
}<|MERGE_RESOLUTION|>--- conflicted
+++ resolved
@@ -366,17 +366,6 @@
                         return nullStr;
                     return ((Decimal)decVal).ToString(CultureInfo.InvariantCulture);
                 case DbTypeCode.Single:
-<<<<<<< HEAD
-                case DbTypeCode.Double:
-                    Double? doubVal = values.GetDouble(index);
-                    if (doubVal == null)
-                        return nullStr;
-                    return ((Double)doubVal).ToString(CultureInfo.InvariantCulture);
-                case DbTypeCode.SByte:
-                case DbTypeCode.Int16:
-                case DbTypeCode.Int32:
-                case DbTypeCode.Int64:
-=======
                     {
                         float? fltVal = values.GetSingle(index);
                         if (fltVal == null)
@@ -406,7 +395,6 @@
                 case DbTypeCode.Int16: 
                 case DbTypeCode.Int32: 
                 case DbTypeCode.Int64: 
->>>>>>> 20738576
                     Int64? intVal = values.GetInt64(index);
                     if (intVal == null)
                         return nullStr;
