﻿using Starcounter.Binding;
using Starcounter.Internal;
using Starcounter.Metadata;
using Starcounter.Query.Execution;
using System;
using System.Diagnostics;
using System.Globalization;
using System.IO;
using System.Text;
using System.Linq;
using System.Collections.Generic;
using System.Collections.Concurrent;

namespace Starcounter
{
    public static class Reload
    {
        public static string QuoteName(string name)
        {
            return "\"" + name + "\"";
        }

        public static string QuotePath(string name)
        {
            int dotPos = -1;
            char dotChar = '.';
            StringBuilder quotedPath = new StringBuilder(name.Length + 6);
            while ((dotPos = name.IndexOf(dotChar)) > -1)
            {
                Debug.Assert(dotPos > 0);
                quotedPath.Append(QuoteName(name.Substring(0, dotPos)));
                quotedPath.Append(dotChar);
                Debug.Assert(name.Length > dotPos + 1);
                name = name.Substring(dotPos + 1);
            }
            Debug.Assert(name.IndexOf(dotChar) == -1);
            quotedPath.Append(QuoteName(name));
            return quotedPath.ToString();
        }

        /// <summary>
        /// Gets the name of a property the unload can use to read the
        /// raw value of <paramref name="col"/> using the high-level SQL
        /// API.
        /// </summary>
        /// <param name="col">The column the unload are creating an
        /// INSERT statement using.</param>
        /// <returns>A property that can be used to read the value of
        /// the given column using the high-level SQL API.</returns>
        private static string GetPropertyName(Column col)
        {
            Debug.Assert(col.Table is RawView);

            var typeDef = Bindings.GetTypeDef(((RawView)col.Table).FullName);
            var prop = typeDef.PropertyDefs.FirstOrDefault((candidate) =>
            {
                return candidate.ColumnName == col.Name;
            });
            if (prop == null)
            {
                throw ErrorCode.ToException(
                    Error.SCERRCOLUMNHASNOPROPERTY,
                    string.Format("Missing property for {0}.{1}", col.Table.Name, col.Name));
            }

            return prop.Name;
        }

        private static IEnumerable<RawView> GetTablesForUnload(bool unloadAll)
        {
            foreach (RawView tbl in Db.SQL<RawView>("select t from rawview t where updatable = ?", true))
            {
                Debug.Assert(!String.IsNullOrEmpty(tbl.UniqueIdentifier));

                if (Binding.Bindings.GetTypeDef(tbl.FullName) == null)
                {
                    if (unloadAll)
                        throw ErrorCode.ToException(Error.SCERRUNLOADTABLENOCLASS,
                            "Table " + tbl.FullName + " cannot be unloaded.");
                    else
                        LogSources.Unload.LogWarning("Table " + tbl.FullName + " cannot be unloaded, since its class is not loaded.");
                    //Console.WriteLine("Warning: Table " + tbl.FullName + " cannot be unloaded, since its class is not loaded.");
                }
                else
                {
                    yield return tbl;
                }
            }
        }

        private static IEnumerable<Column> GetColumnsForUnload(Table tbl)
        {
            return Db.SQL<Column>("select c from starcounter.metadata.column c where c.table = ?", tbl)
                     .Where(col => (col.Name != "__id" && col.Name != "__setspecifier" && col.Name != "__type_id"));
        }

        private static string CreateSelectStatementForTable(Table tbl)
        {
            return String.Format("SELECT __o as __id {0} FROM {1} __o",
                                  String.Concat(GetColumnsForUnload(tbl).Select(col => "," + QuoteName(GetPropertyName(col)))),
                                  QuotePath(tbl.FullName));
        }

        private static string CreateInsertIntoHeaderForTable(Table tbl)
        {
            return String.Format("INSERT INTO {0}(__id{1})VALUES",
                                  QuotePath(tbl.UniqueIdentifier),
                                  String.Concat(GetColumnsForUnload(tbl).Select(col => "," + QuoteName(col.Name))));
        }

        private class ExportItem
        {
            public IObjectView val;
            public ITypeBinding TypeBinding;
            public IPropertyBinding PropertyBinding;

            public string GetTypeName()
            {
                if (PropertyBinding == null)
                {
                    Debug.Assert(TypeBinding.GetPropertyBinding(0).TypeCode == DbTypeCode.Object);
                    Debug.Assert(TypeBinding.PropertyCount > 0);
                    return val.GetObject(0).GetType().ToString();
                }
                else
                    return val.GetType().ToString();
            }

            public ulong GetObjectNo()
            {
                return (PropertyBinding == null) ?
                            val.GetObject(0).GetObjectNo() :
                            val.GetObjectNo();
            }
        }

        private static IEnumerable<ExportItem> GetExportItems(string selectObjs)
        {
            using (SqlEnumerator<IObjectView> selectEnum = (SqlEnumerator<IObjectView>)Db.SQL<IObjectView>(selectObjs).GetEnumerator())
            {
                Debug.Assert(selectEnum.TypeBinding != null);

                while (selectEnum.MoveNext())
                {
                    yield return new ExportItem()
                    {
                        val = selectEnum.Current,
                        PropertyBinding = selectEnum.PropertyBinding,
                        TypeBinding = selectEnum.TypeBinding
                    };
                }
            }
        }



        private static string ToValuesClause(this ExportItem e, ulong shiftId)
        {
            Debug.Assert(e.TypeBinding != null);

            return String.Format("(object {0}{1})",
                                 e.GetObjectNo() + shiftId,
                                 String.Concat(Enumerable.Range(1, Math.Max(e.TypeBinding.PropertyCount - 1, 0))
                                                          .Select(i => "," + GetString(e.val, i, shiftId))));
        }

        private static int UnloadItemsInParallel(BlockingCollection<IEnumerable<ExportItem>> items, string insertHeader, ulong shiftId, string fileName)
        {
            int tblNrObj = 0;
            int curr_row_count = 0;

            var inStmt = new StringBuilder();
            inStmt.Append(insertHeader);

            foreach (string insert_stmt in items.GetConsumingEnumerable()
                                                .Select(ie => ie.Select<ExportItem, Func<string>>( e=> ()=>e.ToValuesClause(shiftId)))
                                                .DoParallelTransact()
                                                .SelectMany(s=>s))
            {
                if (curr_row_count != 0)
                    inStmt.Append(",");

                inStmt.Append(insert_stmt);

                curr_row_count++;
                if (curr_row_count == 1000)
                {
                    tblNrObj += curr_row_count;
                    curr_row_count = 0;

                    using (StreamWriter file = new StreamWriter(fileName, true))
                    {
                        file.WriteLine(inStmt.ToString());
                    }
                    inStmt = new StringBuilder();
                    inStmt.Append(insertHeader);
                }
            }
            if (curr_row_count != 0)
            {
                tblNrObj += curr_row_count;
                using (StreamWriter file = new StreamWriter(fileName, true))
                {
                    file.WriteLine(inStmt.ToString());
                }
            }

            return tblNrObj;

        }

        public static IEnumerable<IEnumerable<T>> Partition<T>(this IEnumerable<T> source, int partition_size)
        {
            var partition = new List<T>(partition_size);

            foreach (var x in source)
            {
                partition.Add(x);
                if (partition.Count == partition_size)
                {
                    yield return partition;
                    partition = new List<T>(partition_size);
                }
            }
            if (partition.Any())
            {
                yield return partition;
            }
        }

        internal static int Unload(string fileName, ulong shiftId, Boolean unloadAll)
        {
            int totalNrObj = 0;
            // Create empty file
            using (StreamWriter fileStream = new StreamWriter(fileName, false))
            {
                fileStream.WriteLine("Database dump. DO NOT EDIT!");
            }
            foreach (RawView tbl in GetTablesForUnload(unloadAll))
            {
                string selectObjs = CreateSelectStatementForTable(tbl);
                string insertHeader = CreateInsertIntoHeaderForTable(tbl);

                BlockingCollection<IEnumerable<ExportItem>> items = new BlockingCollection<IEnumerable<ExportItem>>(Environment.ProcessorCount);
                System.Threading.Tasks.Task<int> export = System.Threading.Tasks.Task.Run(() => UnloadItemsInParallel(items, insertHeader, shiftId, fileName));
                try {
                    StarcounterEnvironment.RunWithinApplication(null, () => {
                        foreach (IEnumerable<ExportItem> e in GetExportItems(selectObjs).Where(e => e.GetTypeName() == tbl.FullName).Partition(100)) {
                            items.Add(e);
                        }
                    });
                } finally {
                    items.CompleteAdding();
                }

                totalNrObj += export.Result;
            }
            return totalNrObj;
        }

        private static IEnumerable<IEnumerable<T>> SplitBy<T>(this IEnumerable<T> seq, Func<T, bool> pred)
        {
            List<T> current_subseq = new List<T>();

            foreach (var t in seq)
            {
                if (pred(t) && current_subseq.Count > 0)
                {
                    yield return current_subseq;
                    current_subseq.Clear();
                }
                current_subseq.Add(t);
            }

            yield return current_subseq;
<<<<<<< HEAD
        }

        private static IEnumerable<IEnumerable<T>> DoParallelTransact<T>(this IEnumerable<IEnumerable<Func<T>>> actions)
        {
            byte schedulers_count = Starcounter.Internal.StarcounterEnvironment.SchedulerCount;
            BlockingCollection<byte> free_schedulers = new BlockingCollection<byte>(schedulers_count);

            for (byte scheduler = 0; scheduler < schedulers_count; ++scheduler)
                free_schedulers.Add(scheduler);


            return actions.AsParallel().Select(a =>
            {
                string app_name = Starcounter.Internal.StarcounterEnvironment.AppName;

                byte scheduler = free_schedulers.Take();
                var res = new List<T>(100);

                try
                {
                    Scheduling.ScheduleTask(() =>
                        Starcounter.Internal.StarcounterEnvironment.RunWithinApplication(app_name, () =>
                        {
                            Db.Transact(() =>
                            {
                                foreach (var i in a)
                                    res.Add(i());
                            });
                        }), true, scheduler);

                    return res;
                }
                finally
                {
                    free_schedulers.Add(scheduler);
                }
            });
        }

        internal static int Load(string filename)
        {
            var lines = File.ReadLines(filename);

            if (lines.FirstOrDefault() != "Database dump. DO NOT EDIT!")
                throw ErrorCode.ToException(Error.SCERRUNSPECIFIED);

            return lines.Skip(1)
                        .SplitBy(line => line.StartsWith("INSERT"))
                        .Select(lines_collection => String.Concat(lines_collection))
                        .Select(statement => new Func<int>[] { () => Db.Update(statement) })
                        .DoParallelTransact()
                        .SelectMany(n=>n)
                        .Sum();
        }

=======
        }

        private static IEnumerable<IEnumerable<T>> DoParallelTransact<T>(this IEnumerable<IEnumerable<Func<T>>> actions)
        {
            byte schedulers_count = Starcounter.Internal.StarcounterEnvironment.SchedulerCount;
            BlockingCollection<byte> free_schedulers = new BlockingCollection<byte>(schedulers_count);

            for (byte scheduler = 0; scheduler < schedulers_count; ++scheduler)
                free_schedulers.Add(scheduler);


            return actions.AsParallel().Select(a =>
            {
                string app_name = Starcounter.Internal.StarcounterEnvironment.AppName;

                byte scheduler = free_schedulers.Take();
                var res = new List<T>(100);

                try
                {
                    Scheduling.ScheduleTask(() =>
                        Starcounter.Internal.StarcounterEnvironment.RunWithinApplication(app_name, () =>
                        {
                            Db.Transact(() =>
                            {
                                foreach (var i in a)
                                    res.Add(i());
                            });
                        }), true, scheduler);

                    return res;
                }
                finally
                {
                    free_schedulers.Add(scheduler);
                }
            });
        }

        internal static int Load(string filename)
        {
            var lines = File.ReadLines(filename);

            if (lines.FirstOrDefault() != "Database dump. DO NOT EDIT!")
                throw ErrorCode.ToException(Error.SCERRUNSPECIFIED);

            return lines.Skip(1)
                        .SplitBy(line => line.StartsWith("INSERT"))
                        .Select(lines_collection => String.Concat(lines_collection))
                        .Select(statement => new Func<int>[] { () => Db.Update(statement) })
                        .DoParallelTransact()
                        .SelectMany(n=>n)
                        .Sum();
        }

>>>>>>> 05616523
        internal static void DeleteAll()
        {
            foreach (RawView tbl in Db.SQL<RawView>("select t from rawview t where updatable = ?", true))
            {
                Db.Transact(delegate
                {
                    Db.SlowSQL("DELETE FROM " + QuotePath(tbl.FullName));
                });
            }
        }

        public static string GetString(IObjectView values, int index, ulong shiftId)
        {
            string nullStr = "NULL";
            DbTypeCode typeCode = values.TypeBinding.GetPropertyBinding(index).TypeCode;
            switch (typeCode)
            {
                case DbTypeCode.Binary:
                    Binary? binaryVal = values.GetBinary(index);
                    if (binaryVal == null || ((Binary)binaryVal).IsNull)
                        return nullStr;
                    return "BINARY '" + Db.BinaryToHex((Binary)binaryVal) + "'";
                case DbTypeCode.Boolean:
                    Boolean? boolVal = values.GetBoolean(index);
                    if (boolVal == null)
                        return nullStr;
                    return boolVal.ToString();
                case DbTypeCode.DateTime:
                    DateTime? timeVal = values.GetDateTime(index);
                    if (timeVal == null)
                        return nullStr;
                    return ((DateTime)timeVal).Ticks.ToString();
                case DbTypeCode.Decimal:
                    Decimal? decVal = values.GetDecimal(index);
                    if (decVal == null)
                        return nullStr;
                    return ((Decimal)decVal).ToString(CultureInfo.InvariantCulture);
                case DbTypeCode.Single:
<<<<<<< HEAD
                case DbTypeCode.Double:
                    Double? doubVal = values.GetDouble(index);
                    if (doubVal == null)
                        return nullStr;
                    return ((Double)doubVal).ToString(CultureInfo.InvariantCulture);
                case DbTypeCode.SByte:
                case DbTypeCode.Int16:
                case DbTypeCode.Int32:
                case DbTypeCode.Int64:
=======
                    {
                        float? fltVal = values.GetSingle(index);
                        if (fltVal == null)

                            return nullStr;
                        float val = fltVal.Value;
                        string str = val.ToString("R", CultureInfo.InvariantCulture);

                        if (float.IsInfinity(val) || float.IsNaN(val))
                            str = "'" + str + "'";
                        return str;
                    }
                case DbTypeCode.Double:
                    {
                        Double? doubVal = values.GetDouble(index);
                        if (doubVal == null)
                            return nullStr;

                        double val = doubVal.Value;
                        string str = val.ToString("G17", CultureInfo.InvariantCulture);

                        if (double.IsInfinity(val) || double.IsNaN(val))
                            str = "'" + str + "'";
                        return str;
                    }
                case DbTypeCode.SByte: 
                case DbTypeCode.Int16: 
                case DbTypeCode.Int32: 
                case DbTypeCode.Int64: 
>>>>>>> 05616523
                    Int64? intVal = values.GetInt64(index);
                    if (intVal == null)
                        return nullStr;
                    return intVal.ToString();
                case DbTypeCode.Object:
                    Object objVal = values.GetObject(index);
                    if (objVal == null)
                        return nullStr;
                    return "Object " + (objVal.GetObjectNo() + shiftId).ToString();
                case DbTypeCode.String:
                    String strVal = values.GetString(index);
                    if (strVal == null)
                        return nullStr;
                    strVal = strVal.Replace("'", "''");
                    return "'" + strVal + "'";
                case DbTypeCode.Byte:
                case DbTypeCode.UInt16:
                case DbTypeCode.UInt32:
                case DbTypeCode.UInt64:
                    UInt64? uintVal = values.GetUInt64(index);
                    if (uintVal == null)
                        return nullStr;
                    return uintVal.ToString();
            }
            throw ErrorCode.ToException(Error.SCERRUNEXPECTEDINTERNALERROR,
                "Error during unloading a database: type code of selected property is unexpected, " +
                typeCode.ToString() + ".");
        }
    }
}<|MERGE_RESOLUTION|>--- conflicted
+++ resolved
@@ -273,7 +273,6 @@
             }
 
             yield return current_subseq;
-<<<<<<< HEAD
         }
 
         private static IEnumerable<IEnumerable<T>> DoParallelTransact<T>(this IEnumerable<IEnumerable<Func<T>>> actions)
@@ -329,63 +328,6 @@
                         .Sum();
         }
 
-=======
-        }
-
-        private static IEnumerable<IEnumerable<T>> DoParallelTransact<T>(this IEnumerable<IEnumerable<Func<T>>> actions)
-        {
-            byte schedulers_count = Starcounter.Internal.StarcounterEnvironment.SchedulerCount;
-            BlockingCollection<byte> free_schedulers = new BlockingCollection<byte>(schedulers_count);
-
-            for (byte scheduler = 0; scheduler < schedulers_count; ++scheduler)
-                free_schedulers.Add(scheduler);
-
-
-            return actions.AsParallel().Select(a =>
-            {
-                string app_name = Starcounter.Internal.StarcounterEnvironment.AppName;
-
-                byte scheduler = free_schedulers.Take();
-                var res = new List<T>(100);
-
-                try
-                {
-                    Scheduling.ScheduleTask(() =>
-                        Starcounter.Internal.StarcounterEnvironment.RunWithinApplication(app_name, () =>
-                        {
-                            Db.Transact(() =>
-                            {
-                                foreach (var i in a)
-                                    res.Add(i());
-                            });
-                        }), true, scheduler);
-
-                    return res;
-                }
-                finally
-                {
-                    free_schedulers.Add(scheduler);
-                }
-            });
-        }
-
-        internal static int Load(string filename)
-        {
-            var lines = File.ReadLines(filename);
-
-            if (lines.FirstOrDefault() != "Database dump. DO NOT EDIT!")
-                throw ErrorCode.ToException(Error.SCERRUNSPECIFIED);
-
-            return lines.Skip(1)
-                        .SplitBy(line => line.StartsWith("INSERT"))
-                        .Select(lines_collection => String.Concat(lines_collection))
-                        .Select(statement => new Func<int>[] { () => Db.Update(statement) })
-                        .DoParallelTransact()
-                        .SelectMany(n=>n)
-                        .Sum();
-        }
-
->>>>>>> 05616523
         internal static void DeleteAll()
         {
             foreach (RawView tbl in Db.SQL<RawView>("select t from rawview t where updatable = ?", true))
@@ -424,17 +366,6 @@
                         return nullStr;
                     return ((Decimal)decVal).ToString(CultureInfo.InvariantCulture);
                 case DbTypeCode.Single:
-<<<<<<< HEAD
-                case DbTypeCode.Double:
-                    Double? doubVal = values.GetDouble(index);
-                    if (doubVal == null)
-                        return nullStr;
-                    return ((Double)doubVal).ToString(CultureInfo.InvariantCulture);
-                case DbTypeCode.SByte:
-                case DbTypeCode.Int16:
-                case DbTypeCode.Int32:
-                case DbTypeCode.Int64:
-=======
                     {
                         float? fltVal = values.GetSingle(index);
                         if (fltVal == null)
@@ -464,7 +395,6 @@
                 case DbTypeCode.Int16: 
                 case DbTypeCode.Int32: 
                 case DbTypeCode.Int64: 
->>>>>>> 05616523
                     Int64? intVal = values.GetInt64(index);
                     if (intVal == null)
                         return nullStr;
