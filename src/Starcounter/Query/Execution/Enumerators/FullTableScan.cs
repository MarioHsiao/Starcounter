// ***********************************************************************
// <copyright file="FullTableScan.cs" company="Starcounter AB">
//     Copyright (c) Starcounter AB.  All rights reserved.
// </copyright>
// ***********************************************************************

using Starcounter;
using Starcounter.Query.Sql;
using System;
using System.Threading;
using System.Collections;
using System.Collections.Generic;
using System.Text;
using System.Runtime.InteropServices;
//using Starcounter.Management.Win32;
using Sc.Query.Execution;
using Starcounter.Internal;
using Starcounter.Binding;
using System.Diagnostics;

namespace Starcounter.Query.Execution
{
internal class FullTableScan : ExecutionEnumerator, IExecutionEnumerator
{
    Int32 extentNumber = -1; // To which table this enumerator belongs to.
    UInt64 indexHandle = 0; // Handle to the related index.
    IteratorHelper iterHelper; // Stores cached iterator helper.
    IndexInfo indexInfo = null; // Information about index.

    ILogicalExpression condition = null; // Condition tree for the query.
    Boolean descending = false, // Sorting: Ascending or Descending.
       enumeratorCreated = false; // True after execution enumerator is created.
       //dataStreamChanged = false; // True if data stream has changed.

    FilterEnumerator enumerator = null; // Handle to execution enumerator.
    Row contextObject = null; // This object comes from the outer loop in joins.

    CodeGenFilterPrivate privateFilter = null; // Filter code generator instance.
    Byte[] filterDataStream = null; // Points to the created data stream.
    UInt64 filterHandle = 0; // Contains latest filter handle in use.

    // First and second key defining the full range.
    ByteArrayBuilder firstKeyBuilder = null,
           secondKeyBuilder = null;

    Byte[] firstKeyBuffer = null,
           secondKeyBuffer = null;

    UInt64 keyOID, keyETI; // Saved OID, ETI from recreation key.
    Boolean enableRecreateObjectCheck = false; // Enables check for deleted object during enumerator recreation.
    Boolean triedEnumeratorRecreation = false; // Indicates if we should try enumerator recreation with supplied key.

    Boolean stayAtOffsetkey = false;
    public Boolean StayAtOffsetkey { get { return stayAtOffsetkey; } set { stayAtOffsetkey = value; } }
    Boolean useOffsetkey = true;
    public Boolean UseOffsetkey { get { return useOffsetkey; } set { useOffsetkey = value; } }
    Boolean isAtRecreatedKey = false;
    public Boolean IsAtRecreatedKey { get { return isAtRecreatedKey; } }

    internal FullTableScan(byte nodeId, 
        RowTypeBinding rowTypeBind,
        Int32 extentNum, IndexInfo indexInfo,
        ILogicalExpression queryCond,
        SortOrder sortingType,
        INumericalExpression fetchNumberExpr,
        INumericalExpression fetchOffsetExpr, 
        IBinaryExpression fetchOffsetKeyExpr,
        Boolean innermostExtent, 
        CodeGenFilterPrivate privFilter,
        VariableArray varArr, String query, Boolean topNode)
        : base(nodeId, EnumeratorNodeType.FullTableScan, rowTypeBind, varArr, topNode)
    {
        if (rowTypeBind == null)
            throw ErrorCode.ToException(Error.SCERRSQLINTERNALERROR, "Incorrect rowTypeBind.");
        if (varArr == null)
            throw ErrorCode.ToException(Error.SCERRSQLINTERNALERROR, "Incorrect varArr.");
        if (queryCond == null)
            throw ErrorCode.ToException(Error.SCERRSQLINTERNALERROR, "Incorrect queryCond.");

        extentNumber = extentNum;
        indexHandle = indexInfo.Handle;
        this.indexInfo = indexInfo;
        condition = queryCond;

        descending = (sortingType == SortOrder.Descending);

        this.fetchNumberExpr = fetchNumberExpr;
        this.fetchOffsetExpr = fetchOffsetExpr;
        this.fetchOffsetKeyExpr = fetchOffsetKeyExpr;

        this.innermostExtent = innermostExtent;

        this.query = query;

        iterHelper = IteratorHelper.GetIndex(indexHandle); // Caching index handle.

        // Creating empty enumerator at caching time (without any managed post privateFilter).
        enumerator = new FilterEnumerator(0, 0);

        // Checking if private filter has already been created for us.
        if (privateFilter == null)
        {
            // Query has not been cached before, so we need
            // to create a private filter and shared filter cache.
            privateFilter = new CodeGenFilterPrivate(condition,
                rowTypeBinding,
                extentNumber,
                null, // Current numerical variable types should be determined at execution time.
                new CodeGenFilterCacheShared(4), // Maximum 4 filters can be cached per query.
                0);
        }
        else
        {
            privateFilter = privFilter;
        }

        // Creating full range intervals.
        CreateFullRangeKeys();
    }

    /// <summary>
    /// Creates keys for full range scan.
    /// </summary>
    void CreateFullRangeKeys()
    {
        firstKeyBuilder = new ByteArrayBuilder();
        secondKeyBuilder = new ByteArrayBuilder();

        // Going through all indexes in the combined index.
        for (Int32 i = 0; i < indexInfo.AttributeCount; i++)
        {
            switch (indexInfo.GetTypeCode(i))
            {
                case DbTypeCode.Binary:
                {
                    if (indexInfo.GetSortOrdering(i) == SortOrder.Descending)
                    {
                        firstKeyBuilder.Append(BinaryRangeValue.MAX_VALUE);
                        secondKeyBuilder.Append(BinaryRangeValue.MIN_VALUE);
                    }
                    else
                    {
                        firstKeyBuilder.Append(BinaryRangeValue.MIN_VALUE);
                        secondKeyBuilder.Append(BinaryRangeValue.MAX_VALUE);
                    }
                    break;
                }

                case DbTypeCode.Boolean:
                {
                    if (indexInfo.GetSortOrdering(i) == SortOrder.Descending)
                    {
                        firstKeyBuilder.Append(BooleanRangeValue.MAX_VALUE);
                        secondKeyBuilder.Append(BooleanRangeValue.MIN_VALUE);
                    }
                    else
                    {
                        firstKeyBuilder.Append(BooleanRangeValue.MIN_VALUE);
                        secondKeyBuilder.Append(BooleanRangeValue.MAX_VALUE);
                    }
                    break;
                }

                case DbTypeCode.DateTime:
                {
                    if (indexInfo.GetSortOrdering(i) == SortOrder.Descending)
                    {
                        firstKeyBuilder.Append(DateTimeRangeValue.MAX_VALUE);
                        secondKeyBuilder.Append(DateTimeRangeValue.MIN_VALUE);
                    }
                    else
                    {
                        firstKeyBuilder.Append(DateTimeRangeValue.MIN_VALUE);
                        secondKeyBuilder.Append(DateTimeRangeValue.MAX_VALUE);
                    }
                    break;
                }

                case DbTypeCode.Decimal:
                {
                    if (indexInfo.GetSortOrdering(i) == SortOrder.Descending)
                    {
                        firstKeyBuilder.Append(DecimalRangeValue.MAX_VALUE);
                        secondKeyBuilder.Append(DecimalRangeValue.MIN_VALUE);
                    }
                    else
                    {
                        firstKeyBuilder.Append(DecimalRangeValue.MIN_VALUE);
                        secondKeyBuilder.Append(DecimalRangeValue.MAX_VALUE);
                    }
                    break;
                }

                case DbTypeCode.Int64:
                case DbTypeCode.Int32:
                case DbTypeCode.Int16:
                case DbTypeCode.SByte:
                {
                    if (indexInfo.GetSortOrdering(i) == SortOrder.Descending)
                    {
                        firstKeyBuilder.Append(IntegerRangeValue.MAX_VALUE);
                        secondKeyBuilder.Append(IntegerRangeValue.MIN_VALUE);
                    }
                    else
                    {
                        firstKeyBuilder.Append(IntegerRangeValue.MIN_VALUE);
                        secondKeyBuilder.Append(IntegerRangeValue.MAX_VALUE);
                    }
                    break;
                }

                case DbTypeCode.UInt64:
                case DbTypeCode.UInt32:
                case DbTypeCode.UInt16:
                case DbTypeCode.Byte:
                {
                    if (indexInfo.GetSortOrdering(i) == SortOrder.Descending)
                    {
                        firstKeyBuilder.Append(UIntegerRangeValue.MAX_VALUE);
                        secondKeyBuilder.Append(UIntegerRangeValue.MIN_VALUE);
                    }
                    else
                    {
                        firstKeyBuilder.Append(UIntegerRangeValue.MIN_VALUE);
                        secondKeyBuilder.Append(UIntegerRangeValue.MAX_VALUE);
                    }
                    break;
                }

                case DbTypeCode.Object:
                {
                    if (indexInfo.GetSortOrdering(i) == SortOrder.Descending)
                    {
                        firstKeyBuilder.Append(ObjectRangeValue.MAX_VALUE);
                        secondKeyBuilder.Append(ObjectRangeValue.MIN_VALUE);
                    }
                    else
                    {
                        firstKeyBuilder.Append(ObjectRangeValue.MIN_VALUE);
                        secondKeyBuilder.Append(ObjectRangeValue.MAX_VALUE);
                    }
                    break;
                }

                case DbTypeCode.String:
                {
                    if (indexInfo.GetSortOrdering(i) == SortOrder.Descending)
                    {
                        firstKeyBuilder.Append(StringRangeValue.MAX_VALUE, true);
                        secondKeyBuilder.Append(StringRangeValue.MIN_VALUE, false);
                    }
                    else
                    {
                        firstKeyBuilder.Append(StringRangeValue.MIN_VALUE, false);
                        secondKeyBuilder.Append(StringRangeValue.MAX_VALUE, true);
                    }
                    break;
                }

                case DbTypeCode.Key: {
                    if (indexInfo.GetSortOrdering(i) == SortOrder.Descending) {
                        firstKeyBuilder.Append(UIntegerRangeValue.MAX_VALUE);
                        secondKeyBuilder.Append(UIntegerRangeValue.MIN_VALUE);
                    }
                    else {
                        firstKeyBuilder.Append(UIntegerRangeValue.MIN_VALUE);
                        secondKeyBuilder.Append(UIntegerRangeValue.MAX_VALUE);
                    }
                    break;
                }

                default:
                    throw ErrorCode.ToException(Error.SCERRSQLINTERNALERROR, "Incorrect typeCode.");
            }
        }

        // Fetching the created buffers.
        firstKeyBuffer = firstKeyBuilder.GetBufferCached();
        secondKeyBuffer = secondKeyBuilder.GetBufferCached();
    }

    /// <summary>
    /// The type binding of the resulting objects of the query.
    /// </summary>
    public ITypeBinding TypeBinding
    {
        get
        {
            if (projectionTypeCode == null)
                return rowTypeBinding;

            // Singleton object.
            if (projectionTypeCode == DbTypeCode.Object)
                return rowTypeBinding.GetPropertyBinding(0).TypeBinding;

            // Singleton non-object.
            return null;
        }
    }

    public Int32 Depth
    {
        get
        {
            return 0;
        }
    }

    Object IEnumerator.Current
    {
        get
        {
            return Current;
        }
    }

    public dynamic Current
    {
        get
        {
            if (currentObject != null)
            {
                switch (projectionTypeCode)
                {
                    case null:
                        return currentObject;

                    case DbTypeCode.Binary:
                        return currentObject.GetBinary(0);

                    case DbTypeCode.Boolean:
                        return currentObject.GetBoolean(0);

                    case DbTypeCode.Byte:
                        return currentObject.GetByte(0);

                    case DbTypeCode.DateTime:
                        return currentObject.GetDateTime(0);

                    case DbTypeCode.Decimal:
                        return currentObject.GetDecimal(0);

                    case DbTypeCode.Double:
                        return currentObject.GetDouble(0);

                    case DbTypeCode.Int16:
                        return currentObject.GetInt16(0);

                    case DbTypeCode.Int32:
                        return currentObject.GetInt32(0);

                    case DbTypeCode.Int64:
                        return currentObject.GetInt64(0);

                    case DbTypeCode.Object:
                        return currentObject.GetObject(0);

                    case DbTypeCode.SByte:
                        return currentObject.GetSByte(0);

                    case DbTypeCode.Single:
                        return currentObject.GetSingle(0);

                    case DbTypeCode.String:
                        return currentObject.GetString(0);

                    case DbTypeCode.UInt16:
                        return currentObject.GetUInt16(0);

                    case DbTypeCode.UInt32:
                        return currentObject.GetUInt32(0);

                    case DbTypeCode.UInt64:
                        return currentObject.GetUInt64(0);

                    default:
                        throw ErrorCode.ToException(Error.SCERRSQLINTERNALERROR, "Incorrect projectionTypeCode.");
                }
            }

            throw new InvalidOperationException("Enumerator has not started or has already finished.");
        }
    }

    public Row CurrentRow
    {
        get
        {
            if (currentObject != null)
                return currentObject;

            throw ErrorCode.ToException(Error.SCERRSQLINTERNALERROR, "Incorrect currentObject.");
        }
    }

    private unsafe Byte* ValidateAndGetRecreateKey(Byte* rk) {
        Byte* staticDataOffset = ValidateAndGetStaticKeyOffset(rk);
        UInt16 dynDataOffset = (*(UInt16*)(staticDataOffset + 2));
        Debug.Assert(dynDataOffset != 0);
        return rk + dynDataOffset;
    }

    /// <summary>
    /// Tries to recreate enumerator using provided key.
    /// </summary>
    unsafe Boolean TryRecreateEnumerator(Byte* rk) {
        // In order to skip enumerator recreation next time.
        triedEnumeratorRecreation = true;

        Byte* recreationKey = ValidateAndGetRecreateKey(rk);

        // Creating flags.
        UInt32 _flags = sccoredb.SC_ITERATOR_RANGE_INCLUDE_LSKEY | sccoredb.SC_ITERATOR_RANGE_INCLUDE_GRKEY;

        Byte[] lastKey;
        if (descending)
            lastKey = firstKeyBuffer;
        else
            lastKey = secondKeyBuffer;

        // Trying to recreate the enumerator from key.
        if (iterHelper.RecreateEnumerator_CodeGenFilter(recreationKey, enumerator, filterHandle, _flags, filterDataStream, lastKey)) {
            // Indicating that enumerator has been created.
            enumeratorCreated = true;

            // Checking if we found a deleted object.
            //if (!innermostExtent)
            //{
            // Obtaining saved OID and ETI.
            IteratorHelper.RecreateEnumerator_GetObjectInfo(recreationKey, out keyOID, out keyETI);

            // Enabling recreation object check.
            enableRecreateObjectCheck = true;
            //}

            return true;
        } else // Checking if we are in outer enumerator.
            if (!innermostExtent)
                variableArray.FailedToRecreateObject = true;

        return false;
    }

    /// <summary>
    /// Creating extent scan iterator.
    /// Filter should be already available.
    /// Value stream is supplied.
    /// </summary>
    private Boolean CreateEnumerator()
    {
#if false // TODO EOH2: Transaction id
        // Check that the current transaction has not been changed.
        if (Transaction.Current == null)
        {
            if (variableArray.TransactionId != 0)
                throw ErrorCode.ToException(Error.SCERRITERATORNOTOWNED);
        }
        else
        {
            if (variableArray.TransactionId != Transaction.Current.TransactionId)
                throw ErrorCode.ToException(Error.SCERRITERATORNOTOWNED);
        }
#endif

        // Trying to get existing/create new privateFilter.
        filterHandle = privateFilter.GetFilterHandle();
        iterHelper.AddGeneratedFilter(filterHandle);

        // Updating data stream as usual (taking into account
        // the context object from some previous extent).
        filterDataStream = privateFilter.GetDataStream(contextObject);
        iterHelper.AddDataStream(filterDataStream);
        
        // Trying to recreate the enumerator.
        unsafe
        {
            // Using offset key only if enumerator is not already in recreation mode.
            if ((useOffsetkey) && (fetchOffsetKeyExpr != null))
                //&& (variableArray.RecreationKeyData == null))
            {
                fixed (Byte* recrKey = (fetchOffsetKeyExpr as BinaryVariable).Value.Value.GetInternalBuffer())
                {
                    // Checking if recreation key is valid.
                    if ((*(Int32*)recrKey) > IteratorHelper.RK_EMPTY_LEN)
                        return TryRecreateEnumerator(recrKey + 4);
                }
            }

#if false
            // Checking if key data is available and if there is no failure during outer extent recreation.
            if ((variableArray.RecreationKeyData != null) &&
                (!triedEnumeratorRecreation) &&
                (!variableArray.FailedToRecreateObject))
            {
                // Checking if recreation key is valid.
                if ((*(Int32*)variableArray.RecreationKeyData) > IteratorHelper.RK_EMPTY_LEN)
                    return TryRecreateEnumerator(variableArray.RecreationKeyData);
            }
#endif
        }


        // Creating native iterator.
        if (descending)
        {
            iterHelper.GetEnumeratorCached_CodeGenFilter(
                sccoredb.SC_ITERATOR_RANGE_INCLUDE_LSKEY | sccoredb.SC_ITERATOR_RANGE_INCLUDE_GRKEY | sccoredb.SC_ITERATOR_SORTED_DESCENDING,
                secondKeyBuffer,
                firstKeyBuffer,
                enumerator);
        }
        else
        {
            iterHelper.GetEnumeratorCached_CodeGenFilter(
                sccoredb.SC_ITERATOR_RANGE_INCLUDE_LSKEY | sccoredb.SC_ITERATOR_RANGE_INCLUDE_GRKEY,
                firstKeyBuffer,
                secondKeyBuffer,
                enumerator);
        }

        // Indicating that enumerator has been created.
        enumeratorCreated = true;

        // Indicating that data stream has changed.
        //dataStreamChanged = true;

        return true;
    }

    public Boolean MoveNext()
    {
        // Calling enumerator creation code (ranges, flags, etc.).
        if (!enumeratorCreated)
        {
            // Failure to create enumerator can only be caused
            // by being in last position in the index tree.
            if (!CreateEnumerator())
                return false;
        }

        if (counter == 0) {
            if (fetchOffsetExpr != null) {
                Debug.Assert(fetchOffsetKeyExpr == null);
                if (fetchOffsetExpr.EvaluateToInteger(null) != null) {
                    for (int i = 0; i < fetchOffsetExpr.EvaluateToInteger(null).Value; i++)
                        if (!enumerator.MoveNext())
                            return false;
                    counter = 0;
                }
            }
            if (fetchNumberExpr != null)
                if (fetchNumberExpr.EvaluateToInteger(null) != null)
                    fetchNumber = fetchNumberExpr.EvaluateToInteger(null).Value;
                else
                    fetchNumber = 0;

            if (enableRecreateObjectCheck) {
                // Do move next and check if at recreated key
                if ((counter < fetchNumber) && enumerator.MoveNext()) {
                    // Fetching new object information.
                    // TODO/Entity:
                    IObjectProxy dbObject = enumerator.Current as IObjectProxy;

                    // Checking if its the same object.
                    // TODO/Entity:
                    // It should be enough to compare by identity, no?
                    if ((keyOID != dbObject.Identity) && (keyETI != dbObject.ThisHandle)) {
                        isAtRecreatedKey = false;
                        variableArray.FailedToRecreateObject = true;
                    } else
                        isAtRecreatedKey = true;

                    // Disabling any further checks.
                    enableRecreateObjectCheck = false;

                    currentObject = new Row(rowTypeBinding);
                    currentObject.AttachObject(extentNumber, enumerator.Current);
                    counter++;
                    // If stay at recreated key then return
                    if (stayAtOffsetkey || !isAtRecreatedKey)
                        return true;
                    else
                        counter = 0;
                } else {
                    enableRecreateObjectCheck = false;
                    isAtRecreatedKey = false;
                    currentObject = null;
                    return false;
                }
            }
        }
        isAtRecreatedKey = false;

        if ((counter < fetchNumber) && enumerator.MoveNext()) // Note: replicated code
        {
            currentObject = new Row(rowTypeBinding);
            currentObject.AttachObject(extentNumber, enumerator.Current);
            counter++;
            return true;
        }

        currentObject = null;
        return false;
    }

    internal void CreateStaticKeyPart() {
    }

    /// <summary>
    /// Used to populate the recreation key.
    /// </summary>
    public unsafe UInt16 SaveEnumerator(Byte* keyData, UInt16 globalOffset, Boolean saveDynamicDataOnly) {
        // Immediately preventing further accesses to current object.
        currentObject = null;

        // If we already tried to recreate the enumerator and we want to write static data,
        // just return first dynamic data offset.
        if (triedEnumeratorRecreation && (!saveDynamicDataOnly))
            return (*(UInt16*)(keyData + IteratorHelper.RK_FIRST_DYN_DATA_OFFSET));

        UInt16 origGlobalOffset = globalOffset;

        // Position of enumerator.
        UInt16 enumGlobalOffset = (ushort)((nodeId << 2) + IteratorHelper.RK_HEADER_LEN);

        // Writing static data.
        if (!saveDynamicDataOnly) {
            // In order to exclude double copy of last key.
            //dataStreamChanged = false;

            // Emptying static data position for this enumerator.
            (*(UInt16*)(keyData + enumGlobalOffset)) = 0;

            // Saving type of this node
            *((byte*)(keyData + globalOffset)) = (byte)NodeType;
            globalOffset += 1;
<<<<<<< HEAD

            // Saving position of the data for current extent.
            (*(UInt16*)(keyData + enumGlobalOffset)) = origGlobalOffset;

            // Saving absolute position of the first dynamic data.
            (*(UInt16*)(keyData + IteratorHelper.RK_FIRST_DYN_DATA_OFFSET)) = globalOffset;
        }
        else // Writing dynamic data.
        {
            // Points to dynamic data offset.
            UInt16 *dynDataOffset = (UInt16*)(keyData + enumGlobalOffset + 2);

            // Emptying dynamic data position for this enumerator.
            (*dynDataOffset) = 0;

            // Fetching current enumerator key.
            Byte* createdKey = null;
            UInt32 err = 0;

            // Checking if we are in inner-most extent.
            if (usedNativeFillUp)
            {
#if false
                // Getting next position of the iterator.
                err = sccoredb.get_recreate_key_and_free_filter_iterator(
                    enumerator.CursorHandle,
                    enumerator.CursorVerify,
                    0,
                    &createdKey
                    );

                // Disposing iterator on error.
                if (err != 0)
                    enumerator.Dispose();
#endif

                // Not supported for filter iterator.
                enumerator.Dispose();
                throw new NotSupportedException();
            }
            else
            {
                // TODO/Entity:
                IObjectProxy dbObject = enumerator.CurrentRaw as IObjectProxy;
                if (dbObject != null)
                {
                    // Getting current position of the object in iterator.
                    err = sccoredb.sc_get_index_position_key(
                        indexInfo.Handle,
                        dbObject.Identity,
                        dbObject.ThisHandle,
                        &createdKey
                        );

=======

            // Saving position of the data for current extent.
            (*(UInt16*)(keyData + enumGlobalOffset)) = origGlobalOffset;

            // Saving absolute position of the first dynamic data.
            (*(UInt16*)(keyData + IteratorHelper.RK_FIRST_DYN_DATA_OFFSET)) = globalOffset;
        } else {
            // Writing dynamic data.

            // Points to dynamic data offset.
            UInt16* dynDataOffset = (UInt16*)(keyData + enumGlobalOffset + 2);

            // Emptying dynamic data position for this enumerator.
            (*dynDataOffset) = 0;

            // Fetching current enumerator key.
            Byte* createdKey = null;
            UInt32 err = 0;

            // TODO/Entity:
            IObjectProxy dbObject = enumerator.CurrentRaw as IObjectProxy;
            if (dbObject != null) {
                // Getting current position of the object in iterator.
                err = sccoredb.sc_get_index_position_key(
                    indexInfo.Handle,
                    dbObject.Identity,
                    dbObject.ThisHandle,
                    &createdKey
                    );

>>>>>>> 3d4bf620
#if false
                    // Placing local time of the iterator into recreation key.
                    UInt32 itLocalTime = enumerator.GetIteratorLocalTime();

                    // Saving local time of the iterator.
                    (*(UInt32*)(createdKey + (*(UInt32*)createdKey) - 4)) = itLocalTime;
#endif
            }

            // Disposing iterator.
            enumerator.Dispose();

            // Checking the error.
            if (err != 0)
                throw ErrorCode.ToException(err);

            // Since iterator is closed we have to mark it as so.
            enumerator.MarkAsDisposed();

            // Checking if it was last object.
            if (createdKey == null)
                return origGlobalOffset;

            // Copying the recreation key.
            UInt16 bytesWritten = *((UInt16*)createdKey);

            // Copying the buffer.
            //SqlDebugHelper.PrintByteBuffer("FullTableScan Saving Recreation Key", createdKey, true);
            Kernel32.MoveByteMemory(keyData + globalOffset, createdKey, bytesWritten);
            globalOffset += bytesWritten;

            // Saving position of dynamic data.
            (*dynDataOffset) = origGlobalOffset;
        }

        return globalOffset;
    }

    public Boolean MoveNextSpecial(Boolean force)
    {
        if (!force && MoveNext())
        {
            return true;
        }

        if (counter <= 0 || force)
        {
            // Create a "null" object.
            NullObject nullObj = new NullObject(rowTypeBinding.GetTypeBinding(extentNumber));
            currentObject = new Row(rowTypeBinding);
            currentObject.AttachObject(extentNumber, nullObj);
            counter++;
            return true;
        }

        currentObject = null;
        return false;
    }

    /// <summary>
    /// Resets the enumerator with a context object
    /// (reset already includes iterator disposal).
    /// </summary>
    /// <param name="obj">Context object from another enumerator.</param>
    public override void Reset(Row obj)
    {
        // We are disposing the lowest level internal iterator here.
        enumerator.Dispose();
        enumeratorCreated = false;
        //dataStreamChanged = false;

        enableRecreateObjectCheck = false;
        triedEnumeratorRecreation = false;

        currentObject = null;
        contextObject = obj;

        counter = 0;
        privateFilter.ResetCached(); // Reseting private filters.

        if (obj == null) {
            isAtRecreatedKey = false;
            stayAtOffsetkey = false;
            useOffsetkey = true;
        }
    }

    public override IExecutionEnumerator Clone(RowTypeBinding typeBindingClone, VariableArray varArrClone)
    {
        ILogicalExpression conditionClone = condition.Clone(varArrClone);

        SortOrder sortOrder = (descending == true ? SortOrder.Descending : SortOrder.Ascending);

        INumericalExpression fetchNumberExprClone = null;
        if (fetchNumberExpr != null)
            fetchNumberExprClone = fetchNumberExpr.CloneToNumerical(varArrClone);

        INumericalExpression fetchOffsetExprClone = null;
        if (fetchOffsetExpr != null)
            fetchOffsetExprClone = fetchOffsetExpr.CloneToNumerical(varArrClone);

        IBinaryExpression fetchOffsetKeyExprClone = null;
        if (fetchOffsetKeyExpr != null)
            fetchOffsetKeyExprClone = fetchOffsetKeyExpr.CloneToBinary(varArrClone);

        return new FullTableScan(nodeId, typeBindingClone,
            extentNumber,
            indexInfo,
            conditionClone,
            sortOrder,
            fetchNumberExprClone,
            fetchOffsetExprClone,
            fetchOffsetKeyExprClone,
            innermostExtent, 
            privateFilter.Clone(conditionClone, typeBindingClone),
            varArrClone, query, TopNode);
    }

    public override void BuildString(MyStringBuilder stringBuilder, Int32 tabs)
    {
        stringBuilder.AppendLine(tabs, "FullTableScan(");
        //stringBuilder.AppendLine(tabs + 1, indexHandle.ToString());
        stringBuilder.AppendLine(tabs + 1, indexInfo.Name + " ON " + indexInfo.TableName);
        stringBuilder.AppendLine(tabs + 1, extentNumber.ToString());
        condition.BuildString(stringBuilder, tabs + 1);
        if (descending) stringBuilder.AppendLine(tabs + 1, "Descending");
        else stringBuilder.AppendLine(tabs + 1, "Ascending");
        base.BuildFetchString(stringBuilder, tabs + 1);
        stringBuilder.AppendLine(tabs, ")");
    }

    /// <summary>
    /// Generates compilable code representation of this data structure.
    /// </summary>
    public void GenerateCompilableCode(CodeGenStringGenerator stringGen)
    {
    }

    /// <summary>
    /// Gets the unique name for this enumerator.
    /// </summary>
    public String GetUniqueName(UInt64 seqNumber)
    {
        if (uniqueGenName == null)
            uniqueGenName = "Scan" + extentNumber;

        return uniqueGenName;
    }
}
}<|MERGE_RESOLUTION|>--- conflicted
+++ resolved
@@ -1,873 +1,822 @@
-// ***********************************************************************
-// <copyright file="FullTableScan.cs" company="Starcounter AB">
-//     Copyright (c) Starcounter AB.  All rights reserved.
-// </copyright>
-// ***********************************************************************
-
-using Starcounter;
-using Starcounter.Query.Sql;
-using System;
-using System.Threading;
-using System.Collections;
-using System.Collections.Generic;
-using System.Text;
-using System.Runtime.InteropServices;
-//using Starcounter.Management.Win32;
-using Sc.Query.Execution;
-using Starcounter.Internal;
-using Starcounter.Binding;
-using System.Diagnostics;
-
-namespace Starcounter.Query.Execution
-{
-internal class FullTableScan : ExecutionEnumerator, IExecutionEnumerator
-{
-    Int32 extentNumber = -1; // To which table this enumerator belongs to.
-    UInt64 indexHandle = 0; // Handle to the related index.
-    IteratorHelper iterHelper; // Stores cached iterator helper.
-    IndexInfo indexInfo = null; // Information about index.
-
-    ILogicalExpression condition = null; // Condition tree for the query.
-    Boolean descending = false, // Sorting: Ascending or Descending.
-       enumeratorCreated = false; // True after execution enumerator is created.
-       //dataStreamChanged = false; // True if data stream has changed.
-
-    FilterEnumerator enumerator = null; // Handle to execution enumerator.
-    Row contextObject = null; // This object comes from the outer loop in joins.
-
-    CodeGenFilterPrivate privateFilter = null; // Filter code generator instance.
-    Byte[] filterDataStream = null; // Points to the created data stream.
-    UInt64 filterHandle = 0; // Contains latest filter handle in use.
-
-    // First and second key defining the full range.
-    ByteArrayBuilder firstKeyBuilder = null,
-           secondKeyBuilder = null;
-
-    Byte[] firstKeyBuffer = null,
-           secondKeyBuffer = null;
-
-    UInt64 keyOID, keyETI; // Saved OID, ETI from recreation key.
-    Boolean enableRecreateObjectCheck = false; // Enables check for deleted object during enumerator recreation.
-    Boolean triedEnumeratorRecreation = false; // Indicates if we should try enumerator recreation with supplied key.
-
-    Boolean stayAtOffsetkey = false;
-    public Boolean StayAtOffsetkey { get { return stayAtOffsetkey; } set { stayAtOffsetkey = value; } }
-    Boolean useOffsetkey = true;
-    public Boolean UseOffsetkey { get { return useOffsetkey; } set { useOffsetkey = value; } }
-    Boolean isAtRecreatedKey = false;
-    public Boolean IsAtRecreatedKey { get { return isAtRecreatedKey; } }
-
-    internal FullTableScan(byte nodeId, 
-        RowTypeBinding rowTypeBind,
-        Int32 extentNum, IndexInfo indexInfo,
-        ILogicalExpression queryCond,
-        SortOrder sortingType,
-        INumericalExpression fetchNumberExpr,
-        INumericalExpression fetchOffsetExpr, 
-        IBinaryExpression fetchOffsetKeyExpr,
-        Boolean innermostExtent, 
-        CodeGenFilterPrivate privFilter,
-        VariableArray varArr, String query, Boolean topNode)
-        : base(nodeId, EnumeratorNodeType.FullTableScan, rowTypeBind, varArr, topNode)
-    {
-        if (rowTypeBind == null)
-            throw ErrorCode.ToException(Error.SCERRSQLINTERNALERROR, "Incorrect rowTypeBind.");
-        if (varArr == null)
-            throw ErrorCode.ToException(Error.SCERRSQLINTERNALERROR, "Incorrect varArr.");
-        if (queryCond == null)
-            throw ErrorCode.ToException(Error.SCERRSQLINTERNALERROR, "Incorrect queryCond.");
-
-        extentNumber = extentNum;
-        indexHandle = indexInfo.Handle;
-        this.indexInfo = indexInfo;
-        condition = queryCond;
-
-        descending = (sortingType == SortOrder.Descending);
-
-        this.fetchNumberExpr = fetchNumberExpr;
-        this.fetchOffsetExpr = fetchOffsetExpr;
-        this.fetchOffsetKeyExpr = fetchOffsetKeyExpr;
-
-        this.innermostExtent = innermostExtent;
-
-        this.query = query;
-
-        iterHelper = IteratorHelper.GetIndex(indexHandle); // Caching index handle.
-
-        // Creating empty enumerator at caching time (without any managed post privateFilter).
-        enumerator = new FilterEnumerator(0, 0);
-
-        // Checking if private filter has already been created for us.
-        if (privateFilter == null)
-        {
-            // Query has not been cached before, so we need
-            // to create a private filter and shared filter cache.
-            privateFilter = new CodeGenFilterPrivate(condition,
-                rowTypeBinding,
-                extentNumber,
-                null, // Current numerical variable types should be determined at execution time.
-                new CodeGenFilterCacheShared(4), // Maximum 4 filters can be cached per query.
-                0);
-        }
-        else
-        {
-            privateFilter = privFilter;
-        }
-
-        // Creating full range intervals.
-        CreateFullRangeKeys();
-    }
-
-    /// <summary>
-    /// Creates keys for full range scan.
-    /// </summary>
-    void CreateFullRangeKeys()
-    {
-        firstKeyBuilder = new ByteArrayBuilder();
-        secondKeyBuilder = new ByteArrayBuilder();
-
-        // Going through all indexes in the combined index.
-        for (Int32 i = 0; i < indexInfo.AttributeCount; i++)
-        {
-            switch (indexInfo.GetTypeCode(i))
-            {
-                case DbTypeCode.Binary:
-                {
-                    if (indexInfo.GetSortOrdering(i) == SortOrder.Descending)
-                    {
-                        firstKeyBuilder.Append(BinaryRangeValue.MAX_VALUE);
-                        secondKeyBuilder.Append(BinaryRangeValue.MIN_VALUE);
-                    }
-                    else
-                    {
-                        firstKeyBuilder.Append(BinaryRangeValue.MIN_VALUE);
-                        secondKeyBuilder.Append(BinaryRangeValue.MAX_VALUE);
-                    }
-                    break;
-                }
-
-                case DbTypeCode.Boolean:
-                {
-                    if (indexInfo.GetSortOrdering(i) == SortOrder.Descending)
-                    {
-                        firstKeyBuilder.Append(BooleanRangeValue.MAX_VALUE);
-                        secondKeyBuilder.Append(BooleanRangeValue.MIN_VALUE);
-                    }
-                    else
-                    {
-                        firstKeyBuilder.Append(BooleanRangeValue.MIN_VALUE);
-                        secondKeyBuilder.Append(BooleanRangeValue.MAX_VALUE);
-                    }
-                    break;
-                }
-
-                case DbTypeCode.DateTime:
-                {
-                    if (indexInfo.GetSortOrdering(i) == SortOrder.Descending)
-                    {
-                        firstKeyBuilder.Append(DateTimeRangeValue.MAX_VALUE);
-                        secondKeyBuilder.Append(DateTimeRangeValue.MIN_VALUE);
-                    }
-                    else
-                    {
-                        firstKeyBuilder.Append(DateTimeRangeValue.MIN_VALUE);
-                        secondKeyBuilder.Append(DateTimeRangeValue.MAX_VALUE);
-                    }
-                    break;
-                }
-
-                case DbTypeCode.Decimal:
-                {
-                    if (indexInfo.GetSortOrdering(i) == SortOrder.Descending)
-                    {
-                        firstKeyBuilder.Append(DecimalRangeValue.MAX_VALUE);
-                        secondKeyBuilder.Append(DecimalRangeValue.MIN_VALUE);
-                    }
-                    else
-                    {
-                        firstKeyBuilder.Append(DecimalRangeValue.MIN_VALUE);
-                        secondKeyBuilder.Append(DecimalRangeValue.MAX_VALUE);
-                    }
-                    break;
-                }
-
-                case DbTypeCode.Int64:
-                case DbTypeCode.Int32:
-                case DbTypeCode.Int16:
-                case DbTypeCode.SByte:
-                {
-                    if (indexInfo.GetSortOrdering(i) == SortOrder.Descending)
-                    {
-                        firstKeyBuilder.Append(IntegerRangeValue.MAX_VALUE);
-                        secondKeyBuilder.Append(IntegerRangeValue.MIN_VALUE);
-                    }
-                    else
-                    {
-                        firstKeyBuilder.Append(IntegerRangeValue.MIN_VALUE);
-                        secondKeyBuilder.Append(IntegerRangeValue.MAX_VALUE);
-                    }
-                    break;
-                }
-
-                case DbTypeCode.UInt64:
-                case DbTypeCode.UInt32:
-                case DbTypeCode.UInt16:
-                case DbTypeCode.Byte:
-                {
-                    if (indexInfo.GetSortOrdering(i) == SortOrder.Descending)
-                    {
-                        firstKeyBuilder.Append(UIntegerRangeValue.MAX_VALUE);
-                        secondKeyBuilder.Append(UIntegerRangeValue.MIN_VALUE);
-                    }
-                    else
-                    {
-                        firstKeyBuilder.Append(UIntegerRangeValue.MIN_VALUE);
-                        secondKeyBuilder.Append(UIntegerRangeValue.MAX_VALUE);
-                    }
-                    break;
-                }
-
-                case DbTypeCode.Object:
-                {
-                    if (indexInfo.GetSortOrdering(i) == SortOrder.Descending)
-                    {
-                        firstKeyBuilder.Append(ObjectRangeValue.MAX_VALUE);
-                        secondKeyBuilder.Append(ObjectRangeValue.MIN_VALUE);
-                    }
-                    else
-                    {
-                        firstKeyBuilder.Append(ObjectRangeValue.MIN_VALUE);
-                        secondKeyBuilder.Append(ObjectRangeValue.MAX_VALUE);
-                    }
-                    break;
-                }
-
-                case DbTypeCode.String:
-                {
-                    if (indexInfo.GetSortOrdering(i) == SortOrder.Descending)
-                    {
-                        firstKeyBuilder.Append(StringRangeValue.MAX_VALUE, true);
-                        secondKeyBuilder.Append(StringRangeValue.MIN_VALUE, false);
-                    }
-                    else
-                    {
-                        firstKeyBuilder.Append(StringRangeValue.MIN_VALUE, false);
-                        secondKeyBuilder.Append(StringRangeValue.MAX_VALUE, true);
-                    }
-                    break;
-                }
-
-                case DbTypeCode.Key: {
-                    if (indexInfo.GetSortOrdering(i) == SortOrder.Descending) {
-                        firstKeyBuilder.Append(UIntegerRangeValue.MAX_VALUE);
-                        secondKeyBuilder.Append(UIntegerRangeValue.MIN_VALUE);
-                    }
-                    else {
-                        firstKeyBuilder.Append(UIntegerRangeValue.MIN_VALUE);
-                        secondKeyBuilder.Append(UIntegerRangeValue.MAX_VALUE);
-                    }
-                    break;
-                }
-
-                default:
-                    throw ErrorCode.ToException(Error.SCERRSQLINTERNALERROR, "Incorrect typeCode.");
-            }
-        }
-
-        // Fetching the created buffers.
-        firstKeyBuffer = firstKeyBuilder.GetBufferCached();
-        secondKeyBuffer = secondKeyBuilder.GetBufferCached();
-    }
-
-    /// <summary>
-    /// The type binding of the resulting objects of the query.
-    /// </summary>
-    public ITypeBinding TypeBinding
-    {
-        get
-        {
-            if (projectionTypeCode == null)
-                return rowTypeBinding;
-
-            // Singleton object.
-            if (projectionTypeCode == DbTypeCode.Object)
-                return rowTypeBinding.GetPropertyBinding(0).TypeBinding;
-
-            // Singleton non-object.
-            return null;
-        }
-    }
-
-    public Int32 Depth
-    {
-        get
-        {
-            return 0;
-        }
-    }
-
-    Object IEnumerator.Current
-    {
-        get
-        {
-            return Current;
-        }
-    }
-
-    public dynamic Current
-    {
-        get
-        {
-            if (currentObject != null)
-            {
-                switch (projectionTypeCode)
-                {
-                    case null:
-                        return currentObject;
-
-                    case DbTypeCode.Binary:
-                        return currentObject.GetBinary(0);
-
-                    case DbTypeCode.Boolean:
-                        return currentObject.GetBoolean(0);
-
-                    case DbTypeCode.Byte:
-                        return currentObject.GetByte(0);
-
-                    case DbTypeCode.DateTime:
-                        return currentObject.GetDateTime(0);
-
-                    case DbTypeCode.Decimal:
-                        return currentObject.GetDecimal(0);
-
-                    case DbTypeCode.Double:
-                        return currentObject.GetDouble(0);
-
-                    case DbTypeCode.Int16:
-                        return currentObject.GetInt16(0);
-
-                    case DbTypeCode.Int32:
-                        return currentObject.GetInt32(0);
-
-                    case DbTypeCode.Int64:
-                        return currentObject.GetInt64(0);
-
-                    case DbTypeCode.Object:
-                        return currentObject.GetObject(0);
-
-                    case DbTypeCode.SByte:
-                        return currentObject.GetSByte(0);
-
-                    case DbTypeCode.Single:
-                        return currentObject.GetSingle(0);
-
-                    case DbTypeCode.String:
-                        return currentObject.GetString(0);
-
-                    case DbTypeCode.UInt16:
-                        return currentObject.GetUInt16(0);
-
-                    case DbTypeCode.UInt32:
-                        return currentObject.GetUInt32(0);
-
-                    case DbTypeCode.UInt64:
-                        return currentObject.GetUInt64(0);
-
-                    default:
-                        throw ErrorCode.ToException(Error.SCERRSQLINTERNALERROR, "Incorrect projectionTypeCode.");
-                }
-            }
-
-            throw new InvalidOperationException("Enumerator has not started or has already finished.");
-        }
-    }
-
-    public Row CurrentRow
-    {
-        get
-        {
-            if (currentObject != null)
-                return currentObject;
-
-            throw ErrorCode.ToException(Error.SCERRSQLINTERNALERROR, "Incorrect currentObject.");
-        }
-    }
-
-    private unsafe Byte* ValidateAndGetRecreateKey(Byte* rk) {
-        Byte* staticDataOffset = ValidateAndGetStaticKeyOffset(rk);
-        UInt16 dynDataOffset = (*(UInt16*)(staticDataOffset + 2));
-        Debug.Assert(dynDataOffset != 0);
-        return rk + dynDataOffset;
-    }
-
-    /// <summary>
-    /// Tries to recreate enumerator using provided key.
-    /// </summary>
-    unsafe Boolean TryRecreateEnumerator(Byte* rk) {
-        // In order to skip enumerator recreation next time.
-        triedEnumeratorRecreation = true;
-
-        Byte* recreationKey = ValidateAndGetRecreateKey(rk);
-
-        // Creating flags.
-        UInt32 _flags = sccoredb.SC_ITERATOR_RANGE_INCLUDE_LSKEY | sccoredb.SC_ITERATOR_RANGE_INCLUDE_GRKEY;
-
-        Byte[] lastKey;
-        if (descending)
-            lastKey = firstKeyBuffer;
-        else
-            lastKey = secondKeyBuffer;
-
-        // Trying to recreate the enumerator from key.
-        if (iterHelper.RecreateEnumerator_CodeGenFilter(recreationKey, enumerator, filterHandle, _flags, filterDataStream, lastKey)) {
-            // Indicating that enumerator has been created.
-            enumeratorCreated = true;
-
-            // Checking if we found a deleted object.
-            //if (!innermostExtent)
-            //{
-            // Obtaining saved OID and ETI.
-            IteratorHelper.RecreateEnumerator_GetObjectInfo(recreationKey, out keyOID, out keyETI);
-
-            // Enabling recreation object check.
-            enableRecreateObjectCheck = true;
-            //}
-
-            return true;
-        } else // Checking if we are in outer enumerator.
-            if (!innermostExtent)
-                variableArray.FailedToRecreateObject = true;
-
-        return false;
-    }
-
-    /// <summary>
-    /// Creating extent scan iterator.
-    /// Filter should be already available.
-    /// Value stream is supplied.
-    /// </summary>
-    private Boolean CreateEnumerator()
-    {
-#if false // TODO EOH2: Transaction id
-        // Check that the current transaction has not been changed.
-        if (Transaction.Current == null)
-        {
-            if (variableArray.TransactionId != 0)
-                throw ErrorCode.ToException(Error.SCERRITERATORNOTOWNED);
-        }
-        else
-        {
-            if (variableArray.TransactionId != Transaction.Current.TransactionId)
-                throw ErrorCode.ToException(Error.SCERRITERATORNOTOWNED);
-        }
-#endif
-
-        // Trying to get existing/create new privateFilter.
-        filterHandle = privateFilter.GetFilterHandle();
-        iterHelper.AddGeneratedFilter(filterHandle);
-
-        // Updating data stream as usual (taking into account
-        // the context object from some previous extent).
-        filterDataStream = privateFilter.GetDataStream(contextObject);
-        iterHelper.AddDataStream(filterDataStream);
-        
-        // Trying to recreate the enumerator.
-        unsafe
-        {
-            // Using offset key only if enumerator is not already in recreation mode.
-            if ((useOffsetkey) && (fetchOffsetKeyExpr != null))
-                //&& (variableArray.RecreationKeyData == null))
-            {
-                fixed (Byte* recrKey = (fetchOffsetKeyExpr as BinaryVariable).Value.Value.GetInternalBuffer())
-                {
-                    // Checking if recreation key is valid.
-                    if ((*(Int32*)recrKey) > IteratorHelper.RK_EMPTY_LEN)
-                        return TryRecreateEnumerator(recrKey + 4);
-                }
-            }
-
-#if false
-            // Checking if key data is available and if there is no failure during outer extent recreation.
-            if ((variableArray.RecreationKeyData != null) &&
-                (!triedEnumeratorRecreation) &&
-                (!variableArray.FailedToRecreateObject))
-            {
-                // Checking if recreation key is valid.
-                if ((*(Int32*)variableArray.RecreationKeyData) > IteratorHelper.RK_EMPTY_LEN)
-                    return TryRecreateEnumerator(variableArray.RecreationKeyData);
-            }
-#endif
-        }
-
-
-        // Creating native iterator.
-        if (descending)
-        {
-            iterHelper.GetEnumeratorCached_CodeGenFilter(
-                sccoredb.SC_ITERATOR_RANGE_INCLUDE_LSKEY | sccoredb.SC_ITERATOR_RANGE_INCLUDE_GRKEY | sccoredb.SC_ITERATOR_SORTED_DESCENDING,
-                secondKeyBuffer,
-                firstKeyBuffer,
-                enumerator);
-        }
-        else
-        {
-            iterHelper.GetEnumeratorCached_CodeGenFilter(
-                sccoredb.SC_ITERATOR_RANGE_INCLUDE_LSKEY | sccoredb.SC_ITERATOR_RANGE_INCLUDE_GRKEY,
-                firstKeyBuffer,
-                secondKeyBuffer,
-                enumerator);
-        }
-
-        // Indicating that enumerator has been created.
-        enumeratorCreated = true;
-
-        // Indicating that data stream has changed.
-        //dataStreamChanged = true;
-
-        return true;
-    }
-
-    public Boolean MoveNext()
-    {
-        // Calling enumerator creation code (ranges, flags, etc.).
-        if (!enumeratorCreated)
-        {
-            // Failure to create enumerator can only be caused
-            // by being in last position in the index tree.
-            if (!CreateEnumerator())
-                return false;
-        }
-
-        if (counter == 0) {
-            if (fetchOffsetExpr != null) {
-                Debug.Assert(fetchOffsetKeyExpr == null);
-                if (fetchOffsetExpr.EvaluateToInteger(null) != null) {
-                    for (int i = 0; i < fetchOffsetExpr.EvaluateToInteger(null).Value; i++)
-                        if (!enumerator.MoveNext())
-                            return false;
-                    counter = 0;
-                }
-            }
-            if (fetchNumberExpr != null)
-                if (fetchNumberExpr.EvaluateToInteger(null) != null)
-                    fetchNumber = fetchNumberExpr.EvaluateToInteger(null).Value;
-                else
-                    fetchNumber = 0;
-
-            if (enableRecreateObjectCheck) {
-                // Do move next and check if at recreated key
-                if ((counter < fetchNumber) && enumerator.MoveNext()) {
-                    // Fetching new object information.
-                    // TODO/Entity:
-                    IObjectProxy dbObject = enumerator.Current as IObjectProxy;
-
-                    // Checking if its the same object.
-                    // TODO/Entity:
-                    // It should be enough to compare by identity, no?
-                    if ((keyOID != dbObject.Identity) && (keyETI != dbObject.ThisHandle)) {
-                        isAtRecreatedKey = false;
-                        variableArray.FailedToRecreateObject = true;
-                    } else
-                        isAtRecreatedKey = true;
-
-                    // Disabling any further checks.
-                    enableRecreateObjectCheck = false;
-
-                    currentObject = new Row(rowTypeBinding);
-                    currentObject.AttachObject(extentNumber, enumerator.Current);
-                    counter++;
-                    // If stay at recreated key then return
-                    if (stayAtOffsetkey || !isAtRecreatedKey)
-                        return true;
-                    else
-                        counter = 0;
-                } else {
-                    enableRecreateObjectCheck = false;
-                    isAtRecreatedKey = false;
-                    currentObject = null;
-                    return false;
-                }
-            }
-        }
-        isAtRecreatedKey = false;
-
-        if ((counter < fetchNumber) && enumerator.MoveNext()) // Note: replicated code
-        {
-            currentObject = new Row(rowTypeBinding);
-            currentObject.AttachObject(extentNumber, enumerator.Current);
-            counter++;
-            return true;
-        }
-
-        currentObject = null;
-        return false;
-    }
-
-    internal void CreateStaticKeyPart() {
-    }
-
-    /// <summary>
-    /// Used to populate the recreation key.
-    /// </summary>
-    public unsafe UInt16 SaveEnumerator(Byte* keyData, UInt16 globalOffset, Boolean saveDynamicDataOnly) {
-        // Immediately preventing further accesses to current object.
-        currentObject = null;
-
-        // If we already tried to recreate the enumerator and we want to write static data,
-        // just return first dynamic data offset.
-        if (triedEnumeratorRecreation && (!saveDynamicDataOnly))
-            return (*(UInt16*)(keyData + IteratorHelper.RK_FIRST_DYN_DATA_OFFSET));
-
-        UInt16 origGlobalOffset = globalOffset;
-
-        // Position of enumerator.
-        UInt16 enumGlobalOffset = (ushort)((nodeId << 2) + IteratorHelper.RK_HEADER_LEN);
-
-        // Writing static data.
-        if (!saveDynamicDataOnly) {
-            // In order to exclude double copy of last key.
-            //dataStreamChanged = false;
-
-            // Emptying static data position for this enumerator.
-            (*(UInt16*)(keyData + enumGlobalOffset)) = 0;
-
-            // Saving type of this node
-            *((byte*)(keyData + globalOffset)) = (byte)NodeType;
-            globalOffset += 1;
-<<<<<<< HEAD
-
-            // Saving position of the data for current extent.
-            (*(UInt16*)(keyData + enumGlobalOffset)) = origGlobalOffset;
-
-            // Saving absolute position of the first dynamic data.
-            (*(UInt16*)(keyData + IteratorHelper.RK_FIRST_DYN_DATA_OFFSET)) = globalOffset;
-        }
-        else // Writing dynamic data.
-        {
-            // Points to dynamic data offset.
-            UInt16 *dynDataOffset = (UInt16*)(keyData + enumGlobalOffset + 2);
-
-            // Emptying dynamic data position for this enumerator.
-            (*dynDataOffset) = 0;
-
-            // Fetching current enumerator key.
-            Byte* createdKey = null;
-            UInt32 err = 0;
-
-            // Checking if we are in inner-most extent.
-            if (usedNativeFillUp)
-            {
-#if false
-                // Getting next position of the iterator.
-                err = sccoredb.get_recreate_key_and_free_filter_iterator(
-                    enumerator.CursorHandle,
-                    enumerator.CursorVerify,
-                    0,
-                    &createdKey
-                    );
-
-                // Disposing iterator on error.
-                if (err != 0)
-                    enumerator.Dispose();
-#endif
-
-                // Not supported for filter iterator.
-                enumerator.Dispose();
-                throw new NotSupportedException();
-            }
-            else
-            {
-                // TODO/Entity:
-                IObjectProxy dbObject = enumerator.CurrentRaw as IObjectProxy;
-                if (dbObject != null)
-                {
-                    // Getting current position of the object in iterator.
-                    err = sccoredb.sc_get_index_position_key(
-                        indexInfo.Handle,
-                        dbObject.Identity,
-                        dbObject.ThisHandle,
-                        &createdKey
-                        );
-
-=======
-
-            // Saving position of the data for current extent.
-            (*(UInt16*)(keyData + enumGlobalOffset)) = origGlobalOffset;
-
-            // Saving absolute position of the first dynamic data.
-            (*(UInt16*)(keyData + IteratorHelper.RK_FIRST_DYN_DATA_OFFSET)) = globalOffset;
-        } else {
-            // Writing dynamic data.
-
-            // Points to dynamic data offset.
-            UInt16* dynDataOffset = (UInt16*)(keyData + enumGlobalOffset + 2);
-
-            // Emptying dynamic data position for this enumerator.
-            (*dynDataOffset) = 0;
-
-            // Fetching current enumerator key.
-            Byte* createdKey = null;
-            UInt32 err = 0;
-
-            // TODO/Entity:
-            IObjectProxy dbObject = enumerator.CurrentRaw as IObjectProxy;
-            if (dbObject != null) {
-                // Getting current position of the object in iterator.
-                err = sccoredb.sc_get_index_position_key(
-                    indexInfo.Handle,
-                    dbObject.Identity,
-                    dbObject.ThisHandle,
-                    &createdKey
-                    );
-
->>>>>>> 3d4bf620
-#if false
-                    // Placing local time of the iterator into recreation key.
-                    UInt32 itLocalTime = enumerator.GetIteratorLocalTime();
-
-                    // Saving local time of the iterator.
-                    (*(UInt32*)(createdKey + (*(UInt32*)createdKey) - 4)) = itLocalTime;
-#endif
-            }
-
-            // Disposing iterator.
-            enumerator.Dispose();
-
-            // Checking the error.
-            if (err != 0)
-                throw ErrorCode.ToException(err);
-
-            // Since iterator is closed we have to mark it as so.
-            enumerator.MarkAsDisposed();
-
-            // Checking if it was last object.
-            if (createdKey == null)
-                return origGlobalOffset;
-
-            // Copying the recreation key.
-            UInt16 bytesWritten = *((UInt16*)createdKey);
-
-            // Copying the buffer.
-            //SqlDebugHelper.PrintByteBuffer("FullTableScan Saving Recreation Key", createdKey, true);
-            Kernel32.MoveByteMemory(keyData + globalOffset, createdKey, bytesWritten);
-            globalOffset += bytesWritten;
-
-            // Saving position of dynamic data.
-            (*dynDataOffset) = origGlobalOffset;
-        }
-
-        return globalOffset;
-    }
-
-    public Boolean MoveNextSpecial(Boolean force)
-    {
-        if (!force && MoveNext())
-        {
-            return true;
-        }
-
-        if (counter <= 0 || force)
-        {
-            // Create a "null" object.
-            NullObject nullObj = new NullObject(rowTypeBinding.GetTypeBinding(extentNumber));
-            currentObject = new Row(rowTypeBinding);
-            currentObject.AttachObject(extentNumber, nullObj);
-            counter++;
-            return true;
-        }
-
-        currentObject = null;
-        return false;
-    }
-
-    /// <summary>
-    /// Resets the enumerator with a context object
-    /// (reset already includes iterator disposal).
-    /// </summary>
-    /// <param name="obj">Context object from another enumerator.</param>
-    public override void Reset(Row obj)
-    {
-        // We are disposing the lowest level internal iterator here.
-        enumerator.Dispose();
-        enumeratorCreated = false;
-        //dataStreamChanged = false;
-
-        enableRecreateObjectCheck = false;
-        triedEnumeratorRecreation = false;
-
-        currentObject = null;
-        contextObject = obj;
-
-        counter = 0;
-        privateFilter.ResetCached(); // Reseting private filters.
-
-        if (obj == null) {
-            isAtRecreatedKey = false;
-            stayAtOffsetkey = false;
-            useOffsetkey = true;
-        }
-    }
-
-    public override IExecutionEnumerator Clone(RowTypeBinding typeBindingClone, VariableArray varArrClone)
-    {
-        ILogicalExpression conditionClone = condition.Clone(varArrClone);
-
-        SortOrder sortOrder = (descending == true ? SortOrder.Descending : SortOrder.Ascending);
-
-        INumericalExpression fetchNumberExprClone = null;
-        if (fetchNumberExpr != null)
-            fetchNumberExprClone = fetchNumberExpr.CloneToNumerical(varArrClone);
-
-        INumericalExpression fetchOffsetExprClone = null;
-        if (fetchOffsetExpr != null)
-            fetchOffsetExprClone = fetchOffsetExpr.CloneToNumerical(varArrClone);
-
-        IBinaryExpression fetchOffsetKeyExprClone = null;
-        if (fetchOffsetKeyExpr != null)
-            fetchOffsetKeyExprClone = fetchOffsetKeyExpr.CloneToBinary(varArrClone);
-
-        return new FullTableScan(nodeId, typeBindingClone,
-            extentNumber,
-            indexInfo,
-            conditionClone,
-            sortOrder,
-            fetchNumberExprClone,
-            fetchOffsetExprClone,
-            fetchOffsetKeyExprClone,
-            innermostExtent, 
-            privateFilter.Clone(conditionClone, typeBindingClone),
-            varArrClone, query, TopNode);
-    }
-
-    public override void BuildString(MyStringBuilder stringBuilder, Int32 tabs)
-    {
-        stringBuilder.AppendLine(tabs, "FullTableScan(");
-        //stringBuilder.AppendLine(tabs + 1, indexHandle.ToString());
-        stringBuilder.AppendLine(tabs + 1, indexInfo.Name + " ON " + indexInfo.TableName);
-        stringBuilder.AppendLine(tabs + 1, extentNumber.ToString());
-        condition.BuildString(stringBuilder, tabs + 1);
-        if (descending) stringBuilder.AppendLine(tabs + 1, "Descending");
-        else stringBuilder.AppendLine(tabs + 1, "Ascending");
-        base.BuildFetchString(stringBuilder, tabs + 1);
-        stringBuilder.AppendLine(tabs, ")");
-    }
-
-    /// <summary>
-    /// Generates compilable code representation of this data structure.
-    /// </summary>
-    public void GenerateCompilableCode(CodeGenStringGenerator stringGen)
-    {
-    }
-
-    /// <summary>
-    /// Gets the unique name for this enumerator.
-    /// </summary>
-    public String GetUniqueName(UInt64 seqNumber)
-    {
-        if (uniqueGenName == null)
-            uniqueGenName = "Scan" + extentNumber;
-
-        return uniqueGenName;
-    }
-}
-}+// ***********************************************************************
+// <copyright file="FullTableScan.cs" company="Starcounter AB">
+//     Copyright (c) Starcounter AB.  All rights reserved.
+// </copyright>
+// ***********************************************************************
+
+using Starcounter;
+using Starcounter.Query.Sql;
+using System;
+using System.Threading;
+using System.Collections;
+using System.Collections.Generic;
+using System.Text;
+using System.Runtime.InteropServices;
+//using Starcounter.Management.Win32;
+using Sc.Query.Execution;
+using Starcounter.Internal;
+using Starcounter.Binding;
+using System.Diagnostics;
+
+namespace Starcounter.Query.Execution
+{
+internal class FullTableScan : ExecutionEnumerator, IExecutionEnumerator
+{
+    Int32 extentNumber = -1; // To which table this enumerator belongs to.
+    UInt64 indexHandle = 0; // Handle to the related index.
+    IteratorHelper iterHelper; // Stores cached iterator helper.
+    IndexInfo indexInfo = null; // Information about index.
+
+    ILogicalExpression condition = null; // Condition tree for the query.
+    Boolean descending = false, // Sorting: Ascending or Descending.
+       enumeratorCreated = false; // True after execution enumerator is created.
+       //dataStreamChanged = false; // True if data stream has changed.
+
+    FilterEnumerator enumerator = null; // Handle to execution enumerator.
+    Row contextObject = null; // This object comes from the outer loop in joins.
+
+    CodeGenFilterPrivate privateFilter = null; // Filter code generator instance.
+    Byte[] filterDataStream = null; // Points to the created data stream.
+    UInt64 filterHandle = 0; // Contains latest filter handle in use.
+
+    // First and second key defining the full range.
+    ByteArrayBuilder firstKeyBuilder = null,
+           secondKeyBuilder = null;
+
+    Byte[] firstKeyBuffer = null,
+           secondKeyBuffer = null;
+
+    UInt64 keyOID, keyETI; // Saved OID, ETI from recreation key.
+    Boolean enableRecreateObjectCheck = false; // Enables check for deleted object during enumerator recreation.
+    Boolean triedEnumeratorRecreation = false; // Indicates if we should try enumerator recreation with supplied key.
+
+    Boolean stayAtOffsetkey = false;
+    public Boolean StayAtOffsetkey { get { return stayAtOffsetkey; } set { stayAtOffsetkey = value; } }
+    Boolean useOffsetkey = true;
+    public Boolean UseOffsetkey { get { return useOffsetkey; } set { useOffsetkey = value; } }
+    Boolean isAtRecreatedKey = false;
+    public Boolean IsAtRecreatedKey { get { return isAtRecreatedKey; } }
+
+    internal FullTableScan(byte nodeId, 
+        RowTypeBinding rowTypeBind,
+        Int32 extentNum, IndexInfo indexInfo,
+        ILogicalExpression queryCond,
+        SortOrder sortingType,
+        INumericalExpression fetchNumberExpr,
+        INumericalExpression fetchOffsetExpr, 
+        IBinaryExpression fetchOffsetKeyExpr,
+        Boolean innermostExtent, 
+        CodeGenFilterPrivate privFilter,
+        VariableArray varArr, String query, Boolean topNode)
+        : base(nodeId, EnumeratorNodeType.FullTableScan, rowTypeBind, varArr, topNode)
+    {
+        if (rowTypeBind == null)
+            throw ErrorCode.ToException(Error.SCERRSQLINTERNALERROR, "Incorrect rowTypeBind.");
+        if (varArr == null)
+            throw ErrorCode.ToException(Error.SCERRSQLINTERNALERROR, "Incorrect varArr.");
+        if (queryCond == null)
+            throw ErrorCode.ToException(Error.SCERRSQLINTERNALERROR, "Incorrect queryCond.");
+
+        extentNumber = extentNum;
+        indexHandle = indexInfo.Handle;
+        this.indexInfo = indexInfo;
+        condition = queryCond;
+
+        descending = (sortingType == SortOrder.Descending);
+
+        this.fetchNumberExpr = fetchNumberExpr;
+        this.fetchOffsetExpr = fetchOffsetExpr;
+        this.fetchOffsetKeyExpr = fetchOffsetKeyExpr;
+
+        this.innermostExtent = innermostExtent;
+
+        this.query = query;
+
+        iterHelper = IteratorHelper.GetIndex(indexHandle); // Caching index handle.
+
+        // Creating empty enumerator at caching time (without any managed post privateFilter).
+        enumerator = new FilterEnumerator(0, 0);
+
+        // Checking if private filter has already been created for us.
+        if (privateFilter == null)
+        {
+            // Query has not been cached before, so we need
+            // to create a private filter and shared filter cache.
+            privateFilter = new CodeGenFilterPrivate(condition,
+                rowTypeBinding,
+                extentNumber,
+                null, // Current numerical variable types should be determined at execution time.
+                new CodeGenFilterCacheShared(4), // Maximum 4 filters can be cached per query.
+                0);
+        }
+        else
+        {
+            privateFilter = privFilter;
+        }
+
+        // Creating full range intervals.
+        CreateFullRangeKeys();
+    }
+
+    /// <summary>
+    /// Creates keys for full range scan.
+    /// </summary>
+    void CreateFullRangeKeys()
+    {
+        firstKeyBuilder = new ByteArrayBuilder();
+        secondKeyBuilder = new ByteArrayBuilder();
+
+        // Going through all indexes in the combined index.
+        for (Int32 i = 0; i < indexInfo.AttributeCount; i++)
+        {
+            switch (indexInfo.GetTypeCode(i))
+            {
+                case DbTypeCode.Binary:
+                {
+                    if (indexInfo.GetSortOrdering(i) == SortOrder.Descending)
+                    {
+                        firstKeyBuilder.Append(BinaryRangeValue.MAX_VALUE);
+                        secondKeyBuilder.Append(BinaryRangeValue.MIN_VALUE);
+                    }
+                    else
+                    {
+                        firstKeyBuilder.Append(BinaryRangeValue.MIN_VALUE);
+                        secondKeyBuilder.Append(BinaryRangeValue.MAX_VALUE);
+                    }
+                    break;
+                }
+
+                case DbTypeCode.Boolean:
+                {
+                    if (indexInfo.GetSortOrdering(i) == SortOrder.Descending)
+                    {
+                        firstKeyBuilder.Append(BooleanRangeValue.MAX_VALUE);
+                        secondKeyBuilder.Append(BooleanRangeValue.MIN_VALUE);
+                    }
+                    else
+                    {
+                        firstKeyBuilder.Append(BooleanRangeValue.MIN_VALUE);
+                        secondKeyBuilder.Append(BooleanRangeValue.MAX_VALUE);
+                    }
+                    break;
+                }
+
+                case DbTypeCode.DateTime:
+                {
+                    if (indexInfo.GetSortOrdering(i) == SortOrder.Descending)
+                    {
+                        firstKeyBuilder.Append(DateTimeRangeValue.MAX_VALUE);
+                        secondKeyBuilder.Append(DateTimeRangeValue.MIN_VALUE);
+                    }
+                    else
+                    {
+                        firstKeyBuilder.Append(DateTimeRangeValue.MIN_VALUE);
+                        secondKeyBuilder.Append(DateTimeRangeValue.MAX_VALUE);
+                    }
+                    break;
+                }
+
+                case DbTypeCode.Decimal:
+                {
+                    if (indexInfo.GetSortOrdering(i) == SortOrder.Descending)
+                    {
+                        firstKeyBuilder.Append(DecimalRangeValue.MAX_VALUE);
+                        secondKeyBuilder.Append(DecimalRangeValue.MIN_VALUE);
+                    }
+                    else
+                    {
+                        firstKeyBuilder.Append(DecimalRangeValue.MIN_VALUE);
+                        secondKeyBuilder.Append(DecimalRangeValue.MAX_VALUE);
+                    }
+                    break;
+                }
+
+                case DbTypeCode.Int64:
+                case DbTypeCode.Int32:
+                case DbTypeCode.Int16:
+                case DbTypeCode.SByte:
+                {
+                    if (indexInfo.GetSortOrdering(i) == SortOrder.Descending)
+                    {
+                        firstKeyBuilder.Append(IntegerRangeValue.MAX_VALUE);
+                        secondKeyBuilder.Append(IntegerRangeValue.MIN_VALUE);
+                    }
+                    else
+                    {
+                        firstKeyBuilder.Append(IntegerRangeValue.MIN_VALUE);
+                        secondKeyBuilder.Append(IntegerRangeValue.MAX_VALUE);
+                    }
+                    break;
+                }
+
+                case DbTypeCode.UInt64:
+                case DbTypeCode.UInt32:
+                case DbTypeCode.UInt16:
+                case DbTypeCode.Byte:
+                {
+                    if (indexInfo.GetSortOrdering(i) == SortOrder.Descending)
+                    {
+                        firstKeyBuilder.Append(UIntegerRangeValue.MAX_VALUE);
+                        secondKeyBuilder.Append(UIntegerRangeValue.MIN_VALUE);
+                    }
+                    else
+                    {
+                        firstKeyBuilder.Append(UIntegerRangeValue.MIN_VALUE);
+                        secondKeyBuilder.Append(UIntegerRangeValue.MAX_VALUE);
+                    }
+                    break;
+                }
+
+                case DbTypeCode.Object:
+                {
+                    if (indexInfo.GetSortOrdering(i) == SortOrder.Descending)
+                    {
+                        firstKeyBuilder.Append(ObjectRangeValue.MAX_VALUE);
+                        secondKeyBuilder.Append(ObjectRangeValue.MIN_VALUE);
+                    }
+                    else
+                    {
+                        firstKeyBuilder.Append(ObjectRangeValue.MIN_VALUE);
+                        secondKeyBuilder.Append(ObjectRangeValue.MAX_VALUE);
+                    }
+                    break;
+                }
+
+                case DbTypeCode.String:
+                {
+                    if (indexInfo.GetSortOrdering(i) == SortOrder.Descending)
+                    {
+                        firstKeyBuilder.Append(StringRangeValue.MAX_VALUE, true);
+                        secondKeyBuilder.Append(StringRangeValue.MIN_VALUE, false);
+                    }
+                    else
+                    {
+                        firstKeyBuilder.Append(StringRangeValue.MIN_VALUE, false);
+                        secondKeyBuilder.Append(StringRangeValue.MAX_VALUE, true);
+                    }
+                    break;
+                }
+
+                case DbTypeCode.Key: {
+                    if (indexInfo.GetSortOrdering(i) == SortOrder.Descending) {
+                        firstKeyBuilder.Append(UIntegerRangeValue.MAX_VALUE);
+                        secondKeyBuilder.Append(UIntegerRangeValue.MIN_VALUE);
+                    }
+                    else {
+                        firstKeyBuilder.Append(UIntegerRangeValue.MIN_VALUE);
+                        secondKeyBuilder.Append(UIntegerRangeValue.MAX_VALUE);
+                    }
+                    break;
+                }
+
+                default:
+                    throw ErrorCode.ToException(Error.SCERRSQLINTERNALERROR, "Incorrect typeCode.");
+            }
+        }
+
+        // Fetching the created buffers.
+        firstKeyBuffer = firstKeyBuilder.GetBufferCached();
+        secondKeyBuffer = secondKeyBuilder.GetBufferCached();
+    }
+
+    /// <summary>
+    /// The type binding of the resulting objects of the query.
+    /// </summary>
+    public ITypeBinding TypeBinding
+    {
+        get
+        {
+            if (projectionTypeCode == null)
+                return rowTypeBinding;
+
+            // Singleton object.
+            if (projectionTypeCode == DbTypeCode.Object)
+                return rowTypeBinding.GetPropertyBinding(0).TypeBinding;
+
+            // Singleton non-object.
+            return null;
+        }
+    }
+
+    public Int32 Depth
+    {
+        get
+        {
+            return 0;
+        }
+    }
+
+    Object IEnumerator.Current
+    {
+        get
+        {
+            return Current;
+        }
+    }
+
+    public dynamic Current
+    {
+        get
+        {
+            if (currentObject != null)
+            {
+                switch (projectionTypeCode)
+                {
+                    case null:
+                        return currentObject;
+
+                    case DbTypeCode.Binary:
+                        return currentObject.GetBinary(0);
+
+                    case DbTypeCode.Boolean:
+                        return currentObject.GetBoolean(0);
+
+                    case DbTypeCode.Byte:
+                        return currentObject.GetByte(0);
+
+                    case DbTypeCode.DateTime:
+                        return currentObject.GetDateTime(0);
+
+                    case DbTypeCode.Decimal:
+                        return currentObject.GetDecimal(0);
+
+                    case DbTypeCode.Double:
+                        return currentObject.GetDouble(0);
+
+                    case DbTypeCode.Int16:
+                        return currentObject.GetInt16(0);
+
+                    case DbTypeCode.Int32:
+                        return currentObject.GetInt32(0);
+
+                    case DbTypeCode.Int64:
+                        return currentObject.GetInt64(0);
+
+                    case DbTypeCode.Object:
+                        return currentObject.GetObject(0);
+
+                    case DbTypeCode.SByte:
+                        return currentObject.GetSByte(0);
+
+                    case DbTypeCode.Single:
+                        return currentObject.GetSingle(0);
+
+                    case DbTypeCode.String:
+                        return currentObject.GetString(0);
+
+                    case DbTypeCode.UInt16:
+                        return currentObject.GetUInt16(0);
+
+                    case DbTypeCode.UInt32:
+                        return currentObject.GetUInt32(0);
+
+                    case DbTypeCode.UInt64:
+                        return currentObject.GetUInt64(0);
+
+                    default:
+                        throw ErrorCode.ToException(Error.SCERRSQLINTERNALERROR, "Incorrect projectionTypeCode.");
+                }
+            }
+
+            throw new InvalidOperationException("Enumerator has not started or has already finished.");
+        }
+    }
+
+    public Row CurrentRow
+    {
+        get
+        {
+            if (currentObject != null)
+                return currentObject;
+
+            throw ErrorCode.ToException(Error.SCERRSQLINTERNALERROR, "Incorrect currentObject.");
+        }
+    }
+
+    private unsafe Byte* ValidateAndGetRecreateKey(Byte* rk) {
+        Byte* staticDataOffset = ValidateAndGetStaticKeyOffset(rk);
+        UInt16 dynDataOffset = (*(UInt16*)(staticDataOffset + 2));
+        Debug.Assert(dynDataOffset != 0);
+        return rk + dynDataOffset;
+    }
+
+    /// <summary>
+    /// Tries to recreate enumerator using provided key.
+    /// </summary>
+    unsafe Boolean TryRecreateEnumerator(Byte* rk) {
+        // In order to skip enumerator recreation next time.
+        triedEnumeratorRecreation = true;
+
+        Byte* recreationKey = ValidateAndGetRecreateKey(rk);
+
+        // Creating flags.
+        UInt32 _flags = sccoredb.SC_ITERATOR_RANGE_INCLUDE_LSKEY | sccoredb.SC_ITERATOR_RANGE_INCLUDE_GRKEY;
+
+        Byte[] lastKey;
+        if (descending)
+            lastKey = firstKeyBuffer;
+        else
+            lastKey = secondKeyBuffer;
+
+        // Trying to recreate the enumerator from key.
+        if (iterHelper.RecreateEnumerator_CodeGenFilter(recreationKey, enumerator, filterHandle, _flags, filterDataStream, lastKey)) {
+            // Indicating that enumerator has been created.
+            enumeratorCreated = true;
+
+            // Checking if we found a deleted object.
+            //if (!innermostExtent)
+            //{
+            // Obtaining saved OID and ETI.
+            IteratorHelper.RecreateEnumerator_GetObjectInfo(recreationKey, out keyOID, out keyETI);
+
+            // Enabling recreation object check.
+            enableRecreateObjectCheck = true;
+            //}
+
+            return true;
+        } else // Checking if we are in outer enumerator.
+            if (!innermostExtent)
+                variableArray.FailedToRecreateObject = true;
+
+        return false;
+    }
+
+    /// <summary>
+    /// Creating extent scan iterator.
+    /// Filter should be already available.
+    /// Value stream is supplied.
+    /// </summary>
+    private Boolean CreateEnumerator()
+    {
+#if false // TODO EOH2: Transaction id
+        // Check that the current transaction has not been changed.
+        if (Transaction.Current == null)
+        {
+            if (variableArray.TransactionId != 0)
+                throw ErrorCode.ToException(Error.SCERRITERATORNOTOWNED);
+        }
+        else
+        {
+            if (variableArray.TransactionId != Transaction.Current.TransactionId)
+                throw ErrorCode.ToException(Error.SCERRITERATORNOTOWNED);
+        }
+#endif
+
+        // Trying to get existing/create new privateFilter.
+        filterHandle = privateFilter.GetFilterHandle();
+        iterHelper.AddGeneratedFilter(filterHandle);
+
+        // Updating data stream as usual (taking into account
+        // the context object from some previous extent).
+        filterDataStream = privateFilter.GetDataStream(contextObject);
+        iterHelper.AddDataStream(filterDataStream);
+        
+        // Trying to recreate the enumerator.
+        unsafe
+        {
+            // Using offset key only if enumerator is not already in recreation mode.
+            if ((useOffsetkey) && (fetchOffsetKeyExpr != null))
+                //&& (variableArray.RecreationKeyData == null))
+            {
+                fixed (Byte* recrKey = (fetchOffsetKeyExpr as BinaryVariable).Value.Value.GetInternalBuffer())
+                {
+                    // Checking if recreation key is valid.
+                    if ((*(Int32*)recrKey) > IteratorHelper.RK_EMPTY_LEN)
+                        return TryRecreateEnumerator(recrKey + 4);
+                }
+            }
+
+#if false
+            // Checking if key data is available and if there is no failure during outer extent recreation.
+            if ((variableArray.RecreationKeyData != null) &&
+                (!triedEnumeratorRecreation) &&
+                (!variableArray.FailedToRecreateObject))
+            {
+                // Checking if recreation key is valid.
+                if ((*(Int32*)variableArray.RecreationKeyData) > IteratorHelper.RK_EMPTY_LEN)
+                    return TryRecreateEnumerator(variableArray.RecreationKeyData);
+            }
+#endif
+        }
+
+
+        // Creating native iterator.
+        if (descending)
+        {
+            iterHelper.GetEnumeratorCached_CodeGenFilter(
+                sccoredb.SC_ITERATOR_RANGE_INCLUDE_LSKEY | sccoredb.SC_ITERATOR_RANGE_INCLUDE_GRKEY | sccoredb.SC_ITERATOR_SORTED_DESCENDING,
+                secondKeyBuffer,
+                firstKeyBuffer,
+                enumerator);
+        }
+        else
+        {
+            iterHelper.GetEnumeratorCached_CodeGenFilter(
+                sccoredb.SC_ITERATOR_RANGE_INCLUDE_LSKEY | sccoredb.SC_ITERATOR_RANGE_INCLUDE_GRKEY,
+                firstKeyBuffer,
+                secondKeyBuffer,
+                enumerator);
+        }
+
+        // Indicating that enumerator has been created.
+        enumeratorCreated = true;
+
+        // Indicating that data stream has changed.
+        //dataStreamChanged = true;
+
+        return true;
+    }
+
+    public Boolean MoveNext()
+    {
+        // Calling enumerator creation code (ranges, flags, etc.).
+        if (!enumeratorCreated)
+        {
+            // Failure to create enumerator can only be caused
+            // by being in last position in the index tree.
+            if (!CreateEnumerator())
+                return false;
+        }
+
+        if (counter == 0) {
+            if (fetchOffsetExpr != null) {
+                Debug.Assert(fetchOffsetKeyExpr == null);
+                if (fetchOffsetExpr.EvaluateToInteger(null) != null) {
+                    for (int i = 0; i < fetchOffsetExpr.EvaluateToInteger(null).Value; i++)
+                        if (!enumerator.MoveNext())
+                            return false;
+                    counter = 0;
+                }
+            }
+            if (fetchNumberExpr != null)
+                if (fetchNumberExpr.EvaluateToInteger(null) != null)
+                    fetchNumber = fetchNumberExpr.EvaluateToInteger(null).Value;
+                else
+                    fetchNumber = 0;
+
+            if (enableRecreateObjectCheck) {
+                // Do move next and check if at recreated key
+                if ((counter < fetchNumber) && enumerator.MoveNext()) {
+                    // Fetching new object information.
+                    // TODO/Entity:
+                    IObjectProxy dbObject = enumerator.Current as IObjectProxy;
+
+                    // Checking if its the same object.
+                    // TODO/Entity:
+                    // It should be enough to compare by identity, no?
+                    if ((keyOID != dbObject.Identity) && (keyETI != dbObject.ThisHandle)) {
+                        isAtRecreatedKey = false;
+                        variableArray.FailedToRecreateObject = true;
+                    } else
+                        isAtRecreatedKey = true;
+
+                    // Disabling any further checks.
+                    enableRecreateObjectCheck = false;
+
+                    currentObject = new Row(rowTypeBinding);
+                    currentObject.AttachObject(extentNumber, enumerator.Current);
+                    counter++;
+                    // If stay at recreated key then return
+                    if (stayAtOffsetkey || !isAtRecreatedKey)
+                        return true;
+                    else
+                        counter = 0;
+                } else {
+                    enableRecreateObjectCheck = false;
+                    isAtRecreatedKey = false;
+                    currentObject = null;
+                    return false;
+                }
+            }
+        }
+        isAtRecreatedKey = false;
+
+        if ((counter < fetchNumber) && enumerator.MoveNext()) // Note: replicated code
+        {
+            currentObject = new Row(rowTypeBinding);
+            currentObject.AttachObject(extentNumber, enumerator.Current);
+            counter++;
+            return true;
+        }
+
+        currentObject = null;
+        return false;
+    }
+
+    internal void CreateStaticKeyPart() {
+    }
+
+    /// <summary>
+    /// Used to populate the recreation key.
+    /// </summary>
+    public unsafe UInt16 SaveEnumerator(Byte* keyData, UInt16 globalOffset, Boolean saveDynamicDataOnly) {
+        // Immediately preventing further accesses to current object.
+        currentObject = null;
+
+        // If we already tried to recreate the enumerator and we want to write static data,
+        // just return first dynamic data offset.
+        if (triedEnumeratorRecreation && (!saveDynamicDataOnly))
+            return (*(UInt16*)(keyData + IteratorHelper.RK_FIRST_DYN_DATA_OFFSET));
+
+        UInt16 origGlobalOffset = globalOffset;
+
+        // Position of enumerator.
+        UInt16 enumGlobalOffset = (ushort)((nodeId << 2) + IteratorHelper.RK_HEADER_LEN);
+
+        // Writing static data.
+        if (!saveDynamicDataOnly) {
+            // In order to exclude double copy of last key.
+            //dataStreamChanged = false;
+
+            // Emptying static data position for this enumerator.
+            (*(UInt16*)(keyData + enumGlobalOffset)) = 0;
+
+            // Saving type of this node
+            *((byte*)(keyData + globalOffset)) = (byte)NodeType;
+            globalOffset += 1;
+
+            // Saving position of the data for current extent.
+            (*(UInt16*)(keyData + enumGlobalOffset)) = origGlobalOffset;
+
+            // Saving absolute position of the first dynamic data.
+            (*(UInt16*)(keyData + IteratorHelper.RK_FIRST_DYN_DATA_OFFSET)) = globalOffset;
+        } else {
+            // Writing dynamic data.
+
+            // Points to dynamic data offset.
+            UInt16* dynDataOffset = (UInt16*)(keyData + enumGlobalOffset + 2);
+
+            // Emptying dynamic data position for this enumerator.
+            (*dynDataOffset) = 0;
+
+            // Fetching current enumerator key.
+            Byte* createdKey = null;
+            UInt32 err = 0;
+
+#if false
+#endif
+
+                // Not supported for filter iterator.
+                enumerator.Dispose();
+                throw new NotSupportedException();
+            // TODO/Entity:
+            IObjectProxy dbObject = enumerator.CurrentRaw as IObjectProxy;
+            if (dbObject != null) {
+                // Getting current position of the object in iterator.
+                err = sccoredb.sc_get_index_position_key(
+                    indexInfo.Handle,
+                    dbObject.Identity,
+                    dbObject.ThisHandle,
+                    &createdKey
+                    );
+
+#if false
+                    // Placing local time of the iterator into recreation key.
+                    UInt32 itLocalTime = enumerator.GetIteratorLocalTime();
+
+                    // Saving local time of the iterator.
+                    (*(UInt32*)(createdKey + (*(UInt32*)createdKey) - 4)) = itLocalTime;
+#endif
+            }
+
+            // Disposing iterator.
+            enumerator.Dispose();
+
+            // Checking the error.
+            if (err != 0)
+                throw ErrorCode.ToException(err);
+
+            // Since iterator is closed we have to mark it as so.
+            enumerator.MarkAsDisposed();
+
+            // Checking if it was last object.
+            if (createdKey == null)
+                return origGlobalOffset;
+
+            // Copying the recreation key.
+            UInt16 bytesWritten = *((UInt16*)createdKey);
+
+            // Copying the buffer.
+            //SqlDebugHelper.PrintByteBuffer("FullTableScan Saving Recreation Key", createdKey, true);
+            Kernel32.MoveByteMemory(keyData + globalOffset, createdKey, bytesWritten);
+            globalOffset += bytesWritten;
+
+            // Saving position of dynamic data.
+            (*dynDataOffset) = origGlobalOffset;
+        }
+
+        return globalOffset;
+    }
+
+    public Boolean MoveNextSpecial(Boolean force)
+    {
+        if (!force && MoveNext())
+        {
+            return true;
+        }
+
+        if (counter <= 0 || force)
+        {
+            // Create a "null" object.
+            NullObject nullObj = new NullObject(rowTypeBinding.GetTypeBinding(extentNumber));
+            currentObject = new Row(rowTypeBinding);
+            currentObject.AttachObject(extentNumber, nullObj);
+            counter++;
+            return true;
+        }
+
+        currentObject = null;
+        return false;
+    }
+
+    /// <summary>
+    /// Resets the enumerator with a context object
+    /// (reset already includes iterator disposal).
+    /// </summary>
+    /// <param name="obj">Context object from another enumerator.</param>
+    public override void Reset(Row obj)
+    {
+        // We are disposing the lowest level internal iterator here.
+        enumerator.Dispose();
+        enumeratorCreated = false;
+        //dataStreamChanged = false;
+
+        enableRecreateObjectCheck = false;
+        triedEnumeratorRecreation = false;
+
+        currentObject = null;
+        contextObject = obj;
+
+        counter = 0;
+        privateFilter.ResetCached(); // Reseting private filters.
+
+        if (obj == null) {
+            isAtRecreatedKey = false;
+            stayAtOffsetkey = false;
+            useOffsetkey = true;
+        }
+    }
+
+    public override IExecutionEnumerator Clone(RowTypeBinding typeBindingClone, VariableArray varArrClone)
+    {
+        ILogicalExpression conditionClone = condition.Clone(varArrClone);
+
+        SortOrder sortOrder = (descending == true ? SortOrder.Descending : SortOrder.Ascending);
+
+        INumericalExpression fetchNumberExprClone = null;
+        if (fetchNumberExpr != null)
+            fetchNumberExprClone = fetchNumberExpr.CloneToNumerical(varArrClone);
+
+        INumericalExpression fetchOffsetExprClone = null;
+        if (fetchOffsetExpr != null)
+            fetchOffsetExprClone = fetchOffsetExpr.CloneToNumerical(varArrClone);
+
+        IBinaryExpression fetchOffsetKeyExprClone = null;
+        if (fetchOffsetKeyExpr != null)
+            fetchOffsetKeyExprClone = fetchOffsetKeyExpr.CloneToBinary(varArrClone);
+
+        return new FullTableScan(nodeId, typeBindingClone,
+            extentNumber,
+            indexInfo,
+            conditionClone,
+            sortOrder,
+            fetchNumberExprClone,
+            fetchOffsetExprClone,
+            fetchOffsetKeyExprClone,
+            innermostExtent, 
+            privateFilter.Clone(conditionClone, typeBindingClone),
+            varArrClone, query, TopNode);
+    }
+
+    public override void BuildString(MyStringBuilder stringBuilder, Int32 tabs)
+    {
+        stringBuilder.AppendLine(tabs, "FullTableScan(");
+        //stringBuilder.AppendLine(tabs + 1, indexHandle.ToString());
+        stringBuilder.AppendLine(tabs + 1, indexInfo.Name + " ON " + indexInfo.TableName);
+        stringBuilder.AppendLine(tabs + 1, extentNumber.ToString());
+        condition.BuildString(stringBuilder, tabs + 1);
+        if (descending) stringBuilder.AppendLine(tabs + 1, "Descending");
+        else stringBuilder.AppendLine(tabs + 1, "Ascending");
+        base.BuildFetchString(stringBuilder, tabs + 1);
+        stringBuilder.AppendLine(tabs, ")");
+    }
+
+    /// <summary>
+    /// Generates compilable code representation of this data structure.
+    /// </summary>
+    public void GenerateCompilableCode(CodeGenStringGenerator stringGen)
+    {
+    }
+
+    /// <summary>
+    /// Gets the unique name for this enumerator.
+    /// </summary>
+    public String GetUniqueName(UInt64 seqNumber)
+    {
+        if (uniqueGenName == null)
+            uniqueGenName = "Scan" + extentNumber;
+
+        return uniqueGenName;
+    }
+}
+}