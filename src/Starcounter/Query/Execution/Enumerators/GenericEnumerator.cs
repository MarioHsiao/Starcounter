﻿
using Starcounter.Binding;
using Starcounter.Query.Execution;
using System;
using System.Collections;
using System.Collections.Generic;

<<<<<<< HEAD
namespace Starcounter.Query.Execution
{
    internal class GenericEnumerator<T> : IExecutionEnumerator, IEnumerator<T>
    {
        IExecutionEnumerator subEnumerator;

        internal GenericEnumerator(IExecutionEnumerator subEnumerator)
        {
            if (subEnumerator == null)
                throw ErrorCode.ToException(Error.SCERRSQLINTERNALERROR, "Incorrect subEnumerator.");
            
            this.subEnumerator = subEnumerator;
        }

        public Boolean MoveNext()
        {
            if (subEnumerator != null)
                return subEnumerator.MoveNext();
            else
                throw new ObjectDisposedException("Enumerator");
        }

        Boolean System.Collections.IEnumerator.MoveNext()
        {
            return MoveNext();
        }

        public T Current
        {
            get 
            {
                if (subEnumerator != null)
                {
                    //if (subEnumerator.Current != null || !typeof(T).IsValueType || Nullable.GetUnderlyingType(typeof(T)) != null)
                    if (subEnumerator.Current != null || Nullable.GetUnderlyingType(typeof(T)) != null)
                        return (T)subEnumerator.Current;
                    else
                        return default(T);
                }
                else
                    throw new ObjectDisposedException("Enumerator");
            }
        }

        Object System.Collections.IEnumerator.Current
        {
            get
            {
                return Current;
            }
        }

        dynamic Starcounter.ISqlEnumerator.Current
        {
            get
            {
=======
namespace Starcounter {

    /// <summary>
    /// </summary>
    public class SqlEnumerator : IEnumerator, IDisposable {

        internal IExecutionEnumerator subEnumerator;
        private XNode node;

        internal SqlEnumerator(IExecutionEnumerator subEnumerator) {
            if (subEnumerator == null)
                throw ErrorCode.ToException(Error.SCERRSQLINTERNALERROR, "Incorrect subEnumerator.");

            this.subEnumerator = subEnumerator;

            node = new XNode(this, subEnumerator);
            ThreadData.Current.RegisterObject(node);
        }

        /// <summary>
        /// Gets the current item (row) in the result of the query.
        /// </summary>
        public dynamic Current {
            get {
                if (subEnumerator != null) {
                    return subEnumerator.Current;
                }
                else {
                    throw new ObjectDisposedException("Enumerator");
                }
            }
        }

        /// <summary>
        /// Moves to the next of the resulting objects of the query.
        /// </summary>
        /// <returns>True if there is a next object, otherwise false.</returns>
        public bool MoveNext() {
            if (subEnumerator != null)
                return subEnumerator.MoveNext();
            else
                throw new ObjectDisposedException("Enumerator");
        }

        /// <summary>
        /// Resets the result by setting the cursor at the position before the first object.
        /// </summary>
        public void Reset() {
            if (subEnumerator != null)
                subEnumerator.Reset();
            else
                throw new ObjectDisposedException("Enumerator");
        }

        /// <summary>
        /// Releases unmanaged resources.
        /// </summary>
        public void Dispose() {
            if (subEnumerator != null) {
                subEnumerator.Dispose();
                subEnumerator = null;
                node.MarkAsDead();
            }
        }

        /// <summary>
        /// The SQL query this SQL enumerator executes.
        /// </summary>
        public string Query {
            get {
                if (subEnumerator != null)
                    return subEnumerator.Query;
                else
                    throw new ObjectDisposedException("Enumerator");
            }
        }

        /// <summary>
        /// If the projection is an (Entity or Row) object, then the type binding of that object, otherwise null.
        /// </summary>
        public ITypeBinding TypeBinding {
            get {
                if (subEnumerator != null)
                    return subEnumerator.TypeBinding;
                else
                    throw new ObjectDisposedException("Enumerator");
            }
        }

        /// <summary>
        /// If the projection is a singleton, then the DbTypeCode of that singleton, otherwise null.
        /// </summary>
        public Nullable<DbTypeCode> ProjectionTypeCode {
            get {
                if (subEnumerator != null)
                    return subEnumerator.ProjectionTypeCode;
                else
                    throw new ObjectDisposedException("Enumerator");
            }
        }

        /// <summary>
        /// Counts the number of returned objects.
        /// </summary>
        public long Counter {
            get {
                if (subEnumerator != null)
                    return subEnumerator.Counter;
                else
                    throw new ObjectDisposedException("Enumerator");
            }
        }

        /// <summary>
        /// Gets offset key of the SQL enumerator if it is possible.
        /// </summary>
        public byte[] GetOffsetKey() {
            if (subEnumerator != null)
                return subEnumerator.GetOffsetKey();
            else
                throw new ObjectDisposedException("Enumerator");
        }

        /// <summary>
        /// Returns a string presentation of the execution enumerator including
        /// a specification of the type of the returned objects and the execution plan.
        /// </summary>
        /// <returns>A string presentation of the execution enumerator.</returns>
        public override string ToString() {
            try {
                return subEnumerator.ToString();
            }
            catch (NullReferenceException) {
                if (subEnumerator == null)
                    throw new ObjectDisposedException("Enumerator");
                throw;
            }
        }

        object System.Collections.IEnumerator.Current {
            get {
                return Current;
            }
        }
    }

    /// <summary>
    /// </summary>
    public class SqlEnumerator<T> : SqlEnumerator, IEnumerator<T> {

        internal SqlEnumerator(IExecutionEnumerator subEnumerator) : base(subEnumerator) { }

        // We hide the base Current property to return an instance of T instead
        // of a dynamic in case the property is accessed from generic
        // SqlEnumerator instance in order to not polute the calling code with
        // dynamic code when you explicitly specify the type.

        /// <summary>
        /// Gets the current item (row) in the result of the query.
        /// </summary>
        new public T Current {
            get {
                if (subEnumerator != null)
                    return subEnumerator.Current;
                else
                    throw new ObjectDisposedException("Enumerator");
            }
        }

        T System.Collections.Generic.IEnumerator<T>.Current {
            get {
>>>>>>> 31baef39
                return Current;
            }
        }
        
        //public void SetVariableToNull(Int32 index)
        //{
        //    if (subEnumerator != null)
        //        subEnumerator.SetVariableToNull(index);
        //    else
        //        throw new ObjectDisposedException("Enumerator");
        //}

        //public void SetVariable(Int32 index, Binary newValue)
        //{
        //    if (subEnumerator != null)
        //        subEnumerator.SetVariable(index, newValue);
        //    else
        //        throw new ObjectDisposedException("Enumerator");
        //}

        //public void SetVariable(Int32 index, Byte[] newValue)
        //{
        //    if (subEnumerator != null)
        //        subEnumerator.SetVariable(index, newValue);
        //    else
        //        throw new ObjectDisposedException("Enumerator");
        //}

        //public void SetVariable(Int32 index, Boolean newValue)
        //{
        //    if (subEnumerator != null)
        //        subEnumerator.SetVariable(index, newValue);
        //    else
        //        throw new ObjectDisposedException("Enumerator");
        //}

        //public void SetVariable(Int32 index, DateTime newValue)
        //{
        //    if (subEnumerator != null)
        //        subEnumerator.SetVariable(index, newValue);
        //    else
        //        throw new ObjectDisposedException("Enumerator");
        //}

        //public void SetVariable(Int32 index, Decimal newValue)
        //{
        //    if (subEnumerator != null)
        //        subEnumerator.SetVariable(index, newValue);
        //    else
        //        throw new ObjectDisposedException("Enumerator");
        //}

        //public void SetVariable(Int32 index, Double newValue)
        //{
        //    if (subEnumerator != null)
        //        subEnumerator.SetVariable(index, newValue);
        //    else
        //        throw new ObjectDisposedException("Enumerator");
        //}

        //public void SetVariable(Int32 index, Single newValue)
        //{
        //    if (subEnumerator != null)
        //        subEnumerator.SetVariable(index, newValue);
        //    else
        //        throw new ObjectDisposedException("Enumerator");
        //}

        //public void SetVariable(Int32 index, Int64 newValue)
        //{
        //    if (subEnumerator != null)
        //        subEnumerator.SetVariable(index, newValue);
        //    else
        //        throw new ObjectDisposedException("Enumerator");
        //}

        //public void SetVariable(Int32 index, Int32 newValue)
        //{
        //    if (subEnumerator != null)
        //        subEnumerator.SetVariable(index, newValue);
        //    else
        //        throw new ObjectDisposedException("Enumerator");
        //}

        //public void SetVariable(Int32 index, Int16 newValue)
        //{
        //    if (subEnumerator != null)
        //        subEnumerator.SetVariable(index, newValue);
        //    else
        //        throw new ObjectDisposedException("Enumerator");
        //}

        //public void SetVariable(Int32 index, SByte newValue)
        //{
        //    if (subEnumerator != null)
        //        subEnumerator.SetVariable(index, newValue);
        //    else
        //        throw new ObjectDisposedException("Enumerator");
        //}

        //public void SetVariable(Int32 index, IObjectView newValue)
        //{
        //    if (subEnumerator != null)
        //        subEnumerator.SetVariable(index, newValue);
        //    else
        //        throw new ObjectDisposedException("Enumerator");
        //}

        //public void SetVariable(Int32 index, String newValue)
        //{
        //    if (subEnumerator != null)
        //        subEnumerator.SetVariable(index, newValue);
        //    else
        //        throw new ObjectDisposedException("Enumerator");
        //}

        //public void SetVariable(Int32 index, UInt64 newValue)
        //{
        //    if (subEnumerator != null)
        //        subEnumerator.SetVariable(index, newValue);
        //    else
        //        throw new ObjectDisposedException("Enumerator");
        //}

        //public void SetVariable(Int32 index, UInt32 newValue)
        //{
        //    if (subEnumerator != null)
        //        subEnumerator.SetVariable(index, newValue);
        //    else
        //        throw new ObjectDisposedException("Enumerator");
        //}

        //public void SetVariable(Int32 index, UInt16 newValue)
        //{
        //    if (subEnumerator != null)
        //        subEnumerator.SetVariable(index, newValue);
        //    else
        //        throw new ObjectDisposedException("Enumerator");
        //}

        //public void SetVariable(Int32 index, Byte newValue)
        //{
        //    if (subEnumerator != null)
        //        subEnumerator.SetVariable(index, newValue);
        //    else
        //        throw new ObjectDisposedException("Enumerator");
        //}

        //public void SetVariable(Int32 index, Object newValue)
        //{
        //    if (subEnumerator != null)
        //        subEnumerator.SetVariable(index, newValue);
        //    else
        //        throw new ObjectDisposedException("Enumerator");
        //}

        //public void SetVariables(Object[] newValues)
        //{
        //    if (subEnumerator != null)
        //        subEnumerator.SetVariables(newValues);
        //    else
        //        throw new ObjectDisposedException("Enumerator");
        //}

        //public Int32 VariableCount
        //{
        //    get 
        //    {
        //        if (subEnumerator != null)
        //            return subEnumerator.VariableCount;
        //        else
        //            throw new ObjectDisposedException("Enumerator");
        //    }
        //}

        //public UInt64 UniqueQueryID
        //{
        //    get
        //    {
        //        if (subEnumerator != null)
        //            return subEnumerator.UniqueQueryID;
        //        else
        //            throw new ObjectDisposedException("Enumerator");
        //    }
        //    set
        //    {
        //        if (subEnumerator != null)
        //            subEnumerator.UniqueQueryID = value;
        //        else
        //            throw new ObjectDisposedException("Enumerator");
        //    }
        //}

        //public Boolean HasCodeGeneration
        //{
        //    get
        //    {
        //        if (subEnumerator != null)
        //            return subEnumerator.HasCodeGeneration;
        //        else
        //            throw new ObjectDisposedException("Enumerator");
        //    }
        //    set
        //    {
        //        if (subEnumerator != null)
        //            subEnumerator.HasCodeGeneration = value;
        //        else
        //            throw new ObjectDisposedException("Enumerator");
        //    }
        //}

        //public String GetUniqueName(UInt64 seqNumber)
        //{
        //    if (subEnumerator != null)
        //        return subEnumerator.GetUniqueName(seqNumber);
        //    else
        //        throw new ObjectDisposedException("Enumerator");
        //}

        //public Row CurrentRow
        //{
        //    get 
        //    {
        //        if (subEnumerator != null)
        //            return subEnumerator.CurrentRow;
        //        else
        //            throw new ObjectDisposedException("Enumerator");
        //    }
        //}

        //public VariableArray VarArray
        //{
        //    get 
        //    {
        //        if (subEnumerator != null)
        //            return subEnumerator.VarArray;
        //        else
        //            throw new ObjectDisposedException("Enumerator");
        //    }
        //}

        //public Boolean MoveNextSpecial(Boolean force)
        //{
        //    if (subEnumerator != null)
        //        return subEnumerator.MoveNextSpecial(force);
        //    else
        //        throw new ObjectDisposedException("Enumerator");
        //}

        //public void Reset(Row contextObj)
        //{
        //    if (subEnumerator != null)
        //        subEnumerator.Reset(contextObj);
        //    else
        //        throw new ObjectDisposedException("Enumerator");
        //}

        //public RowTypeBinding RowTypeBinding
        //{
        //    get 
        //    {
        //        if (subEnumerator != null)
        //            return subEnumerator.RowTypeBinding;
        //        else
        //            throw new ObjectDisposedException("Enumerator");
        //    }
        //}

        //public Int32 Depth
        //{
        //    get
        //    {
        //        if (subEnumerator != null)
        //            return subEnumerator.Depth;
        //        else
        //            throw new ObjectDisposedException("Enumerator");
        //    }
        //}

        //public IExecutionEnumerator Clone(RowTypeBinding rowTypeBindClone, VariableArray varArray)
        //{
        //    if (subEnumerator != null)
        //        return new GenericEnumerator<T>(subEnumerator.Clone(rowTypeBindClone, varArray));
        //    else
        //        throw new ObjectDisposedException("Enumerator");
        //}

        //public IExecutionEnumerator CloneCached()
        //{
        //    if (subEnumerator != null)
        //        return new GenericEnumerator<T>(subEnumerator.CloneCached());
        //    else
        //        throw new ObjectDisposedException("Enumerator");
        //}

        //public void AttachToCache(LinkedList<IExecutionEnumerator> fromCache)
        //{
        //    if (subEnumerator != null)
        //        subEnumerator.AttachToCache(fromCache);
        //    else
        //        throw new ObjectDisposedException("Enumerator");
        //}

        //public unsafe void InitVariablesFromBuffer(Byte* queryParamsBuf)
        //{
        //    if (subEnumerator != null)
        //        subEnumerator.InitVariablesFromBuffer(queryParamsBuf);
        //    else
        //        throw new ObjectDisposedException("Enumerator");
        //}

        //public unsafe UInt32 FillupFoundObjectIDs(Byte* results, UInt32 resultsMaxBytes, UInt32* resultsNum, UInt32* flags)
        //{
        //    if (subEnumerator != null)
        //        return subEnumerator.FillupFoundObjectIDs(results, resultsMaxBytes, resultsNum, flags);
        //    else
        //        throw new ObjectDisposedException("Enumerator");
        //}

        //public unsafe void PopulateQueryFlags(UInt32* flags)
        //{
        //    if (subEnumerator != null)
        //        subEnumerator.PopulateQueryFlags(flags);
        //    else
        //        throw new ObjectDisposedException("Enumerator");
        //}

        //public unsafe UInt32 GetInfo(Byte infoType, UInt64 param, Byte* results, UInt32 maxBytes, UInt32* outLenBytes)
        //{
        //    if (subEnumerator != null)
        //        return subEnumerator.GetInfo(infoType, param, results, maxBytes, outLenBytes);
        //    else
        //        throw new ObjectDisposedException("Enumerator");
        //}

        //public unsafe Int32 SaveEnumerator(Byte* keysData, Int32 globalOffset, Boolean saveDynamicDataOnly)
        //{
        //    if (subEnumerator != null)
        //        return subEnumerator.SaveEnumerator(keysData, globalOffset, saveDynamicDataOnly);
        //    else
        //        throw new ObjectDisposedException("Enumerator");
        //}

        //public QueryFlags QueryFlags
        //{
        //    get 
        //    {
        //        if (subEnumerator != null)
        //            return subEnumerator.QueryFlags;
        //        else
        //            throw new ObjectDisposedException("Enumerator");
        //    }
        //}

        //public String QueryString
        //{
        //    get 
        //    {
        //        if (subEnumerator != null)
        //            return subEnumerator.QueryString;
        //        else
        //            throw new ObjectDisposedException("Enumerator");
        //    }
        //}

        //public UInt64 TransactionId
        //{
        //    set 
        //    {
        //        if (subEnumerator != null)
        //            subEnumerator.TransactionId = value;
        //        else
        //            throw new ObjectDisposedException("Enumerator");
        //    }
        //}

        //public void SetFirstOnlyFlag()
        //{
        //    if (subEnumerator != null)
        //        subEnumerator.SetFirstOnlyFlag();
        //    else
        //        throw new ObjectDisposedException("Enumerator");
        //}

        //public void BuildString(MyStringBuilder stringBuilder, Int32 tabs)
        //{
        //    if (subEnumerator != null)
        //        subEnumerator.BuildString(stringBuilder, tabs);
        //    else
        //        throw new ObjectDisposedException("Enumerator");
        //}

        //public void GenerateCompilableCode(CodeGenStringGenerator stringGen)
        //{
        //    if (subEnumerator != null)
        //        subEnumerator.GenerateCompilableCode(stringGen);
        //    else
        //        throw new ObjectDisposedException("Enumerator");
        //}
    }
}<|MERGE_RESOLUTION|>--- conflicted
+++ resolved
@@ -5,64 +5,6 @@
 using System.Collections;
 using System.Collections.Generic;
 
-<<<<<<< HEAD
-namespace Starcounter.Query.Execution
-{
-    internal class GenericEnumerator<T> : IExecutionEnumerator, IEnumerator<T>
-    {
-        IExecutionEnumerator subEnumerator;
-
-        internal GenericEnumerator(IExecutionEnumerator subEnumerator)
-        {
-            if (subEnumerator == null)
-                throw ErrorCode.ToException(Error.SCERRSQLINTERNALERROR, "Incorrect subEnumerator.");
-            
-            this.subEnumerator = subEnumerator;
-        }
-
-        public Boolean MoveNext()
-        {
-            if (subEnumerator != null)
-                return subEnumerator.MoveNext();
-            else
-                throw new ObjectDisposedException("Enumerator");
-        }
-
-        Boolean System.Collections.IEnumerator.MoveNext()
-        {
-            return MoveNext();
-        }
-
-        public T Current
-        {
-            get 
-            {
-                if (subEnumerator != null)
-                {
-                    //if (subEnumerator.Current != null || !typeof(T).IsValueType || Nullable.GetUnderlyingType(typeof(T)) != null)
-                    if (subEnumerator.Current != null || Nullable.GetUnderlyingType(typeof(T)) != null)
-                        return (T)subEnumerator.Current;
-                    else
-                        return default(T);
-                }
-                else
-                    throw new ObjectDisposedException("Enumerator");
-            }
-        }
-
-        Object System.Collections.IEnumerator.Current
-        {
-            get
-            {
-                return Current;
-            }
-        }
-
-        dynamic Starcounter.ISqlEnumerator.Current
-        {
-            get
-            {
-=======
 namespace Starcounter {
 
     /// <summary>
@@ -234,7 +176,6 @@
 
         T System.Collections.Generic.IEnumerator<T>.Current {
             get {
->>>>>>> 31baef39
                 return Current;
             }
         }
