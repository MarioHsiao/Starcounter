--- conflicted
+++ resolved
@@ -240,19 +240,11 @@
         ushort tableId = typeBind.TableId;
         unsafe
         {
-<<<<<<< HEAD
-            var tableId = typeBind.TableId;
             Db.Transaction(delegate {
                 fixed (Int16* attributeIndexesPointer = &(attributeIndexArr[0])) {
                     errorCode = systables.star_create_index(tableId, indexName, sortMask, attributeIndexesPointer, flags);
                 }
             });
-=======
-            fixed (Int16* attributeIndexesPointer = &(attributeIndexArr[0]))
-            {
-                errorCode = sccoredb.star_create_index(0, tableId, indexName, sortMask, attributeIndexesPointer, flags);
-            }
->>>>>>> d81806de
         }
         if (errorCode != 0)
         {
