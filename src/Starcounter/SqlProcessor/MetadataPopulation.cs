--- conflicted
+++ resolved
@@ -68,15 +68,9 @@
                                     Set = true
                                 };
                             } else {
-<<<<<<< HEAD
                                 Starcounter.Internal.Metadata.RawColumn rawCol =
                                     Db.SQL<Starcounter.Internal.Metadata.RawColumn>(
                                     "select c from starcounter.internal.metadata.rawcolumn c where c.table = ? and name = ?",
-=======
-                                Starcounter.Metadata.Column rawCol =
-                                    Db.SQL<Starcounter.Metadata.Column>(
-                                    "select c from Starcounter.Metadata.Column c where c.table = ? and name = ?",
->>>>>>> 04eddaa6
                                     theView.Mapper, propDef.ColumnName).First;
                                 if (rawCol == null)
                                     throw ErrorCode.ToException(Error.SCERRUNEXPMETADATA,
@@ -103,67 +97,9 @@
             });
         }
 
-<<<<<<< HEAD
-=======
-        internal static string GetUniqueIdentifier(string tableName) {
-            return "Starcounter.Raw." + tableName;
-        }
-
-        internal static string GetFullNameReversed(string tableName) {
-            return tableName.ReverseOrderDotWords() + ".Raw.Starcounter";
-        }
-
-        internal static void CreateRawTableInstance(TypeDef typeDef) {
-            Starcounter.Internal.Metadata.MaterializedTable matTab = Db.SQL<Starcounter.Internal.Metadata.MaterializedTable>(
-                "select t from Starcounter.Internal.Metadata.materializedtable t where name = ?", typeDef.TableDef.Name).First;
-            Debug.Assert(matTab != null);
-            Debug.Assert(Db.SQL<RawView>("select v from Starcounter.Metadata.rawview v where materializedtable = ?",
-                matTab).First == null);
-            RawView parentTab = Db.SQL<RawView>(
-                "select v from Starcounter.Metadata.rawview v where fullname = ?", typeDef.TableDef.BaseName).First;
-            Debug.Assert(matTab.BaseTable == null && parentTab == null ||
-                matTab.BaseTable != null && parentTab != null && matTab.BaseTable.Equals(parentTab.MaterializedTable));
-            RawView rawView = new RawView {
-                Name = typeDef.TableDef.Name.LastDotWord(),
-                FullName = typeDef.TableDef.Name,
-                MaterializedTable = matTab,
-                Inherits = parentTab,
-                Updatable = true
-            };
-            rawView.UniqueIdentifier = GetUniqueIdentifier(matTab.Name);
-            rawView.UniqueIdentifierReversed = GetFullNameReversed(matTab.Name);
-        }
-
-        internal static void UpgradeRawTableInstance(TypeDef typeDef) {
-            Debug.Assert(Db.SQL<ClrClass>("select v from Starcounter.Metadata.clrclass v where v.Fullname = ?",
-                typeDef.TableDef.Name).First == null); // Always dropped and new created
-            RawView thisType = Db.SQL<RawView>("select v from Starcounter.Metadata.rawview v where UniqueIdentifier = ?",
-                GetUniqueIdentifier(typeDef.TableDef.Name)).First;
-            Debug.Assert(thisType != null);
-            Debug.Assert(thisType.MaterializedTable == null);
-            Starcounter.Internal.Metadata.MaterializedTable matTab = Db.SQL<Starcounter.Internal.Metadata.MaterializedTable>(
-                "select t from Starcounter.Internal.Metadata.materializedtable t where name = ?", typeDef.TableDef.Name).First;
-            Debug.Assert(matTab != null);
-            thisType.MaterializedTable = matTab;
-            Debug.Assert(thisType.Inherits == null || thisType.Inherits is RawView);
-            if ((thisType.Inherits == null) || (thisType.Inherits as RawView).FullName != typeDef.TableDef.BaseName) {
-                // The parent was changed
-                RawView newParent = null;
-                if (typeDef.TableDef.BaseName != null) {
-                    newParent = Db.SQL<RawView>("select v from Starcounter.Metadata.rawview v where fullname = ?",
-                        typeDef.TableDef.BaseName).First;
-                    Debug.Assert(newParent != null);
-                }
-                thisType.Inherits = newParent;
-            }
-            UpgradeInheritedRawTableInstance(thisType);
-        }
-
->>>>>>> 04eddaa6
         /// <summary>
         /// Populates CLR primitives meta-table if it is empty
         /// </summary>
-<<<<<<< HEAD
         internal static void PopulateClrPrimitives() {
             Db.SystemTransact(() => {
                 if (Db.SQL("SELECT p FROM Starcounter.Metadata.ClrPrimitiveType p").First != null)
@@ -248,139 +184,6 @@
 
         internal static string GetFullNameReversed(string tableName) {
             return tableName.ReverseOrderDotWords() + ".Raw.Starcounter";
-=======
-        /// <param name="typeDef"></param>
-        /// <param name="rawView"></param>
-        internal static void UpgradeInheritedRawTableInstance(RawView rawView) {
-            RemoveColumnInstances(rawView);
-            foreach (RawView inherited in Db.SQL<RawView>("select v from Starcounter.Metadata.rawview v where inherits = ?", rawView)) {
-                Debug.Assert(Db.SQL("select materializedtable from Starcounter.Metadata.rawview v where v = ?", inherited).First == null);
-                Debug.Assert(inherited.MaterializedTable == null);
-                MaterializedTable t = Db.SQL<MaterializedTable>(
-                    "select t from Starcounter.Internal.Metadata.materializedtable t where name = ?", inherited.FullName).First;
-                Debug.Assert(t != null);
-                inherited.MaterializedTable = t;
-                // Repeat for children
-                UpgradeInheritedRawTableInstance(inherited);
-            }
-        }
-
-        internal static void RemoveColumnInstances(RawView thisView) {
-            Debug.Assert(thisView != null);
-            foreach (Column t in Db.SQL<Column>(
-                "select t from starcounter.metadata.column t where t.table = ?", thisView)) {
-                Debug.Assert(t.Table.Equals(thisView));
-                t.Delete();
-            }
-        }
-
-        internal static void CreateColumnInstances(TypeDef typeDef) {
-            RawView thisView = Db.SQL<RawView>("select v from Starcounter.Metadata.rawview v where fullname =?",
-        typeDef.TableDef.Name).First;
-            Debug.Assert(thisView != null);
-            if (Db.SQL("select c from Starcounter.Metadata.column c where c.table = ?", thisView).First != null)
-                return; // We don't need to create columns for this table and inheriting, since the were created during inheritence
-            for (int i = 0; i < typeDef.TableDef.ColumnDefs.Length; i++) {
-                ColumnDef col = typeDef.TableDef.ColumnDefs[i];
-                Starcounter.Internal.Metadata.MaterializedColumn matCol = Db.SQL<Starcounter.Internal.Metadata.MaterializedColumn>(
-                    "select c from Starcounter.Internal.Metadata.materializedcolumn c where c.name = ? and c.table = ?",
-                    col.Name, thisView.MaterializedTable).First;
-                Debug.Assert(matCol != null);
-                Column newCol = new Column {
-                    Table = thisView,
-                    Name = matCol.Name,
-                    MaterializedColumn = matCol,
-                    Inherited = col.IsInherited
-                };
-                if (col.Type == sccoredb.STAR_TYPE_REFERENCE) {
-                    PropertyDef prop = typeDef.PropertyDefs[0];
-                    for (int j = 1; prop.ColumnName != col.Name && j < typeDef.PropertyDefs.Length; j++) {
-                        prop = typeDef.PropertyDefs[j];
-                    }
-                    if (prop.ColumnName == col.Name)
-                        newCol.Type = Db.SQL<RawView>("select v from Starcounter.Metadata.rawview v where fullname = ?",
-                            prop.TargetTypeName).First;
-                } else
-                    newCol.Type = Db.SQL<Starcounter.Metadata.DbPrimitiveType>(
-                        "select t from Starcounter.Metadata.DbPrimitiveType t where primitivetype = ?",
-                        col.Type).First;
-                Debug.Assert(newCol.Type != null);
-            }
-            UpdateIndexInstances(thisView.MaterializedTable);
-            // Create columns for inherited tables, since they were removed
-            foreach (RawView inheritingView in Db.SQL<RawView>("select v from Starcounter.Metadata.rawview v where v.inherits = ?", thisView)) {
-                TypeDef inheritingTypeDef = Bindings.GetTypeDef(inheritingView.FullName);
-                if (inheritingTypeDef != null)
-                    CreateColumnInstances(inheritingTypeDef);
-            }
-        }
-
-        internal static void CreateAnIndexInstance(MaterializedIndex matIndx) {
-            Debug.Assert(matIndx != null);
-            Index rawIndx = new Index {
-                //MaterializedIndex = matIndx,
-                Name = matIndx.Name,
-                Table =
-                    Db.SQL<RawView>("select v from Starcounter.Metadata.rawview v where materializedtable = ?", matIndx.Table).First,
-                Unique = matIndx.Unique
-            };
-            Debug.Assert(rawIndx.Table != null);
-            Debug.Assert(rawIndx.Table is Starcounter.Metadata.RawView);
-            //Debug.Assert((rawIndx.Table as Starcounter.Metadata.RawView).MaterializedTable.Equals(rawIndx.MaterializedIndex.Table));
-            foreach (MaterializedIndexColumn matCol in Db.SQL<MaterializedIndexColumn>(
-                "select c from Starcounter.Internal.Metadata.MaterializedIndexColumn c where \"index\" = ?", matIndx)) {
-                //Debug.Assert(matCol.Index.Equals(rawIndx.MaterializedIndex));
-                IndexedColumn rawColIndx = new IndexedColumn {
-                    Ascending =
-                        matCol.Order == 0,
-                    Column =
-                        Db.SQL<Column>("select c from Starcounter.Metadata.column c where c.table = ? and materializedcolumn = ?",
-                        rawIndx.Table, matCol.Column).First,
-                    Index =
-                        rawIndx,
-                    //MaterializedIndexColumn = matCol,
-                    Position = matCol.Place
-                };
-                Debug.Assert(rawColIndx.Column != null);
-            }
-            Debug.Assert(Db.SQL("select c from Starcounter.Metadata.indexedColumn c where \"index\" = ?", rawIndx).First != null);
-        }
-
-        /// <summary>
-        /// Synchronizes instances of Index with instances of MaterializedIndex.
-        /// It is necessary to insert if new indexes appeared or remove if they were dropped due schema changes.
-        /// It goes through children types.
-        /// </summary>
-        /// <param name="tableId">TableId of the type to udpate indexes.</param>
-        internal static void UpdateIndexInstances(MaterializedTable matTbl) {
-            foreach (MaterializedIndex matIndx in Db.SQL<MaterializedIndex>
-                ("select i from starcounter.internal.metadata.materializedIndex i where i.table = ?", matTbl)) {
-                Index existingIndex = Db.SQL<Index>(
-                    "select i from Starcounter.Metadata.\"index\" i, Starcounter.Metadata.rawview v where i.table  = v and v.MaterializedTable = ?  and i.name = ?",
-                    matIndx.Table, matIndx.Name).First;
-                if (existingIndex == null)
-                    CreateAnIndexInstance(matIndx);
-            }
-            foreach (Index indx in Db.SQL<Index>(
-                "select i from starcounter.metadata.\"index\" i, starcounter.metadata.rawview v where i.table = v and v.materializedtable = ?",
-                matTbl)) {
-                MaterializedIndex existingIndex = Db.SQL<MaterializedIndex>(
-                        "select i from Starcounter.Internal.Metadata.materializedindex i where i.table = ? and name = ?", matTbl, indx.Name).First;
-                    if (existingIndex == null) {
-                        foreach(IndexedColumn colIndx in Db.SQL<IndexedColumn>(
-                            "select c from starcounter.metadata.indexedcolumn c where \"index\" = ?",
-                            indx))
-                            colIndx.Delete();
-                        indx.Delete();
-                    }
-            }
-#if DEBUG
-            long nrIndx = Db.SQL<long>("select count(i) from Starcounter.Metadata.\"index\" i, Starcounter.Metadata.rawview v where i.table = v and v.materializedtable = ?", matTbl).First;
-            long nrMatIndx = Db.SQL<long>("select count(i) from Starcounter.Internal.Metadata.materializedindex i where i.table = ?", matTbl).First;
-#endif
-            Debug.Assert(Db.SQL<long>("select count(i) from Starcounter.Metadata.\"index\" i, Starcounter.Metadata.rawview v where i.table = v and v.materializedtable = ?", matTbl).First ==
-                Db.SQL<long>("select count(i) from Starcounter.Internal.Metadata.materializedindex i where i.table = ?", matTbl).First);
->>>>>>> 04eddaa6
         }
 
     }
