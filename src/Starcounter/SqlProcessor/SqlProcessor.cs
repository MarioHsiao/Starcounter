﻿using Starcounter.Internal;
using System;
using System.Diagnostics;
using System.Runtime.InteropServices;

namespace Starcounter.SqlProcessor {
<<<<<<< HEAD
    internal class SqlProcessor {

        internal const ulong STAR_MOM_OF_ALL_LAYOUTS_NAME_TOKEN = 11;
        internal const ulong STAR_GLOBAL_SETSPEC_INDEX_NAME_TOKEN = 12;

        [DllImport("scsqlprocessor.dll", CallingConvention = CallingConvention.StdCall,
            CharSet = CharSet.Unicode)]
        public static unsafe extern uint scsql_process_query(ulong context,
            string query, out byte query_type, out ulong iter, ScError* error);
        [DllImport("scsqlprocessor.dll", CallingConvention = CallingConvention.StdCall,
            CharSet = CharSet.Unicode)]
        public static unsafe extern uint scsql_process_select_query(ulong context_handle,
            string query, out ulong iter, ScError* error);
        [DllImport("scsqlprocessor.dll", CallingConvention = CallingConvention.StdCall,
            CharSet = CharSet.Unicode)]
        internal static unsafe extern uint scsql_process_modifyquery(ulong context,
            string query, out int nrObjectsUpdated, ScError* error);
=======
    public class SqlProcessor {
        static ulong MaxErrorCode = 1000000;

        [DllImport("scsqlprocessor.dll")]
        public static unsafe extern uint scsql_process_query([MarshalAs(UnmanagedType.LPWStr)]string query);
            /*void* caller, void* executor, */
        [DllImport("scsqlprocessor.dll")]
        internal static unsafe extern uint scsql_process_modifyquery([MarshalAs(UnmanagedType.LPWStr)]string query, 
            int* nrObjs);
        [DllImport("scsqlprocessor.dll")]
        public static unsafe extern ScError* scsql_get_error();
>>>>>>> 8e75089a
        [DllImport("scsqlprocessor.dll")]
        public static extern uint scsql_free_memory();
        [DllImport("scsqlprocessor.dll")]
        public static extern uint scsql_dump_memory_leaks();
        [DllImport("scdbmetalayer.dll")]
        private static extern uint star_prepare_system_tables(ulong context);
        [DllImport("scdbmetalayer.dll", CallingConvention = CallingConvention.StdCall, CharSet = CharSet.Unicode)]
        private static unsafe extern uint star_get_token(ulong context_handle, string spelling, ulong* token_id);
        [DllImport("scdbmetalayer.dll", CallingConvention = CallingConvention.StdCall, CharSet = CharSet.Unicode)]
        private static unsafe extern uint star_get_token_name(ulong context_handle, ulong token_id,
            char** label);
        [DllImport("scdbmetalayer.dll", CallingConvention = CallingConvention.StdCall, CharSet = CharSet.Unicode)]
        private static unsafe extern uint star_assure_token(ulong context_handle,
            string label, ulong* token_id);
        [DllImport("scdbmetalayer.dll", CallingConvention = CallingConvention.StdCall, CharSet = CharSet.Unicode)]
        private static extern uint star_table_ref_by_layout_id(ulong context_handle,
            ushort layout_id, out ulong table_oid, out ulong table_ref);
        //internal static void GetTableRefByLayoutId(ushort layout_id,
        //    out ulong table_oid, out ulong table_ref) {
        //    MetalayerThrowIfError(star_table_ref_by_layout_id(ThreadData.ContextHandle,
        //        layout_id, out table_oid, out table_ref));
        //}

        [DllImport("scdbmetalayer.dll", CallingConvention = CallingConvention.StdCall, CharSet = CharSet.Unicode)]
        private static unsafe extern uint star_create_index(ulong context,
            ulong table_oid, ulong table_ref, string name, ushort sort_mask,
            short* column_indexes, uint attribute_flags);
        internal static unsafe void CreateIndex(ulong table_oid, ulong table_ref,
            string name, ushort sort_mask, short* column_indexes, uint attribute_flags) {
            MetalayerThrowIfError(star_create_index(ThreadData.ContextHandle,
                table_oid, table_ref, name, sort_mask, column_indexes,
                attribute_flags));
        }

        [DllImport("scdbmetalayer.dll", CallingConvention = CallingConvention.StdCall, CharSet = CharSet.Unicode)]
        private static unsafe extern uint star_create_index_ids(ulong context,
            ushort layout_id, string name, ushort sort_mask, short* column_indexes,
            uint attribute_flags);
        internal static unsafe void CreateIndexByIds(ushort layout_id, string name, 
            ushort sort_mask, short* column_indexes, uint attribute_flags) {
            MetalayerThrowIfError(star_create_index_ids(ThreadData.ContextHandle,
                layout_id, name, sort_mask, column_indexes,attribute_flags));
        }

        [DllImport("scdbmetalayer.dll", CallingConvention = CallingConvention.StdCall, CharSet = CharSet.Unicode)]
        private static unsafe extern uint star_setspec_ref_by_table_ref(ulong context_handle, 
            ulong table_oid, ulong table_ref, ulong* setspec_oid, ulong* setspec_ref);

        [StructLayout(LayoutKind.Sequential)]
        internal unsafe struct STAR_COLUMN_DEFINITION_WITH_NAMES {
            public byte primitive_type;
            public char* type_name; // Always null if primitive type is not reference
            public byte is_nullable;
            public char* name;
        };

        [DllImport("scdbmetalayer.dll", CallingConvention = CallingConvention.StdCall, CharSet = CharSet.Unicode)]
        private static unsafe extern uint star_create_table_by_names(ulong context_handle,
            string name,
            string base_table_name,
            SqlProcessor.STAR_COLUMN_DEFINITION_WITH_NAMES *column_definitions,
			out ushort layout_id);
        internal static unsafe void CreatTableByNames(string name,
            string base_table_name, SqlProcessor.STAR_COLUMN_DEFINITION_WITH_NAMES* column_definitions,
            out ushort layout_id) {
            MetalayerThrowIfError(star_create_table_by_names(ThreadData.ContextHandle,
                name, base_table_name, column_definitions, out layout_id));
        }

        [StructLayout(LayoutKind.Sequential)]
        internal unsafe struct STAR_INDEXED_COLUMN {
            public char* column_name;
            public byte ascending;
        };

        [DllImport("scdbmetalayer.dll", CallingConvention = CallingConvention.StdCall, CharSet = CharSet.Unicode)]
        private static unsafe extern uint star_create_index_by_names(ulong context,
            string index_name,
            string table_name,
            STAR_INDEXED_COLUMN *columns,
			bool is_unique);

        [DllImport("scdbmetalayer.dll", CallingConvention = CallingConvention.StdCall, CharSet = CharSet.Unicode)]
        private static extern uint star_drop_index_by_table_and_name(ulong context,
            string table_full_name, string index_name);
        internal static void DropIndexByTableAndIndexName(string table_full_name, 
            string index_name) {
            MetalayerThrowIfError(star_drop_index_by_table_and_name(ThreadData.ContextHandle,
                table_full_name, index_name));
        }

        [DllImport("scdbmetalayer.dll", CallingConvention = CallingConvention.StdCall, CharSet = CharSet.Unicode)]
        private static unsafe extern uint star_drop_table_cascade(ulong context,
            string table_full_name);

        [DllImport("scdbmetalayer.dll", CallingConvention = CallingConvention.StdCall, CharSet = CharSet.Unicode)]
        private static unsafe extern uint star_clrmetadata_clean(ulong context_handle);

        [DllImport("scdbmetalayer.dll", CallingConvention = CallingConvention.StdCall, CharSet = CharSet.Unicode)]
        private static unsafe extern uint star_alter_table_add_columns(ulong context_handle,
            string full_table_name, STAR_COLUMN_DEFINITION_WITH_NAMES* added_columns,
            out ulong new_layout_handle);
        internal static unsafe void AlterTableAddColumns(string full_table_name, 
            STAR_COLUMN_DEFINITION_WITH_NAMES* added_columns, out ulong new_layout_handle) {
            MetalayerThrowIfError(star_alter_table_add_columns(ThreadData.ContextHandle,
                full_table_name, added_columns, out new_layout_handle));
        }

        [DllImport("scdbmetalayer.dll", CallingConvention = CallingConvention.StdCall, CharSet = CharSet.Unicode)]
        internal static unsafe extern char* star_metalayer_errbuf(ulong context_handle);

        public const byte SQL_QUERY_TYPE_SELECT = 0;
        public const byte SQL_QUERY_TYPE_NONSELECT = 1;

        public static unsafe Exception CallSqlProcessor(String query, out byte queryType, out ulong iterator) {
            ScError scerror;
            uint err = scsql_process_query(ThreadData.ContextHandle, query, out queryType, out iterator, &scerror);
            if (err == 0)
                return null;
            Exception ex = GetSqlException(err, query, &scerror);
            Debug.Assert(err == (uint)ex.Data[ErrorCode.EC_TRANSPORT_KEY]);
            Debug.Assert(err < 10000);
            // create the exception
            scsql_free_memory();
            Debug.Assert(err == (uint)ex.Data[ErrorCode.EC_TRANSPORT_KEY]);
            Debug.Assert(err < 10000);
            return ex;
        }

        internal static unsafe Exception CallSelectPrepare(String query, out ulong iterator) {
            ScError scerror;
            uint err = scsql_process_select_query(ThreadData.ContextHandle, query, out iterator, &scerror);
            if (err == 0)
                return null;
            Exception ex = GetSqlException(err, query, &scerror);
            Debug.Assert(err == (uint)ex.Data[ErrorCode.EC_TRANSPORT_KEY]);
            Debug.Assert(err < MaxErrorCode);
            // create the exception
            scsql_free_memory();
            Debug.Assert(err == (uint)ex.Data[ErrorCode.EC_TRANSPORT_KEY]);
            Debug.Assert(err < MaxErrorCode);
            return ex;
        }

        internal static unsafe int ExecuteQuerySqlProcessor(String query) {
            int nrObjs = 0;

            ScError scerror;
            uint err = scsql_process_modifyquery(ThreadData.ContextHandle, query, out nrObjs, &scerror);
            if (err == 0)
                return nrObjs;
            Exception ex = GetSqlException(err, query, &scerror);
            Debug.Assert(err == (uint)ex.Data[ErrorCode.EC_TRANSPORT_KEY]);
            Debug.Assert(err < MaxErrorCode);
            // create the exception
            scsql_free_memory();
            Debug.Assert(err == (uint)ex.Data[ErrorCode.EC_TRANSPORT_KEY]);
            Debug.Assert(err < MaxErrorCode);
            throw ex;
        }

        internal static unsafe string GetSetSpecifier(ushort layoutId) {
            ulong rawviewRecordOid;
            ulong rawviewRecordAddr;
            ulong setspecRecordOid;
            ulong setspecRecordAddr;
            MetalayerThrowIfError(Starcounter.SqlProcessor.SqlProcessor.star_table_ref_by_layout_id(
                ThreadData.ContextHandle, layoutId, out rawviewRecordOid, out rawviewRecordAddr));
            MetalayerThrowIfError(Starcounter.SqlProcessor.SqlProcessor.star_setspec_ref_by_table_ref(
                ThreadData.ContextHandle, rawviewRecordOid, rawviewRecordAddr,
                &setspecRecordOid, &setspecRecordAddr));
            return DbState.ReadString(setspecRecordOid, setspecRecordAddr, 3);
        }

        public static void PopulateRuntimeMetadata() {
            ulong context = ThreadData.ContextHandle;
            MetalayerThrowIfError(star_prepare_system_tables(context));
            LoadGlobalSetspecIndexHandle(context);
        }

        private static ulong globalSetspecIndexHandle_ = 0;

        internal static ulong GetGlobalSetspecIndexHandle(ulong contextHandle) {
            return globalSetspecIndexHandle_;
        }

        [DllImport("sccoredb.dll")]
        private static extern unsafe uint stari_context_get_index_infos_by_token(
            ulong handle, ulong token, uint* pic, sccoredb.STARI_INDEX_INFO *piis
            );

        private static void LoadGlobalSetspecIndexHandle(ulong contextHandle) {
            ulong transactionHandle;

            transactionHandle = 0;

            try {
                unsafe {
                    uint r;

                    r = sccoredb.star_create_transaction(
                        0, out transactionHandle
                        );
                    if (r != 0) {
                        transactionHandle = 0;
                        goto err;
                    }
                    r = sccoredb.star_context_set_transaction(
                        contextHandle, transactionHandle
                        );
                    if (r != 0) goto err;

                    ulong indexToken = STAR_GLOBAL_SETSPEC_INDEX_NAME_TOKEN;
                    uint indexInfoCount = 1;
                    sccoredb.STARI_INDEX_INFO indexInfo;
                    r = stari_context_get_index_infos_by_token(
                        contextHandle, indexToken, &indexInfoCount, &indexInfo
                        );
                    if (r != 0) goto err;

                    if (indexInfoCount == 1) {
                        globalSetspecIndexHandle_ = indexInfo.handle;
                    }
                    else {
                        r = Error.SCERRUNEXPMETADATA;
                        goto err;
                    }


                    return;

                err:
                    throw ErrorCode.ToException(r);
                }
            }
            finally {
                if (transactionHandle != 0) {
                    uint r = sccoredb.star_transaction_free(
                        transactionHandle, ThreadData.ObjectVerify
                        );
                    if (r != 0) ErrorCode.ToException(r); // Fatal.
                }
            }
        }

        public static void CleanClrMetadata(ulong context) {
            MetalayerThrowIfError(star_clrmetadata_clean(context));
        }

        public static unsafe ulong GetTokenFromName(string Name) {
            ulong token;
            uint err = star_get_token(ThreadData.ContextHandle, Name, &token);
            if (err != 0)
                return 0;
            Debug.Assert(token != 0);
            return token;
        }

        public static unsafe string GetNameFromToken(ulong Token) {
            char* name;
            uint err = star_get_token_name(ThreadData.ContextHandle, Token, &name);
            if (err != 0)
                throw ErrorCode.ToException(err);
            return new String(name);
        }

        public static unsafe ulong AssureToken(string Name) {
            ulong token;
            uint err = star_assure_token(ThreadData.ContextHandle, Name, &token);
            if (err != 0)
                throw ErrorCode.ToException(err);
            return token;
        }

        internal static unsafe void MetalayerThrowIfError(uint err) {
            if (err != 0) {
                char* errorMessage = star_metalayer_errbuf(ThreadData.ContextHandle);
                if (errorMessage != null)
                    throw ErrorCode.ToException(err, new String(errorMessage));
                else
                    throw ErrorCode.ToException(err);
            }
        }

        public static void DropTableCascade(string tableFullName) {
            MetalayerThrowIfError(star_drop_table_cascade(ThreadData.ContextHandle, tableFullName));
        }

        internal static unsafe void CreateIndex(string index_name, string table_name, 
            STAR_INDEXED_COLUMN* columns, bool is_unique) {
            MetalayerThrowIfError(star_create_index_by_names(ThreadData.ContextHandle,
                index_name, table_name, columns, is_unique));
        }

        /// <summary>
        /// Creates exception with error location and token by using Starcounter factory.
        /// </summary>
        /// <param name="errorCode">Starcounter error code</param>
        /// <param name="message">The detailed error message</param>
        /// <param name="location">Start of the error token in the query</param>
        /// <param name="token">The error token</param>
        /// <returns></returns>
        internal unsafe static Exception GetSqlException(uint scErrorCode, String query, ScError* scerror) {
            unsafe {
                if (scerror == null)
                    throw ErrorCode.ToException(Error.SCERRUNEXPERRUNAVAILABLE);
                String message = new String(scerror->scerrmessage);
                uint errorCode = (uint)scerror->scerrorcode;
                Debug.Assert(scErrorCode == errorCode);
                int position = scerror->scerrposition;
                String token = scerror->token;
                if (message == "syntax error" && token != null)
                    message = "Unexpected token.";
                if (message == "syntax error" && token == null)
                    message = "Unexpected end of query.";
                message += " The error near or at position " + position;
                if (token != null) {
                    message += ", near or at token: " + token;
                    if (scerror->isKeyword > 0)
                        message += ". Note that the token is a keyword.";
                } else
                    message += ".";
                if (query.Length > 1000)
                    message += "\nIn query: " + query.Substring(0, 500);
                else
                    message += "\nIn query: " + query;
                return ErrorCode.ToException(errorCode, message, (m, e) => new SqlException(errorCode, m, message, position, token, query));
            }
        }
        [DllImport("scsqlprocessor.dll", CallingConvention = CallingConvention.StdCall,
            CharSet = CharSet.Unicode)]
        internal static extern uint scsql_advance_iter(ulong iter);
        [DllImport("scsqlprocessor.dll", CallingConvention = CallingConvention.StdCall,
            CharSet = CharSet.Unicode)]
        internal static extern uint scsql_delete_iter(ulong iter);
        [DllImport("scsqlprocessor.dll", CallingConvention = CallingConvention.StdCall,
            CharSet = CharSet.Unicode)]
        internal static extern uint scsql_deref_db_iter(ulong iter, out ulong rec_id, out ulong rec_ref);
    }

    [StructLayout(LayoutKind.Sequential)]
    public unsafe struct ScError {
        public uint scerrorcode;
        public char* scerrmessage;
        public int scerrposition;
        public byte isKeyword;
        private IntPtr _token;

        public String token {
            get {
                return Marshal.PtrToStringAuto(_token);
            }
        }
    }
}<|MERGE_RESOLUTION|>--- conflicted
+++ resolved
@@ -4,9 +4,8 @@
 using System.Runtime.InteropServices;
 
 namespace Starcounter.SqlProcessor {
-<<<<<<< HEAD
     internal class SqlProcessor {
-
+        static ulong MaxErrorCode = 1000000;
         internal const ulong STAR_MOM_OF_ALL_LAYOUTS_NAME_TOKEN = 11;
         internal const ulong STAR_GLOBAL_SETSPEC_INDEX_NAME_TOKEN = 12;
 
@@ -22,19 +21,6 @@
             CharSet = CharSet.Unicode)]
         internal static unsafe extern uint scsql_process_modifyquery(ulong context,
             string query, out int nrObjectsUpdated, ScError* error);
-=======
-    public class SqlProcessor {
-        static ulong MaxErrorCode = 1000000;
-
-        [DllImport("scsqlprocessor.dll")]
-        public static unsafe extern uint scsql_process_query([MarshalAs(UnmanagedType.LPWStr)]string query);
-            /*void* caller, void* executor, */
-        [DllImport("scsqlprocessor.dll")]
-        internal static unsafe extern uint scsql_process_modifyquery([MarshalAs(UnmanagedType.LPWStr)]string query, 
-            int* nrObjs);
-        [DllImport("scsqlprocessor.dll")]
-        public static unsafe extern ScError* scsql_get_error();
->>>>>>> 8e75089a
         [DllImport("scsqlprocessor.dll")]
         public static extern uint scsql_free_memory();
         [DllImport("scsqlprocessor.dll")]
