﻿using Starcounter.Internal;
using System;
using System.Diagnostics;
using System.Runtime.InteropServices;

namespace Starcounter.SqlProcessor {
    internal class SqlProcessor {
        internal const ulong MaxErrorCode = 1000000;
        internal const ulong STAR_MOM_OF_ALL_LAYOUTS_NAME_TOKEN = 11;
        internal const ulong STAR_GLOBAL_SETSPEC_INDEX_NAME_TOKEN = 12;

        [DllImport("scsqlprocessor.dll", CallingConvention = CallingConvention.StdCall,
            CharSet = CharSet.Unicode)]
        public static unsafe extern uint scsql_process_query(ulong context,
            string query, out byte query_type, out ulong iter, ScError* error);
        [DllImport("scsqlprocessor.dll", CallingConvention = CallingConvention.StdCall,
            CharSet = CharSet.Unicode)]
        public static unsafe extern uint scsql_process_select_query(ulong context_handle,
            string query, out ulong iter, ScError* error);
        [DllImport("scsqlprocessor.dll", CallingConvention = CallingConvention.StdCall,
            CharSet = CharSet.Unicode)]
        internal static unsafe extern uint scsql_process_modifyquery(ulong context,
            string query, out int nrObjectsUpdated, ScError* error);
        [DllImport("scsqlprocessor.dll")]
        public static extern uint scsql_free_memory();
        [DllImport("scsqlprocessor.dll")]
        public static extern uint scsql_dump_memory_leaks();
        [DllImport("scdbmetalayer.dll")]
        private static extern uint star_prepare_system_tables(ulong context);
        [DllImport("scdbmetalayer.dll", CallingConvention = CallingConvention.StdCall, CharSet = CharSet.Unicode)]
        private static unsafe extern uint star_get_token(ulong context_handle, string spelling, ulong* token_id);
        [DllImport("scdbmetalayer.dll", CallingConvention = CallingConvention.StdCall, CharSet = CharSet.Unicode)]
        private static unsafe extern uint star_get_token_name(ulong context_handle, ulong token_id,
            char** label);
        [DllImport("scdbmetalayer.dll", CallingConvention = CallingConvention.StdCall, CharSet = CharSet.Unicode)]
        private static unsafe extern uint star_assure_token(ulong context_handle,
            string label, ulong* token_id);
        [DllImport("scdbmetalayer.dll", CallingConvention = CallingConvention.StdCall, CharSet = CharSet.Unicode)]
        private static extern uint star_table_ref_by_layout_id(ulong context_handle,
            ushort layout_id, out ulong table_oid, out ulong table_ref);
        //internal static void GetTableRefByLayoutId(ushort layout_id,
        //    out ulong table_oid, out ulong table_ref) {
        //    MetalayerThrowIfError(star_table_ref_by_layout_id(ThreadData.ContextHandle,
        //        layout_id, out table_oid, out table_ref));
        //}

        [DllImport("scdbmetalayer.dll", CallingConvention = CallingConvention.StdCall, CharSet = CharSet.Unicode)]
        private static unsafe extern uint star_create_index(ulong context,
            ulong table_oid, ulong table_ref, string name, ushort sort_mask,
            short* column_indexes, uint attribute_flags);
        internal static unsafe void CreateIndex(ulong table_oid, ulong table_ref,
            string name, ushort sort_mask, short* column_indexes, uint attribute_flags) {
            MetalayerThrowIfError(star_create_index(ThreadData.ContextHandle,
                table_oid, table_ref, name, sort_mask, column_indexes,
                attribute_flags));
        }

        [DllImport("scdbmetalayer.dll", CallingConvention = CallingConvention.StdCall, CharSet = CharSet.Unicode)]
        private static unsafe extern uint star_create_index_ids(ulong context,
            ushort layout_id, string name, ushort sort_mask, short* column_indexes,
            uint attribute_flags);
        internal static unsafe void CreateIndexByIds(ushort layout_id, string name, 
            ushort sort_mask, short* column_indexes, uint attribute_flags) {
            MetalayerThrowIfError(star_create_index_ids(ThreadData.ContextHandle,
                layout_id, name, sort_mask, column_indexes,attribute_flags));
        }

        [DllImport("scdbmetalayer.dll", CallingConvention = CallingConvention.StdCall, CharSet = CharSet.Unicode)]
        private static unsafe extern uint star_setspec_ref_by_table_ref(ulong context_handle, 
            ulong table_oid, ulong table_ref, ulong* setspec_oid, ulong* setspec_ref);

        [StructLayout(LayoutKind.Sequential)]
        internal unsafe struct STAR_COLUMN_DEFINITION_WITH_NAMES {
            public byte primitive_type;
            public char* type_name; // Always null if primitive type is not reference
            public byte is_nullable;
            public char* name;
        };

        [DllImport("scdbmetalayer.dll", CallingConvention = CallingConvention.StdCall, CharSet = CharSet.Unicode)]
        private static unsafe extern uint star_create_table_by_names(ulong context_handle,
            string name,
            string base_table_name,
            SqlProcessor.STAR_COLUMN_DEFINITION_WITH_NAMES *column_definitions,
			out ushort layout_id);
        internal static unsafe void CreatTableByNames(string name,
            string base_table_name, SqlProcessor.STAR_COLUMN_DEFINITION_WITH_NAMES* column_definitions,
            out ushort layout_id) {
            MetalayerThrowIfError(star_create_table_by_names(ThreadData.ContextHandle,
                name, base_table_name, column_definitions, out layout_id));
        }

<<<<<<< HEAD
=======
        [DllImport("scdbmetalayer.dll", CallingConvention = CallingConvention.StdCall, CharSet = CharSet.Unicode)]
        internal static extern uint star_update_reference_columns_types(ulong context_handle);

>>>>>>> 05616523
        [StructLayout(LayoutKind.Sequential)]
        internal unsafe struct STAR_INDEXED_COLUMN {
            public char* column_name;
            public byte ascending;
        };

        [DllImport("scdbmetalayer.dll", CallingConvention = CallingConvention.StdCall, CharSet = CharSet.Unicode)]
        private static unsafe extern uint star_create_index_by_names(ulong context,
            string index_name,
            string table_name,
            STAR_INDEXED_COLUMN *columns,
			bool is_unique);

        [DllImport("scdbmetalayer.dll", CallingConvention = CallingConvention.StdCall, CharSet = CharSet.Unicode)]
        private static extern uint star_drop_index_by_table_and_name(ulong context,
            string table_full_name, string index_name);
        internal static void DropIndexByTableAndIndexName(string table_full_name, 
            string index_name) {
            MetalayerThrowIfError(star_drop_index_by_table_and_name(ThreadData.ContextHandle,
                table_full_name, index_name));
        }
<<<<<<< HEAD

        [DllImport("scdbmetalayer.dll", CallingConvention = CallingConvention.StdCall, CharSet = CharSet.Unicode)]
        private static unsafe extern uint star_drop_table_cascade(ulong context,
            string table_full_name);

        [DllImport("scdbmetalayer.dll", CallingConvention = CallingConvention.StdCall, CharSet = CharSet.Unicode)]
        private static unsafe extern uint star_clrmetadata_clean(ulong context_handle);

        [DllImport("scdbmetalayer.dll", CallingConvention = CallingConvention.StdCall, CharSet = CharSet.Unicode)]
        private static unsafe extern uint star_alter_table_add_columns(ulong context_handle,
            string full_table_name, STAR_COLUMN_DEFINITION_WITH_NAMES* added_columns,
            out ulong new_layout_handle);
        internal static unsafe void AlterTableAddColumns(string full_table_name, 
            STAR_COLUMN_DEFINITION_WITH_NAMES* added_columns, out ulong new_layout_handle) {
            MetalayerThrowIfError(star_alter_table_add_columns(ThreadData.ContextHandle,
                full_table_name, added_columns, out new_layout_handle));
        }

        [DllImport("scdbmetalayer.dll", CallingConvention = CallingConvention.StdCall, CharSet = CharSet.Unicode)]
=======

        [DllImport("scdbmetalayer.dll", CallingConvention = CallingConvention.StdCall, CharSet = CharSet.Unicode)]
        private static unsafe extern uint star_drop_table_cascade(ulong context,
            string table_full_name);

        [DllImport("scdbmetalayer.dll", CallingConvention = CallingConvention.StdCall, CharSet = CharSet.Unicode)]
        private static unsafe extern uint star_clrmetadata_clean(ulong context_handle);

        [DllImport("scdbmetalayer.dll", CallingConvention = CallingConvention.StdCall, CharSet = CharSet.Unicode)]
        private static unsafe extern uint star_alter_table_add_columns(ulong context_handle,
            string full_table_name, STAR_COLUMN_DEFINITION_WITH_NAMES* added_columns,
            out ulong new_layout_handle);
        internal static unsafe void AlterTableAddColumns(string full_table_name, 
            STAR_COLUMN_DEFINITION_WITH_NAMES* added_columns, out ulong new_layout_handle) {
            MetalayerThrowIfError(star_alter_table_add_columns(ThreadData.ContextHandle,
                full_table_name, added_columns, out new_layout_handle));
        }

        [DllImport("scdbmetalayer.dll", CallingConvention = CallingConvention.StdCall, CharSet = CharSet.Unicode)]
>>>>>>> 05616523
        internal static unsafe extern char* star_metalayer_errbuf(ulong context_handle);

        public const byte SQL_QUERY_TYPE_SELECT = 0;
        public const byte SQL_QUERY_TYPE_NONSELECT = 1;

        public static unsafe Exception CallSqlProcessor(String query, out byte queryType, out ulong iterator) {
            ScError scerror;
            uint err = scsql_process_query(ThreadData.ContextHandle, query, out queryType, out iterator, &scerror);
<<<<<<< HEAD
            if (err == 0)
                return null;
            Exception ex = GetSqlException(err, query, &scerror);
            Debug.Assert(err == (uint)ex.Data[ErrorCode.EC_TRANSPORT_KEY]);
            Debug.Assert(err < 10000);
            // create the exception
            scsql_free_memory();
            Debug.Assert(err == (uint)ex.Data[ErrorCode.EC_TRANSPORT_KEY]);
            Debug.Assert(err < 10000);
            return ex;
        }

        internal static unsafe Exception CallSelectPrepare(String query, out ulong iterator) {
            ScError scerror;
            uint err = scsql_process_select_query(ThreadData.ContextHandle, query, out iterator, &scerror);
            if (err == 0)
                return null;
            Exception ex = GetSqlException(err, query, &scerror);
=======
            if (err == 0)
                return null;
            Exception ex = GetSqlException(err, query, &scerror);
            Debug.Assert(err == (uint)ex.Data[ErrorCode.EC_TRANSPORT_KEY]);
            Debug.Assert(err < 10000);
            // create the exception
            scsql_free_memory();
            Debug.Assert(err == (uint)ex.Data[ErrorCode.EC_TRANSPORT_KEY]);
            Debug.Assert(err < 10000);
            return ex;
        }

        internal static unsafe Exception CallSelectPrepare(String query, out ulong iterator) {
            ScError scerror;
            uint err = scsql_process_select_query(ThreadData.ContextHandle, query, out iterator, &scerror);
            if (err == 0)
                return null;
            Exception ex = GetSqlException(err, query, &scerror);
>>>>>>> 05616523
            Debug.Assert(err == (uint)ex.Data[ErrorCode.EC_TRANSPORT_KEY]);
            Debug.Assert(err < MaxErrorCode);
            // create the exception
            scsql_free_memory();
            Debug.Assert(err == (uint)ex.Data[ErrorCode.EC_TRANSPORT_KEY]);
            Debug.Assert(err < MaxErrorCode);
            return ex;
        }

        internal static unsafe int ExecuteQuerySqlProcessor(String query) {
            int nrObjs = 0;

            ScError scerror;
            uint err = scsql_process_modifyquery(ThreadData.ContextHandle, query, out nrObjs, &scerror);
            if (err == 0)
                return nrObjs;
            Exception ex = GetSqlException(err, query, &scerror);
            Debug.Assert(err == (uint)ex.Data[ErrorCode.EC_TRANSPORT_KEY]);
            Debug.Assert(err < MaxErrorCode);
            // create the exception
            scsql_free_memory();
            Debug.Assert(err == (uint)ex.Data[ErrorCode.EC_TRANSPORT_KEY]);
            Debug.Assert(err < MaxErrorCode);
            throw ex;
        }

        internal static unsafe string GetSetSpecifier(ushort layoutId) {
            ulong rawviewRecordOid;
            ulong rawviewRecordAddr;
            ulong setspecRecordOid;
            ulong setspecRecordAddr;
            MetalayerThrowIfError(Starcounter.SqlProcessor.SqlProcessor.star_table_ref_by_layout_id(
                ThreadData.ContextHandle, layoutId, out rawviewRecordOid, out rawviewRecordAddr));
            MetalayerThrowIfError(Starcounter.SqlProcessor.SqlProcessor.star_setspec_ref_by_table_ref(
                ThreadData.ContextHandle, rawviewRecordOid, rawviewRecordAddr,
                &setspecRecordOid, &setspecRecordAddr));
            return DbState.ReadString(setspecRecordOid, setspecRecordAddr, 3);
        }

        public static void PopulateRuntimeMetadata() {
            ulong context = ThreadData.ContextHandle;
            MetalayerThrowIfError(star_prepare_system_tables(context));
            LoadGlobalSetspecIndexHandle(context);
        }

        private static ulong globalSetspecIndexHandle_ = 0;

        internal static ulong GetGlobalSetspecIndexHandle(ulong contextHandle) {
            return globalSetspecIndexHandle_;
        }

        [DllImport("sccoredb.dll")]
        private static extern unsafe uint stari_context_get_index_infos_by_token(
            ulong handle, ulong token, uint* pic, sccoredb.STARI_INDEX_INFO *piis
            );

        private static void LoadGlobalSetspecIndexHandle(ulong contextHandle) {
            ulong transactionHandle;

            transactionHandle = 0;

            try {
                unsafe {
                    uint r;

                    r = sccoredb.star_create_transaction(
                        0, out transactionHandle
                        );
                    if (r != 0) {
                        transactionHandle = 0;
                        goto err;
                    }
                    r = sccoredb.star_context_set_transaction(
                        contextHandle, transactionHandle
                        );
                    if (r != 0) goto err;

                    ulong indexToken = STAR_GLOBAL_SETSPEC_INDEX_NAME_TOKEN;
                    uint indexInfoCount = 1;
                    sccoredb.STARI_INDEX_INFO indexInfo;
                    r = stari_context_get_index_infos_by_token(
                        contextHandle, indexToken, &indexInfoCount, &indexInfo
                        );
                    if (r != 0) goto err;

                    if (indexInfoCount == 1) {
                        globalSetspecIndexHandle_ = indexInfo.handle;
                    }
                    else {
                        r = Error.SCERRUNEXPMETADATA;
                        goto err;
                    }


                    return;

                err:
                    throw ErrorCode.ToException(r);
                }
            }
            finally {
                if (transactionHandle != 0) {
                    uint r = sccoredb.star_transaction_free(
                        transactionHandle, ThreadData.ObjectVerify
                        );
                    if (r != 0) ErrorCode.ToException(r); // Fatal.
                }
            }
        }

        public static void CleanClrMetadata(ulong context) {
            MetalayerThrowIfError(star_clrmetadata_clean(context));
        }

        public static unsafe ulong GetTokenFromName(string Name) {
            ulong token;
            uint err = star_get_token(ThreadData.ContextHandle, Name, &token);
            if (err != 0)
                return 0;
            Debug.Assert(token != 0);
            return token;
        }

        public static unsafe string GetNameFromToken(ulong Token) {
            char* name;
            uint err = star_get_token_name(ThreadData.ContextHandle, Token, &name);
            if (err != 0)
                throw ErrorCode.ToException(err);
            return new String(name);
        }

        public static unsafe ulong AssureToken(string Name) {
            ulong token;
            uint err = star_assure_token(ThreadData.ContextHandle, Name, &token);
            if (err != 0)
                throw ErrorCode.ToException(err);
            return token;
        }

        internal static unsafe void MetalayerThrowIfError(uint err) {
            if (err != 0) {
                char* errorMessage = star_metalayer_errbuf(ThreadData.ContextHandle);
                if (errorMessage != null)
                    throw ErrorCode.ToException(err, new String(errorMessage));
                else
                    throw ErrorCode.ToException(err);
            }
        }

        public static void DropTableCascade(string tableFullName) {
            MetalayerThrowIfError(star_drop_table_cascade(ThreadData.ContextHandle, tableFullName));
        }

        internal static unsafe void CreateIndex(string index_name, string table_name, 
            STAR_INDEXED_COLUMN* columns, bool is_unique) {
            MetalayerThrowIfError(star_create_index_by_names(ThreadData.ContextHandle,
                index_name, table_name, columns, is_unique));
        }

        /// <summary>
        /// Creates exception with error location and token by using Starcounter factory.
        /// </summary>
        /// <param name="errorCode">Starcounter error code</param>
        /// <param name="message">The detailed error message</param>
        /// <param name="location">Start of the error token in the query</param>
        /// <param name="token">The error token</param>
        /// <returns></returns>
        internal unsafe static Exception GetSqlException(uint scErrorCode, String query, ScError* scerror) {
            unsafe {
                if (scerror == null)
                    throw ErrorCode.ToException(Error.SCERRUNEXPERRUNAVAILABLE);
                String message = new String(scerror->scerrmessage);
                uint errorCode = (uint)scerror->scerrorcode;
                Debug.Assert(scErrorCode == errorCode);
                int position = scerror->scerrposition;
                String token = scerror->token;
                if (message == "syntax error" && token != null)
                    message = "Unexpected token.";
                if (message == "syntax error" && token == null)
                    message = "Unexpected end of query.";
                message += " The error near or at position " + position;
                if (token != null) {
                    message += ", near or at token: " + token;
                    if (scerror->isKeyword > 0)
                        message += ". Note that the token is a keyword.";
                } else
                    message += ".";
                if (query.Length > 1000)
                    message += "\nIn query: " + query.Substring(0, 500);
                else
                    message += "\nIn query: " + query;
                return ErrorCode.ToException(errorCode, message, (m, e) => new SqlException(errorCode, m, message, position, token, query));
            }
        }
        [DllImport("scsqlprocessor.dll", CallingConvention = CallingConvention.StdCall,
            CharSet = CharSet.Unicode)]
        internal static extern uint scsql_advance_iter(ulong iter);
        [DllImport("scsqlprocessor.dll", CallingConvention = CallingConvention.StdCall,
            CharSet = CharSet.Unicode)]
        internal static extern uint scsql_delete_iter(ulong iter);
        [DllImport("scsqlprocessor.dll", CallingConvention = CallingConvention.StdCall,
            CharSet = CharSet.Unicode)]
        internal static extern uint scsql_deref_db_iter(ulong iter, out ulong rec_id, out ulong rec_ref);
    }

    [StructLayout(LayoutKind.Sequential)]
    public unsafe struct ScError {
        public uint scerrorcode;
        public char* scerrmessage;
        public int scerrposition;
        public byte isKeyword;
        private IntPtr _token;

        public String token {
            get {
                return Marshal.PtrToStringAuto(_token);
            }
        }
    }
}<|MERGE_RESOLUTION|>--- conflicted
+++ resolved
@@ -90,12 +90,9 @@
                 name, base_table_name, column_definitions, out layout_id));
         }
 
-<<<<<<< HEAD
-=======
         [DllImport("scdbmetalayer.dll", CallingConvention = CallingConvention.StdCall, CharSet = CharSet.Unicode)]
         internal static extern uint star_update_reference_columns_types(ulong context_handle);
 
->>>>>>> 05616523
         [StructLayout(LayoutKind.Sequential)]
         internal unsafe struct STAR_INDEXED_COLUMN {
             public char* column_name;
@@ -117,7 +114,6 @@
             MetalayerThrowIfError(star_drop_index_by_table_and_name(ThreadData.ContextHandle,
                 table_full_name, index_name));
         }
-<<<<<<< HEAD
 
         [DllImport("scdbmetalayer.dll", CallingConvention = CallingConvention.StdCall, CharSet = CharSet.Unicode)]
         private static unsafe extern uint star_drop_table_cascade(ulong context,
@@ -137,27 +133,6 @@
         }
 
         [DllImport("scdbmetalayer.dll", CallingConvention = CallingConvention.StdCall, CharSet = CharSet.Unicode)]
-=======
-
-        [DllImport("scdbmetalayer.dll", CallingConvention = CallingConvention.StdCall, CharSet = CharSet.Unicode)]
-        private static unsafe extern uint star_drop_table_cascade(ulong context,
-            string table_full_name);
-
-        [DllImport("scdbmetalayer.dll", CallingConvention = CallingConvention.StdCall, CharSet = CharSet.Unicode)]
-        private static unsafe extern uint star_clrmetadata_clean(ulong context_handle);
-
-        [DllImport("scdbmetalayer.dll", CallingConvention = CallingConvention.StdCall, CharSet = CharSet.Unicode)]
-        private static unsafe extern uint star_alter_table_add_columns(ulong context_handle,
-            string full_table_name, STAR_COLUMN_DEFINITION_WITH_NAMES* added_columns,
-            out ulong new_layout_handle);
-        internal static unsafe void AlterTableAddColumns(string full_table_name, 
-            STAR_COLUMN_DEFINITION_WITH_NAMES* added_columns, out ulong new_layout_handle) {
-            MetalayerThrowIfError(star_alter_table_add_columns(ThreadData.ContextHandle,
-                full_table_name, added_columns, out new_layout_handle));
-        }
-
-        [DllImport("scdbmetalayer.dll", CallingConvention = CallingConvention.StdCall, CharSet = CharSet.Unicode)]
->>>>>>> 05616523
         internal static unsafe extern char* star_metalayer_errbuf(ulong context_handle);
 
         public const byte SQL_QUERY_TYPE_SELECT = 0;
@@ -166,7 +141,6 @@
         public static unsafe Exception CallSqlProcessor(String query, out byte queryType, out ulong iterator) {
             ScError scerror;
             uint err = scsql_process_query(ThreadData.ContextHandle, query, out queryType, out iterator, &scerror);
-<<<<<<< HEAD
             if (err == 0)
                 return null;
             Exception ex = GetSqlException(err, query, &scerror);
@@ -185,26 +159,6 @@
             if (err == 0)
                 return null;
             Exception ex = GetSqlException(err, query, &scerror);
-=======
-            if (err == 0)
-                return null;
-            Exception ex = GetSqlException(err, query, &scerror);
-            Debug.Assert(err == (uint)ex.Data[ErrorCode.EC_TRANSPORT_KEY]);
-            Debug.Assert(err < 10000);
-            // create the exception
-            scsql_free_memory();
-            Debug.Assert(err == (uint)ex.Data[ErrorCode.EC_TRANSPORT_KEY]);
-            Debug.Assert(err < 10000);
-            return ex;
-        }
-
-        internal static unsafe Exception CallSelectPrepare(String query, out ulong iterator) {
-            ScError scerror;
-            uint err = scsql_process_select_query(ThreadData.ContextHandle, query, out iterator, &scerror);
-            if (err == 0)
-                return null;
-            Exception ex = GetSqlException(err, query, &scerror);
->>>>>>> 05616523
             Debug.Assert(err == (uint)ex.Data[ErrorCode.EC_TRANSPORT_KEY]);
             Debug.Assert(err < MaxErrorCode);
             // create the exception
