--- conflicted
+++ resolved
@@ -4,15 +4,10 @@
 using System.Runtime.InteropServices;
 
 namespace Starcounter.SqlProcessor {
-<<<<<<< HEAD
     internal class SqlProcessor {
-        static ulong MaxErrorCode = 1000000;
+        internal const ulong MaxErrorCode = 1000000;
         internal const ulong STAR_MOM_OF_ALL_LAYOUTS_NAME_TOKEN = 11;
         internal const ulong STAR_GLOBAL_SETSPEC_INDEX_NAME_TOKEN = 12;
-=======
-    public class SqlProcessor {
-        internal const ulong MaxErrorCode = 1000000;
->>>>>>> 0772252a
 
         [DllImport("scsqlprocessor.dll", CallingConvention = CallingConvention.StdCall,
             CharSet = CharSet.Unicode)]
