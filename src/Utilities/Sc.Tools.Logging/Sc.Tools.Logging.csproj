--- conflicted
+++ resolved
@@ -1,137 +1,65 @@
-<<<<<<< HEAD
-﻿<?xml version="1.0" encoding="utf-8"?>
-<Project DefaultTargets="Build" xmlns="http://schemas.microsoft.com/developer/msbuild/2003" ToolsVersion="4.0">
-  <PropertyGroup>
-    <Configuration Condition=" '$(Configuration)' == '' ">Debug</Configuration>
-    <ProjectGuid>{D41F6760-FB7D-413B-B07B-3062A9741EF5}</ProjectGuid>
-    <OutputType>Library</OutputType>
-    <AppDesignerFolder>Properties</AppDesignerFolder>
-    <RootNamespace>Sc.Tools.Logging</RootNamespace>
-    <AssemblyName>Sc.Tools.Logging</AssemblyName>
-    <SignAssembly>true</SignAssembly>
-    <FileUpgradeFlags>
-    </FileUpgradeFlags>
-    <UpgradeBackupLocation />
-    <TargetFrameworkVersion>v4.5</TargetFrameworkVersion>
-    <TargetFrameworkProfile />
-  </PropertyGroup>
-  <PropertyGroup Condition=" '$(Configuration)' == 'Debug' ">
-    <DebugSymbols>true</DebugSymbols>
-    <DebugType>full</DebugType>
-    <Optimize>false</Optimize>
-    <DefineConstants>DEBUG;TRACE</DefineConstants>
-    <ErrorReport>prompt</ErrorReport>
-    <WarningLevel>4</WarningLevel>
-    <Prefer32Bit>false</Prefer32Bit>
-    <OutputPath>..\..\..\bin\Debug\</OutputPath>
-    <TreatWarningsAsErrors>true</TreatWarningsAsErrors>
-  </PropertyGroup>
-  <PropertyGroup Condition=" '$(Configuration)' == 'Release' ">
-    <DebugType>pdbonly</DebugType>
-    <Optimize>true</Optimize>
-    <DefineConstants>TRACE</DefineConstants>
-    <ErrorReport>prompt</ErrorReport>
-    <WarningLevel>4</WarningLevel>
-    <Prefer32Bit>false</Prefer32Bit>
-    <OutputPath>..\..\..\bin\Release\</OutputPath>
-    <TreatWarningsAsErrors>true</TreatWarningsAsErrors>
-    <NoWarn>1591</NoWarn>
-    <DocumentationFile>..\..\..\bin\Release\Sc.Tools.Logging.XML</DocumentationFile>
-  </PropertyGroup>
-  <ItemGroup>
-    <Compile Include="LogEntry.cs" />
-    <Compile Include="LogReader.cs" />
-    <Compile Include="Properties\AssemblyInfo.cs" />
-    <Compile Include="ReadDirection.cs" />
-    <Compile Include="Severity.cs" />
-  </ItemGroup>
-  <ItemGroup>
-    <Reference Include="System" />
-    <Reference Include="System.Data" />
-    <Reference Include="System.Xml" />
-  </ItemGroup>
-  <ItemGroup>
-    <Service Include="{B4F97281-0DBD-4835-9ED8-7DFB966E87FF}" />
-  </ItemGroup>
-  <ItemGroup>
-    <None Include="..\..\Starcounter.snk" />
-  </ItemGroup>
-  <ItemGroup>
-    <ProjectReference Include="..\..\Starcounter.Internal\Starcounter.Internal.csproj">
-      <Project>{015a94bb-8483-4227-90d6-a08d092212bd}</Project>
-      <Name>Starcounter.Internal</Name>
-    </ProjectReference>
-  </ItemGroup>
-  <Import Project="$(MSBuildToolsPath)\Microsoft.CSharp.targets" />
-=======
-﻿<?xml version="1.0" encoding="utf-8"?>
-<Project DefaultTargets="Build" xmlns="http://schemas.microsoft.com/developer/msbuild/2003" ToolsVersion="4.0">
-  <PropertyGroup>
-    <Configuration Condition=" '$(Configuration)' == '' ">Debug</Configuration>
-    <ProjectGuid>{D41F6760-FB7D-413B-B07B-3062A9741EF5}</ProjectGuid>
-    <OutputType>Library</OutputType>
-    <AppDesignerFolder>Properties</AppDesignerFolder>
-    <RootNamespace>Sc.Tools.Logging</RootNamespace>
-    <AssemblyName>Sc.Tools.Logging</AssemblyName>
-    <SignAssembly>true</SignAssembly>
-    <FileUpgradeFlags>
-    </FileUpgradeFlags>
-    <UpgradeBackupLocation />
-    <TargetFrameworkVersion>v4.5</TargetFrameworkVersion>
-    <TargetFrameworkProfile />
-  </PropertyGroup>
-  <PropertyGroup Condition=" '$(Configuration)' == 'Debug' ">
-    <DebugSymbols>true</DebugSymbols>
-    <DebugType>full</DebugType>
-    <Optimize>false</Optimize>
-    <DefineConstants>DEBUG;TRACE</DefineConstants>
-    <ErrorReport>prompt</ErrorReport>
-    <WarningLevel>4</WarningLevel>
-    <Prefer32Bit>false</Prefer32Bit>
-    <OutputPath>..\..\..\bin\Debug\</OutputPath>
-    <TreatWarningsAsErrors>true</TreatWarningsAsErrors>
-  </PropertyGroup>
-  <PropertyGroup Condition=" '$(Configuration)' == 'Release' ">
-    <DebugType>pdbonly</DebugType>
-    <Optimize>true</Optimize>
-    <DefineConstants>TRACE</DefineConstants>
-    <ErrorReport>prompt</ErrorReport>
-    <WarningLevel>4</WarningLevel>
-    <Prefer32Bit>false</Prefer32Bit>
-    <OutputPath>..\..\..\bin\Release\</OutputPath>
-    <TreatWarningsAsErrors>true</TreatWarningsAsErrors>
-    <NoWarn>1591;1570;1571;1572;1573;1574</NoWarn>
-    <DocumentationFile>..\..\..\bin\Release\Sc.Tools.Logging.XML</DocumentationFile>
-  </PropertyGroup>
-  <ItemGroup>
-    <Compile Include="EntryType.cs" />
-    <Compile Include="LogEntry.cs" />
-    <Compile Include="LogFilter.cs" />
-    <Compile Include="LogReader.cs" />
-    <Compile Include="NotALogFileException.cs" />
-    <Compile Include="Properties\AssemblyInfo.cs" />
-    <Compile Include="_FiltersApplied.cs" />
-    <Compile Include="_LogDirectory.cs" />
-    <Compile Include="_LogWatcher.cs" />
-    <Compile Include="_TimeFilterResult.cs" />
-  </ItemGroup>
-  <ItemGroup>
-    <Reference Include="System" />
-    <Reference Include="System.Data" />
-    <Reference Include="System.Xml" />
-  </ItemGroup>
-  <ItemGroup>
-    <Service Include="{B4F97281-0DBD-4835-9ED8-7DFB966E87FF}" />
-  </ItemGroup>
-  <ItemGroup>
-    <None Include="..\..\Starcounter.snk" />
-  </ItemGroup>
-  <ItemGroup>
-    <ProjectReference Include="..\..\Starcounter.Internal\Starcounter.Internal.csproj">
-      <Project>{015a94bb-8483-4227-90d6-a08d092212bd}</Project>
-      <Name>Starcounter.Internal</Name>
-    </ProjectReference>
-  </ItemGroup>
-  <Import Project="$(MSBuildToolsPath)\Microsoft.CSharp.targets" />
->>>>>>> fc521b94
+﻿<?xml version="1.0" encoding="utf-8"?>
+<Project DefaultTargets="Build" xmlns="http://schemas.microsoft.com/developer/msbuild/2003" ToolsVersion="4.0">
+  <PropertyGroup>
+    <Configuration Condition=" '$(Configuration)' == '' ">Debug</Configuration>
+    <ProjectGuid>{D41F6760-FB7D-413B-B07B-3062A9741EF5}</ProjectGuid>
+    <OutputType>Library</OutputType>
+    <AppDesignerFolder>Properties</AppDesignerFolder>
+    <RootNamespace>Sc.Tools.Logging</RootNamespace>
+    <AssemblyName>Sc.Tools.Logging</AssemblyName>
+    <SignAssembly>true</SignAssembly>
+    <FileUpgradeFlags>
+    </FileUpgradeFlags>
+    <UpgradeBackupLocation />
+    <TargetFrameworkVersion>v4.5</TargetFrameworkVersion>
+    <TargetFrameworkProfile />
+  </PropertyGroup>
+  <PropertyGroup Condition=" '$(Configuration)' == 'Debug' ">
+    <DebugSymbols>true</DebugSymbols>
+    <DebugType>full</DebugType>
+    <Optimize>false</Optimize>
+    <DefineConstants>DEBUG;TRACE</DefineConstants>
+    <ErrorReport>prompt</ErrorReport>
+    <WarningLevel>4</WarningLevel>
+    <Prefer32Bit>false</Prefer32Bit>
+    <OutputPath>..\..\..\bin\Debug\</OutputPath>
+    <TreatWarningsAsErrors>true</TreatWarningsAsErrors>
+  </PropertyGroup>
+  <PropertyGroup Condition=" '$(Configuration)' == 'Release' ">
+    <DebugType>pdbonly</DebugType>
+    <Optimize>true</Optimize>
+    <DefineConstants>TRACE</DefineConstants>
+    <ErrorReport>prompt</ErrorReport>
+    <WarningLevel>4</WarningLevel>
+    <Prefer32Bit>false</Prefer32Bit>
+    <OutputPath>..\..\..\bin\Release\</OutputPath>
+    <TreatWarningsAsErrors>true</TreatWarningsAsErrors>
+    <NoWarn>1591;1570;1571;1572;1573;1574</NoWarn>
+    <DocumentationFile>..\..\..\bin\Release\Sc.Tools.Logging.XML</DocumentationFile>
+  </PropertyGroup>
+  <ItemGroup>
+    <Compile Include="LogEntry.cs" />
+    <Compile Include="LogReader.cs" />
+    <Compile Include="Properties\AssemblyInfo.cs" />
+    <Compile Include="ReadDirection.cs" />
+    <Compile Include="Severity.cs" />
+  </ItemGroup>
+  <ItemGroup>
+    <Reference Include="System" />
+    <Reference Include="System.Data" />
+    <Reference Include="System.Xml" />
+  </ItemGroup>
+  <ItemGroup>
+    <Service Include="{B4F97281-0DBD-4835-9ED8-7DFB966E87FF}" />
+  </ItemGroup>
+  <ItemGroup>
+    <None Include="..\..\Starcounter.snk" />
+  </ItemGroup>
+  <ItemGroup>
+    <ProjectReference Include="..\..\Starcounter.Internal\Starcounter.Internal.csproj">
+      <Project>{015a94bb-8483-4227-90d6-a08d092212bd}</Project>
+      <Name>Starcounter.Internal</Name>
+    </ProjectReference>
+  </ItemGroup>
+  <Import Project="$(MSBuildToolsPath)\Microsoft.CSharp.targets" />
 </Project>