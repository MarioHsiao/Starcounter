--- conflicted
+++ resolved
@@ -16,13 +16,10 @@
 #include <stdexcept>
 #include <string>
 #include <cstring>
-<<<<<<< HEAD
 #include <codecvt>
 #include <locale>
 #include <sys/types.h>
 #include <sys/stat.h>
-=======
->>>>>>> fde23be1
 
 #ifdef __cplusplus
 extern "C" {
@@ -46,11 +43,7 @@
 # define MODULE_API
 #endif
 
-<<<<<<< HEAD
 	// Shifting operations.
-=======
-// Shifting operations.
->>>>>>> fde23be1
 #define SHA_SHIFT_RIGHT(x, n)    (x >> n)
 #define SHA_ROTATE_RIGHT(x, n)   ((x >> n) | (x << ((sizeof(x) << 3) - n)))
 #define SHA_CHANGE(x, y, z)  ((x & y) ^ (~x & z))
@@ -93,11 +86,7 @@
 			uint32_t wv[8];
 
 			// Performing block processing.
-<<<<<<< HEAD
 			for (int32_t i = 0; i < (int32_t)block_nb; i++) {
-=======
-			for (int32_t i = 0; i < (int32_t) block_nb; i++) {
->>>>>>> fde23be1
 
 				const uint8_t* sub_block = input_data + (i << 6);
 
@@ -194,45 +183,30 @@
 
 		static std::string ProduceHash(std::string input)
 		{
-<<<<<<< HEAD
 			const int32_t kSizeOfTheDigest = 32;
-=======
-			const uint32_t kSizeOfTheDigest = 32;
->>>>>>> fde23be1
 
 			uint8_t hash_32bytes[kSizeOfTheDigest];
 			memset(hash_32bytes, 0, kSizeOfTheDigest);
 
 			SimpleSha256 ctx = SimpleSha256();
 			ctx.InitializeSha256();
-<<<<<<< HEAD
 			ctx.UpdateSha256((const uint8_t*)input.c_str(), input.length());
-=======
-			ctx.UpdateSha256((unsigned char*)input.c_str(), input.length());
->>>>>>> fde23be1
 			ctx.FinalizeSha256(hash_32bytes);
 
 			std::stringstream out_hash_str;
 			out_hash_str << std::hex << std::setfill('0');
 
 			for (int32_t i = 0; i < kSizeOfTheDigest; i++) {
-<<<<<<< HEAD
 				out_hash_str << std::setw(2) << (uint32_t)(hash_32bytes[i]);
-=======
-				out_hash_str << std::setw(2) << (uint32_t) (hash_32bytes[i]);
->>>>>>> fde23be1
 			}
 
 			return out_hash_str.str();
 		}
 	};
 
-<<<<<<< HEAD
 	// Is scllvm diagnostics on? 
 	bool g_diag_on = false;
 
-=======
->>>>>>> fde23be1
 	class CodegenEngine
 	{
 		std::vector<llvm::ExecutionEngine*> exec_engines_;
@@ -386,14 +360,7 @@
 			return subject;
 		}
 
-<<<<<<< HEAD
 		uint32_t ProduceModuleAndReturnPointers(
-=======
-		std::string RunCmdAndGetOutput(const char* cmd) {
-
-			char buffer[128];
-			std::string result = "";
->>>>>>> fde23be1
 #ifdef _WIN32
 			FILE* pipe = _popen(cmd, "r");
 #else
@@ -457,7 +424,6 @@
 
 			std::string error_str;
 
-<<<<<<< HEAD
 			// Create some module to put our function into it. 
 			std::unique_ptr<llvm::Module> owner = make_unique<llvm::Module>("test", *llvm_context_);
 
@@ -484,53 +450,16 @@
 				if (nullptr != out_hash_65bytes) {
 					std::strcpy(out_hash_65bytes, hash_str.c_str());
 				}
-=======
-			if (!ext_libraries_names_delimited_string.empty()) {
-				ext_library_names = StringSplit(ext_libraries_names_delimited_string, ';');
-				assert((ext_library_names.size() > 0) && "At least one external library should be supplied, if not NULL.");
-			}
-
-			std::string error_str;
-
-			// Create some module to put our function into it. 
-			std::unique_ptr<llvm::Module> owner = make_unique<llvm::Module>("test", *llvm_context_);
-
-			llvm::ExecutionEngine* exec_engine = llvm::EngineBuilder(std::move(owner))
-				.setErrorStr(&error_str)
-				.setEngineKind(EngineKind::JIT)
-				.setOptLevel(CodeGenOpt::Aggressive)
-				.create();
-
-			assert((NULL != exec_engine) && "Can't create LLVM execution engine.");
-
-			std::string file_name_no_ext;
-
-			// Checking if hash is given. 
-			if (NULL == predefined_hash_str) {
-
-				// Calculating hash from input code. 
-				std::string hash_str = SimpleSha256::ProduceHash(code_string);
-
-				// Saving hash if needed.
-				if (nullptr != out_hash_65bytes) {
-					std::strcpy(out_hash_65bytes, hash_str.c_str());
-				}
 
 				file_name_no_ext = hash_str;
 			}
 			else {
->>>>>>> fde23be1
-
-				file_name_no_ext = hash_str;
-			}
-			else {
 
 				file_name_no_ext = predefined_hash_str;
 			}
 
 			int32_t err_code;
 
-<<<<<<< HEAD
 #ifdef _WIN32
 			std::wstring path_to_cache_dir_versioned = path_to_cache_dir;
 			path_to_cache_dir_versioned += L"/";
@@ -540,10 +469,6 @@
 			path_to_cache_dir_versioned += "/";
 			path_to_cache_dir_versioned += ScllvmVersion;
 #endif
-=======
-			std::string obj_file_name = file_name_no_ext;
-			std::ifstream f(obj_file_name);
->>>>>>> fde23be1
 
 			// Creating directory path. 
 			CreateDirPath(path_to_cache_dir_versioned.c_str());
@@ -580,7 +505,6 @@
 				temp_cpp_file << code_string;
 				temp_cpp_file.close();
 
-<<<<<<< HEAD
 #ifndef _WIN32
 				chmod(cpp_file_path.c_str(), 0600);
 #endif
@@ -616,21 +540,6 @@
 				err_code = system(clang_cmd.c_str());
 #endif
 
-=======
-				// Creating command line for clang. 
-				std::stringstream clang_cmd_stream;
-
-				// Checking if we have custom clang parameters from the user.
-				if ((NULL != predefined_clang_params) && ('\0' != predefined_clang_params)) {
-					clang_cmd_stream << "clang++.exe -mcmodel=large " << predefined_clang_params << " " << cpp_file_name << " -o " << obj_file_name << " 2>&1";
-				} else {
-					clang_cmd_stream << "clang++.exe -O3 -c -mcmodel=large " << cpp_file_name << " -o " << obj_file_name << " 2>&1";
-				}
-
-				// Generating new object file.
-				std::string clang_cmd = clang_cmd_stream.str();
-				err_code = system(clang_cmd.c_str());
->>>>>>> fde23be1
 				assert((0 == err_code) && "clang++ returned an error while compiling generated code.");
 
 #ifndef _WIN32
@@ -666,22 +575,15 @@
 			object::OwningBinary<object::ObjectFile> &obj_file_ref = obj_file.get();
 			exec_engine->addObjectFile(std::move(obj_file_ref));
 
-<<<<<<< HEAD
 			// Loading external library.
 			for (size_t i = 0; i < ext_library_names.size(); i++) {
 				bool library_error = llvm::sys::DynamicLibrary::LoadLibraryPermanently(ext_library_names[i].c_str());
 				assert((!library_error) && "Can't load given dynamic library.");
-=======
-				// Obtaining the pointer to created function. 
-				out_func_ptrs[i] = exec_engine->getFunctionAddress(function_names[i]);
-				assert((0 != out_func_ptrs[i]) && "Can't get function address from module! Dependencies issue?");
->>>>>>> fde23be1
 			}
 
 			// Finalizing MCJIT execution engine (does relocation). 
 			exec_engine->finalizeObject();
 
-<<<<<<< HEAD
 			// Getting pointer for each function. 
 			for (size_t i = 0; i < function_names.size(); i++) {
 
@@ -700,18 +602,6 @@
 			float time_took = (float)(end_time - start_time) / CLOCKS_PER_SEC;
 			if (nullptr != out_time_seconds)
 				*out_time_seconds = time_took;
-=======
-			// Saving execution engine for later use. 
-			*out_exec_module = exec_engine;
-
-			clock_t end_time = clock();
-			float time_took = (float)(end_time - start_time) / CLOCKS_PER_SEC;
-			if (nullptr != out_time_seconds)
-				*out_time_seconds = time_took;
-
-			// Changing current directory back to original. 
-			_wchdir(saved_original_dir);
->>>>>>> fde23be1
 
 			return 0;
 		}
@@ -721,7 +611,6 @@
 	llvm::sys::MutexImpl* g_mutex;
 
 	MODULE_API void ScLLVMInit() {
-<<<<<<< HEAD
 
 		g_mutex = new llvm::sys::MutexImpl();
 		g_mutex->acquire();
@@ -736,11 +625,6 @@
 				g_diag_on = true;
 			}			
 		}
-=======
-
-        g_mutex = new llvm::sys::MutexImpl();
-		g_mutex->acquire();
->>>>>>> fde23be1
 
 		llvm::InitializeNativeTarget();
 		llvm::InitializeNativeTargetAsmPrinter();
@@ -748,11 +632,7 @@
 		g_mutex->release();
 	}
 
-<<<<<<< HEAD
 	MODULE_API void ScLLVMDeleteModule(CodegenEngine* const codegen_engine, void** scllvm_module) {
-=======
-	MODULE_API void ScLLVMDeleteModule(CodegenEngine* const clang_engine, void** scllvm_module) {
->>>>>>> fde23be1
 
 		assert(nullptr != g_mutex);
 		g_mutex->acquire();
@@ -762,7 +642,6 @@
 		g_mutex->release();
 	}
 
-<<<<<<< HEAD
 	MODULE_API uint32_t ScLLVMCalculateHash(
 		const char* const code_to_build,
 		char* const out_hash_65bytes
@@ -771,22 +650,6 @@
 		if (std::strlen(code_to_build) < 1) {
 			return 1;
 		}
-=======
-	MODULE_API uint32_t ClangCompileCodeAndGetFuntions(
-		CodegenEngine** const clang_engine,
-		const bool accumulate_old_modules,
-		const bool print_to_console,
-		const bool do_optimizations,
-		const char* const input_code_str,
-		const char* const function_names_delimited,
-		uint64_t out_func_ptrs[],
-		void** out_exec_engine)
-	{
-        assert(nullptr != g_mutex);
-        g_mutex->acquire();
-
-		clang_engine->DestroyEngine((llvm::ExecutionEngine**) scllvm_module);
->>>>>>> fde23be1
 
 		std::string hash_str = SimpleSha256::ProduceHash(code_to_build);
 
@@ -797,30 +660,8 @@
 		return 0;
 	}
 
-<<<<<<< HEAD
 	MODULE_API uint32_t ScLLVMProduceModule(
 #ifdef _WIN32
-=======
-	MODULE_API uint32_t ScLLVMCalculateHash(
-		const char* const code_to_build,
-		char* const out_hash_65bytes
-	) {
-		// Checking that string is not empty.
-		if (std::strlen(code_to_build) < 1) {
-			return 1;
-		}
-
-		std::string hash_str = SimpleSha256::ProduceHash(code_to_build);
-
-		if (nullptr != out_hash_65bytes) {
-			std::strcpy(out_hash_65bytes, hash_str.c_str());
-		}
-
-		return 0;
-	}
-
-	MODULE_API uint32_t ScLLVMProduceModule(
->>>>>>> fde23be1
 		const wchar_t* const path_to_cache_dir,
 #else
 		const char* const path_to_cache_dir,
@@ -862,7 +703,6 @@
 		return err_code;
 	}
 
-<<<<<<< HEAD
 #ifdef _WIN32
 	MODULE_API bool ScLLVMIsModuleCached(
 		const wchar_t* const path_to_cache_dir,
@@ -1052,83 +892,8 @@
 		ScLLVMDeleteModule(out_codegen_engine, &out_exec_module);
 
 		std::cout << "Test succeeded. Result: " << res << std::endl;
-=======
-	MODULE_API bool ScLLVMIsModuleCached(
-		const wchar_t* const path_to_cache_dir,
-		const char* const predefined_hash_str) {
-
-		assert(nullptr != g_mutex);
-		g_mutex->acquire();
-
-		// Converting hash name to wide char.
-		std::string hash_string(predefined_hash_str);
-		std::wstring hash_wstring(hash_string.begin(), hash_string.end());
-
-		std::wstring obj_file_path = path_to_cache_dir;
-		obj_file_path += L"/";
-		obj_file_path += hash_wstring;
-		std::wifstream f(obj_file_path);
-
-		g_mutex->release();
-
-		if (f.good())
-			return true;
-
-		return false;
-	}
-
-	MODULE_API bool ScLLVMDeleteCachedModule(
-		const wchar_t* const path_to_cache_dir,
-		const char* const predefined_hash_str) {
-
-		// Deleting if module is actually cached.
-		if (!ScLLVMIsModuleCached(path_to_cache_dir, predefined_hash_str)) {
-			return false;
-		}
-
-		assert(nullptr != g_mutex);
-		g_mutex->acquire();
-
-		// Converting hash name to wide char.
-		std::string hash_string(predefined_hash_str);
-		std::wstring hash_wstring(hash_string.begin(), hash_string.end());
-
-		std::wstring obj_file_path = path_to_cache_dir;
-		obj_file_path += L"/";
-		obj_file_path += hash_wstring;
-
-		// Deleting file.
-		int err = _wremove(obj_file_path.c_str());
-
-		g_mutex->release();
-
-		return 0 == err;
-	}
-
-	MODULE_API bool ScLLVMDeleteAllCachedModulesInDir(
-		const wchar_t* const path_to_cache_dir) {
-		// todo
-		return false;
-	}
-
-	MODULE_API bool ScLLVMDeleteCachedModulesInDirOlderThan(
-		const wchar_t* const path_to_cache_dir,
-		const int32_t older_than_days) {
-		// todo
-		return false;
-	}
-
-	MODULE_API void ScLLVMDestroy(CodegenEngine* codegen_engine) {
-
-		assert(nullptr != g_mutex);
-		g_mutex->acquire();
-
-		assert((NULL != codegen_engine) && "Engine must exist to be destroyed!");
-		codegen_engine->Cleanup(false);
-		delete codegen_engine;
->>>>>>> fde23be1
-
-		g_mutex->release();
+
+		return 0;
 	}
 
 #ifdef __cplusplus
