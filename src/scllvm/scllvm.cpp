--- conflicted
+++ resolved
@@ -8,16 +8,12 @@
 #include "llvm/ExecutionEngine/ExecutionEngine.h"
 #include "llvm/Support/ManagedStatic.h"
 #include "llvm/Support/TargetSelect.h"
-<<<<<<< HEAD
-#include "llvm/Support/DynamicLibrary.h"
-=======
 #include "llvm/IR/LLVMContext.h"
 #include "llvm/ExecutionEngine/SectionMemoryManager.h"
 #include "llvm/ExecutionEngine/MCJIT.h"
 #include "llvm/Transforms/IPO.h"
 #include "llvm/Transforms/IPO/PassManagerBuilder.h"
 #include "llvm/IR/LegacyPassManager.h"
->>>>>>> 05616523
 
 #include <sstream>
 #include <cstdio>
@@ -48,170 +44,6 @@
 # define MODULE_API
 #endif
 
-<<<<<<< HEAD
-// Shifting operations.
-#define SHA_SHIFT_RIGHT(x, n)    (x >> n)
-#define SHA_ROTATE_RIGHT(x, n)   ((x >> n) | (x << ((sizeof(x) << 3) - n)))
-#define SHA_CHANGE(x, y, z)  ((x & y) ^ (~x & z))
-#define SHA_MAJ(x, y, z) ((x & y) ^ (x & z) ^ (y & z))
-
-#define SHA256_COMB1(x) (SHA_ROTATE_RIGHT(x,  2) ^ SHA_ROTATE_RIGHT(x, 13) ^ SHA_ROTATE_RIGHT(x, 22))
-#define SHA256_COMB2(x) (SHA_ROTATE_RIGHT(x,  6) ^ SHA_ROTATE_RIGHT(x, 11) ^ SHA_ROTATE_RIGHT(x, 25))
-#define SHA256_COMB3(x) (SHA_ROTATE_RIGHT(x,  7) ^ SHA_ROTATE_RIGHT(x, 18) ^ SHA_SHIFT_RIGHT(x,  3))
-#define SHA256_COMB4(x) (SHA_ROTATE_RIGHT(x, 17) ^ SHA_ROTATE_RIGHT(x, 19) ^ SHA_SHIFT_RIGHT(x, 10))
-
-#define SHA_UNPACK_32(x, input) *((input) + 3) = (uint8_t) ((x)); *((input) + 2) = (uint8_t) ((x) >>  8); *((input) + 1) = (uint8_t) ((x) >> 16); *((input) + 0) = (uint8_t) ((x) >> 24);
-#define SHA_PACK_32(input, x) *(x) = ((uint32_t) *((input) + 3)) | ((uint32_t) *((input) + 2) <<  8) | ((uint32_t) *((input) + 1) << 16) | ((uint32_t) *((input) + 0) << 24);
-
-	// Standard constants for SHA-256.
-	const static uint32_t kSha256Constants[64] =
-	{
-		0x428a2f98, 0x71374491, 0xb5c0fbcf, 0xe9b5dba5, 0x3956c25b, 0x59f111f1, 0x923f82a4, 0xab1c5ed5,
-		0xd807aa98, 0x12835b01, 0x243185be, 0x550c7dc3, 0x72be5d74, 0x80deb1fe, 0x9bdc06a7, 0xc19bf174,
-		0xe49b69c1, 0xefbe4786, 0x0fc19dc6, 0x240ca1cc, 0x2de92c6f, 0x4a7484aa, 0x5cb0a9dc, 0x76f988da,
-		0x983e5152, 0xa831c66d, 0xb00327c8, 0xbf597fc7, 0xc6e00bf3, 0xd5a79147, 0x06ca6351, 0x14292967,
-		0x27b70a85, 0x2e1b2138, 0x4d2c6dfc, 0x53380d13, 0x650a7354, 0x766a0abb, 0x81c2c92e, 0x92722c85,
-		0xa2bfe8a1, 0xa81a664b, 0xc24b8b70, 0xc76c51a3, 0xd192e819, 0xd6990624, 0xf40e3585, 0x106aa070,
-		0x19a4c116, 0x1e376c08, 0x2748774c, 0x34b0bcb5, 0x391c0cb3, 0x4ed8aa4a, 0x5b9cca4f, 0x682e6ff3,
-		0x748f82ee, 0x78a5636f, 0x84c87814, 0x8cc70208, 0x90befffa, 0xa4506ceb, 0xbef9a3f7, 0xc67178f2
-	};
-
-	class SimpleSha256
-	{
-		static const uint32_t kShaBlockSize = 512 / 8;
-		uint32_t total_length_;
-		uint32_t cur_length_;
-		uint8_t data_block_[2 * kShaBlockSize];
-		uint32_t header_[8];
-
-		void DoTransform(const uint8_t *input_data, uint32_t block_nb) {
-
-			uint32_t t1, t2;
-			int32_t j;
-			uint32_t w[64];
-			uint32_t wv[8];
-
-			// Performing block processing.
-			for (int32_t i = 0; i < (int32_t) block_nb; i++) {
-
-				const uint8_t* sub_block = input_data + (i << 6);
-
-				for (j = 0; j < 16; j++) {
-					SHA_PACK_32(&sub_block[j << 2], &w[j]);
-				}
-
-				for (j = 16; j < 64; j++) {
-					w[j] = SHA256_COMB4(w[j - 2]) + w[j - 7] + SHA256_COMB3(w[j - 15]) + w[j - 16];
-				}
-				for (j = 0; j < 8; j++) {
-					wv[j] = header_[j];
-				}
-				for (j = 0; j < 64; j++) {
-
-					t1 = wv[7] + SHA256_COMB2(wv[4]) + SHA_CHANGE(wv[4], wv[5], wv[6]) + kSha256Constants[j] + w[j];
-					t2 = SHA256_COMB1(wv[0]) + SHA_MAJ(wv[0], wv[1], wv[2]);
-
-					wv[7] = wv[6];
-					wv[6] = wv[5];
-					wv[5] = wv[4];
-					wv[4] = wv[3] + t1;
-					wv[3] = wv[2];
-					wv[2] = wv[1];
-					wv[1] = wv[0];
-					wv[0] = t1 + t2;
-				}
-
-				for (j = 0; j < 8; j++) {
-					header_[j] += wv[j];
-				}
-			}
-		}
-	public:
-
-		void InitializeSha256() {
-
-			header_[0] = 0x6a09e667;
-			header_[1] = 0xbb67ae85;
-			header_[2] = 0x3c6ef372;
-			header_[3] = 0xa54ff53a;
-			header_[4] = 0x510e527f;
-			header_[5] = 0x9b05688c;
-			header_[6] = 0x1f83d9ab;
-			header_[7] = 0x5be0cd19;
-			cur_length_ = 0;
-			total_length_ = 0;
-		}
-
-		void UpdateSha256(const uint8_t *input_data, uint32_t len) {
-
-			const uint8_t* shifted_data;
-			uint32_t tmp_len = kShaBlockSize - cur_length_;
-			uint32_t rem_len = len < tmp_len ? len : tmp_len;
-
-			memcpy(&data_block_[cur_length_], input_data, rem_len);
-
-			// Returning if its a tail non-complete block.
-			if (cur_length_ + len < kShaBlockSize) {
-				cur_length_ += len;
-				return;
-			}
-
-			uint32_t new_len = len - rem_len;
-			uint32_t block_size_current = new_len / kShaBlockSize;
-
-			shifted_data = input_data + rem_len;
-
-			DoTransform(data_block_, 1);
-			DoTransform(shifted_data, block_size_current);
-
-			rem_len = new_len % kShaBlockSize;
-			memcpy(data_block_, &shifted_data[block_size_current << 6], rem_len);
-			cur_length_ = rem_len;
-			total_length_ += (block_size_current + 1) << 6;
-		}
-
-		void FinalizeSha256(uint8_t* hash_32bytes)
-		{
-			uint32_t block_size_current = (1 + ((kShaBlockSize - 9) < (cur_length_ % kShaBlockSize)));
-
-			uint32_t b_length = (total_length_ + cur_length_) << 3;
-			uint32_t pm_length = block_size_current << 6;
-			memset(data_block_ + cur_length_, 0, pm_length - cur_length_);
-
-			data_block_[cur_length_] = 0x80;
-			SHA_UNPACK_32(b_length, data_block_ + pm_length - 4);
-			DoTransform(data_block_, block_size_current);
-
-			for (int32_t i = 0; i < 8; i++) {
-				SHA_UNPACK_32(header_[i], &hash_32bytes[i << 2]);
-			}
-		}
-
-		static std::string ProduceHash(std::string input)
-		{
-			const int32_t kSizeOfTheDigest = 32;
-
-			uint8_t hash_32bytes[kSizeOfTheDigest];
-			memset(hash_32bytes, 0, kSizeOfTheDigest);
-
-			SimpleSha256 ctx = SimpleSha256();
-			ctx.InitializeSha256();
-			ctx.UpdateSha256((const uint8_t*)input.c_str(), input.length());
-			ctx.FinalizeSha256(hash_32bytes);
-
-			std::stringstream out_hash_str;
-			out_hash_str << std::hex << std::setfill('0');
-
-			for (int32_t i = 0; i < kSizeOfTheDigest; i++) {
-				out_hash_str << std::setw(2) << (uint32_t) (hash_32bytes[i]);
-			}
-
-			return out_hash_str.str();
-		}
-	};
-
-=======
->>>>>>> 05616523
 	class CodegenEngine
 	{
 		std::vector<llvm::ExecutionEngine*> exec_engines_;
@@ -593,19 +425,6 @@
 #else
 			const char* const path_to_cache_dir,
 #endif
-<<<<<<< HEAD
-			return result;
-		}
-
-
-		uint32_t ProduceModuleAndReturnPointers(
-#ifdef _WIN32
-			const wchar_t* const path_to_cache_dir,
-#else
-			const char* const path_to_cache_dir,
-#endif
-=======
->>>>>>> 05616523
 			const char* const predefined_hash_str,
 			const char* const input_code_chars,
 			const char* const function_names_delimited,
@@ -626,15 +445,8 @@
 			std::string out_file_name_no_ext;
 			std::string input_code_str = input_code_chars;
 
-<<<<<<< HEAD
-			std::string file_name_no_ext;
-
-			// Checking if hash is given. 
-			if (nullptr == predefined_hash_str) {
-=======
 			// Checking if hash is given.
 			if (NULL == predefined_hash_str) {
->>>>>>> 05616523
 
 				// Calculating hash from input code.
 				std::size_t code_hash = std::hash<std::string>()(input_code_str);
@@ -645,22 +457,9 @@
 				out_file_name_no_ext = predefined_hash_str;
 			}
 
-<<<<<<< HEAD
-			int32_t err_code;
-
-#ifdef _WIN32
-			wchar_t saved_original_dir[1024];
-			_wgetcwd(saved_original_dir, 1024);
-#else
-			char saved_original_dir[1024];
-			char* cur_dir = getcwd(saved_original_dir, 1024);
-			assert((nullptr != cur_dir) && "getcwd returned NULL by some reason.");
-#endif
-=======
 			// Saving path to current directory.
 			wchar_t saved_current_dir[1024];
 			_wgetcwd(saved_current_dir, 1024);
->>>>>>> 05616523
 
 			// Creating cache directory.
 			CreateDirAndSwitch(path_to_cache_dir);
@@ -685,35 +484,15 @@
 
 				// Saving source file to disk.
 				std::ofstream temp_cpp_file(cpp_file_name);
-<<<<<<< HEAD
-				temp_cpp_file << "#undef _MSC_VER\n";
-				temp_cpp_file << code_string;
-				temp_cpp_file.close();
-=======
 				temp_cpp_file << input_code_str;
->>>>>>> 05616523
 
 				// Adding library entry at the end.
 				temp_cpp_file << "\nextern \"C\" int dllentry() { return 1; }\n";
 				temp_cpp_file.close();
 
-<<<<<<< HEAD
-				// Checking if we have custom clang parameters from the user.
-#ifdef _WIN32
-				clang_cmd_stream << "clang++ ";
-#else
-				clang_cmd_stream << "clang++ ";
-#endif
-				if ((NULL != predefined_clang_params) && ('\0' != predefined_clang_params)) {
-					clang_cmd_stream << "-mcmodel=large " << predefined_clang_params << " " << cpp_file_name << " -o " << obj_file_name << " 2>&1";
-				} else {
-					clang_cmd_stream << "-O3 -c -mcmodel=large " << cpp_file_name << " -o " << obj_file_name << " 2>&1";
-				}
-=======
 				// Creating command line for clang.
 				std::stringstream clang_cmd;
 				clang_cmd << "clang++ -O3 -c -march=x86-64 " << cpp_file_name << " -o " << out_file_name_no_ext << ".o";
->>>>>>> 05616523
 
 				// Generating new object file.
 				std::cout << clang_cmd.str() << std::endl;
@@ -760,30 +539,15 @@
 				std::cout << "Procedure took seconds: " << seconds_time << std::endl;
 			}
 
-<<<<<<< HEAD
-			// Changing current directory back to original. 
-#ifdef _WIN32
-			_wchdir(saved_original_dir);
-#else
-			err_code = chdir(saved_original_dir);
-			assert((0 == err_code) && "chdir returned a non-zero exit code.");
-#endif
-=======
 			// Changing current directory back to original.
 			_wchdir(saved_current_dir);
->>>>>>> 05616523
 
 			return 0;
 		}
 	};
 
-<<<<<<< HEAD
-        // Global mutex.
-        llvm::sys::MutexImpl* g_mutex;
-=======
 	// Global mutex.
 	llvm::sys::MutexImpl* g_mutex;
->>>>>>> 05616523
 
 	MODULE_API void ClangInit() {
 
@@ -792,12 +556,7 @@
 
 		llvm::InitializeNativeTarget();
 		llvm::InitializeNativeTargetAsmPrinter();
-<<<<<<< HEAD
-
-		g_mutex->release();
-=======
 		llvm::InitializeNativeTargetAsmParser();
->>>>>>> 05616523
 	}
 
 	MODULE_API void ClangDeleteModule(CodegenEngine* const clang_engine, void** exec_engine) {
@@ -841,14 +600,10 @@
         return err_code;
 	}
 
-<<<<<<< HEAD
-	MODULE_API uint32_t ScLLVMProduceModule(
-=======
 	MODULE_API uint32_t ClangCompileAndLoadObjectFile(
 		CodegenEngine** const clang_engine,
 		const bool print_to_console,
 		const bool do_optimizations,
->>>>>>> 05616523
 #ifdef _WIN32
 		const wchar_t* const path_to_cache_dir,
 #else
@@ -884,14 +639,7 @@
 		return err_code;
 	}
 
-<<<<<<< HEAD
-#ifdef _WIN32
-	MODULE_API bool ScLLVMIsModuleCached(
-		const wchar_t* const path_to_cache_dir,
-		const char* const predefined_hash_str) {
-=======
 	MODULE_API void ClangDestroy(CodegenEngine* clang_engine) {
->>>>>>> 05616523
 
 		assert((NULL != clang_engine) && "Engine must exist to be destroyed!");
 
@@ -939,79 +687,7 @@
 
 			clock_t begin = clock();
 
-<<<<<<< HEAD
-	MODULE_API bool ScLLVMDeleteCachedModulesInDirOlderThan(
-		const wchar_t* const path_to_cache_dir,
-		const int32_t older_than_days) {
-		// todo
-		return false;
-	}
-#else 
-	MODULE_API bool ScLLVMIsModuleCached(
-		const char* const path_to_cache_dir,
-		const char* const predefined_hash_str) {
-
-		assert(nullptr != g_mutex);
-		g_mutex->acquire();
-
-		// Converting hash name to wide char.
-		std::string hash_string(predefined_hash_str);
-		std::string obj_file_path = path_to_cache_dir;
-		obj_file_path += "/";
-		obj_file_path += hash_string;
-		std::ifstream f(obj_file_path);
-
-		g_mutex->release();
-
-		if (f.good())
-			return true;
-
-		return false;
-	}
-
-	MODULE_API bool ScLLVMDeleteCachedModule(
-		const char* const path_to_cache_dir,
-		const char* const predefined_hash_str) {
-
-		// Deleting if module is actually cached.
-		if (!ScLLVMIsModuleCached(path_to_cache_dir, predefined_hash_str)) {
-			return false;
-		}
-
-		assert(nullptr != g_mutex);
-		g_mutex->acquire();
-
-		// Converting hash name to wide char.
-		std::string hash_string(predefined_hash_str);
-		
-		std::string obj_file_path = path_to_cache_dir;
-		obj_file_path += "/";
-		obj_file_path += hash_string;
-
-		// Deleting file.
-		int err = remove(obj_file_path.c_str());
-
-		g_mutex->release();
-
-		return 0 == err;
-	}
-
-	MODULE_API bool ScLLVMDeleteAllCachedModulesInDir(
-		const char* const path_to_cache_dir) {
-		// todo
-		return false;
-	}
-
-	MODULE_API bool ScLLVMDeleteCachedModulesInDirOlderThan(
-		const char* const path_to_cache_dir,
-		const int32_t older_than_days) {
-		// todo
-		return false;
-	}
-#endif
-=======
 			for (int i = 0; i < 1000; i++) {
->>>>>>> 05616523
 
 				err = ClangCompileCodeAndGetFuntions(&cge, true, false, true, code, function_names, out_func_ptrs, &exec_engine);
 				assert(0 == err);
