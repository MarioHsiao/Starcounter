<?xml version="1.0" encoding="utf-8"?>
<Project DefaultTargets="Build" ToolsVersion="14.0" xmlns="http://schemas.microsoft.com/developer/msbuild/2003">
  <ItemGroup Label="ProjectConfigurations">
    <ProjectConfiguration Include="Debug|x64">
      <Configuration>Debug</Configuration>
      <Platform>x64</Platform>
    </ProjectConfiguration>
    <ProjectConfiguration Include="ReleaseLoopedTest|x64">
      <Configuration>ReleaseLoopedTest</Configuration>
      <Platform>x64</Platform>
    </ProjectConfiguration>
    <ProjectConfiguration Include="Release|x64">
      <Configuration>Release</Configuration>
      <Platform>x64</Platform>
    </ProjectConfiguration>
  </ItemGroup>
  <ItemGroup>
    <ClInclude Include="OurHeaders\gateway.hpp" />
    <ClInclude Include="OurHeaders\http_proto.hpp" />
    <ClInclude Include="OurHeaders\random.hpp" />
    <ClInclude Include="OurHeaders\handlers.hpp" />
    <ClInclude Include="OurHeaders\socket_data.hpp" />
    <ClInclude Include="OurHeaders\urimatch_codegen.hpp" />
    <ClInclude Include="OurHeaders\utilities.hpp" />
    <ClInclude Include="OurHeaders\worker.hpp" />
    <ClInclude Include="OurHeaders\worker_db_interface.hpp" />
    <ClInclude Include="OurHeaders\ws_proto.hpp" />
    <ClInclude Include="OurHeaders\static_headers.hpp" />
    <ClInclude Include="ThirdPartyHeaders\cdecode.h" />
    <ClInclude Include="ThirdPartyHeaders\cencode.h" />
    <ClInclude Include="ThirdPartyHeaders\rapidxml.hpp" />
    <ClInclude Include="ThirdPartyHeaders\sha-1.h" />
    <ClInclude Include="..\HTTP\HttpParser\ThirdPartyHeaders\http_parser.h" />
  </ItemGroup>
  <ItemGroup>
    <ClCompile Include="..\HTTP\HttpParser\ThirdPartySources\http_parser.c" />
    <ClCompile Include="OurSources\aggregation.cpp" />
    <ClCompile Include="OurSources\gateway.cpp" />
    <ClCompile Include="OurSources\http_proto.cpp" />
    <ClCompile Include="OurSources\handlers.cpp" />
    <ClCompile Include="OurSources\socket_data.cpp" />
    <ClCompile Include="OurSources\urimatch_codegen.cpp" />
    <ClCompile Include="OurSources\utilities.cpp" />
    <ClCompile Include="OurSources\worker.cpp" />
    <ClCompile Include="OurSources\worker_db_interface.cpp" />
    <ClCompile Include="OurSources\ws_proto.cpp" />
    <ClCompile Include="ThirdPartySources\cdecode.cpp" />
    <ClCompile Include="ThirdPartySources\cencode.cpp" />
    <ClCompile Include="ThirdPartySources\sha-1.cpp" />
    <ClCompile Include="..\Chunks\common\mapped_region.cpp" />
    <ClCompile Include="..\Chunks\common\shared_memory_object.cpp" />
  </ItemGroup>
  <ItemGroup>
    <ProjectReference Include="..\Chunks\BMX\bmx.vcxproj">
      <Project>{6665517f-743d-4809-94d3-13325fc2af74}</Project>
    </ProjectReference>
    <ProjectReference Include="..\libs\urihelp\urihelp.vcxproj">
      <Project>{d5f60a3b-457b-4462-8cb2-f9b12188b311}</Project>
    </ProjectReference>
  </ItemGroup>
  <ItemGroup>
    <Xml Include="scripts\gw_test_pair_client.xml">
      <SubType>Designer</SubType>
    </Xml>
    <Xml Include="scripts\gw_test_pair_server.xml">
      <SubType>Designer</SubType>
    </Xml>
    <Xml Include="scripts\scnetworkgateway.xml">
      <SubType>Designer</SubType>
    </Xml>
  </ItemGroup>
  <PropertyGroup Label="Globals">
    <ProjectGuid>{AD395461-89C1-4EFA-AEEF-8AE43C6B656D}</ProjectGuid>
    <Keyword>Win32Proj</Keyword>
    <RootNamespace>NetworkGateway</RootNamespace>
  </PropertyGroup>
  <Import Project="$(VCTargetsPath)\Microsoft.Cpp.Default.props" />
  <PropertyGroup Label="Configuration" Condition="'$(Configuration)|$(Platform)'=='Debug|x64'">
    <PlatformToolset>v140</PlatformToolset>
    <CharacterSet>Unicode</CharacterSet>
  </PropertyGroup>
  <PropertyGroup Label="Configuration" Condition="'$(Configuration)|$(Platform)'=='Release|x64'">
    <PlatformToolset>v140</PlatformToolset>
    <CharacterSet>Unicode</CharacterSet>
  </PropertyGroup>
  <PropertyGroup Condition="'$(Configuration)|$(Platform)'=='ReleaseLoopedTest|x64'" Label="Configuration">
    <PlatformToolset>v140</PlatformToolset>
    <CharacterSet>Unicode</CharacterSet>
  </PropertyGroup>
  <Import Project="$(VCTargetsPath)\Microsoft.Cpp.props" />
  <ImportGroup Label="ExtensionSettings">
  </ImportGroup>
  <PropertyGroup Label="UserMacros" />
  <PropertyGroup Condition="'$(Configuration)|$(Platform)'=='Debug|x64'">
    <TargetName>scnetworkgateway</TargetName>
    <OutDir>$(SolutionDir)..\bin\$(Configuration)\</OutDir>
    <GenerateManifest>false</GenerateManifest>
  </PropertyGroup>
  <PropertyGroup Condition="'$(Configuration)|$(Platform)'=='Release|x64'">
    <TargetName>scnetworkgateway</TargetName>
    <OutDir>$(SolutionDir)..\bin\$(Configuration)\</OutDir>
    <GenerateManifest>false</GenerateManifest>
  </PropertyGroup>
  <PropertyGroup Condition="'$(Configuration)|$(Platform)'=='ReleaseLoopedTest|x64'">
    <TargetName>scnetworkgatewayloopedtest</TargetName>
    <OutDir>$(SolutionDir)..\bin\Release\</OutDir>
    <GenerateManifest>false</GenerateManifest>
  </PropertyGroup>
  <ItemDefinitionGroup Condition="'$(Configuration)|$(Platform)'=='Release|x64'">
    <ClCompile>
      <FavorSizeOrSpeed>Speed</FavorSizeOrSpeed>
      <AdditionalIncludeDirectories>$(UniversalCRT_IncludePath);ThirdPartyHeaders;OurHeaders;c:\boost\include\boost-1_58;..\Chunks;..\..\..\Level0\src\include;..\Starcounter.ErrorCodes\scerrres</AdditionalIncludeDirectories>
      <TreatWarningAsError>true</TreatWarningAsError>
      <WarningLevel>Level3</WarningLevel>
      <MultiProcessorCompilation>true</MultiProcessorCompilation>
      <DisableSpecificWarnings>4996</DisableSpecificWarnings>
    </ClCompile>
    <Link>
      <AdditionalLibraryDirectories>$(OutDir);c:\boost\lib</AdditionalLibraryDirectories>
      <GenerateDebugInformation>true</GenerateDebugInformation>
<<<<<<< HEAD
      <AdditionalDependencies>coalmine.lib;sccoredbg.lib;sccorelog.lib;%(AdditionalDependencies)</AdditionalDependencies>
=======
      <AdditionalDependencies>coalmine.lib;sccorelog.lib;%(AdditionalDependencies)</AdditionalDependencies>
>>>>>>> e4b3682c
      <TreatLinkerWarningAsErrors>true</TreatLinkerWarningAsErrors>
    </Link>
  </ItemDefinitionGroup>
  <ItemDefinitionGroup Condition="'$(Configuration)|$(Platform)'=='ReleaseLoopedTest|x64'">
    <ClCompile>
      <FavorSizeOrSpeed>Speed</FavorSizeOrSpeed>
      <AdditionalIncludeDirectories>$(UniversalCRT_IncludePath);ThirdPartyHeaders;OurHeaders;c:\boost\include\boost-1_58;..\Chunks;..\..\..\Level0\src\include;..\Starcounter.ErrorCodes\scerrres</AdditionalIncludeDirectories>
      <TreatWarningAsError>true</TreatWarningAsError>
      <WarningLevel>Level3</WarningLevel>
      <MultiProcessorCompilation>true</MultiProcessorCompilation>
      <PreprocessorDefinitions>PROFILING;GW_LOG_TO_CONSOLE;GW_LOOPED_TEST_MODE;GW_LIMITED_ECHO_TEST;_UNICODE;UNICODE;%(PreprocessorDefinitions)</PreprocessorDefinitions>
      <DisableSpecificWarnings>4996</DisableSpecificWarnings>
    </ClCompile>
    <Link>
      <AdditionalLibraryDirectories>$(OutDir);c:\boost\lib</AdditionalLibraryDirectories>
      <GenerateDebugInformation>true</GenerateDebugInformation>
<<<<<<< HEAD
      <AdditionalDependencies>coalmine.lib;sccoredbg.lib;sccorelog.lib;%(AdditionalDependencies)</AdditionalDependencies>
=======
      <AdditionalDependencies>coalmine.lib;sccorelog.lib;%(AdditionalDependencies)</AdditionalDependencies>
>>>>>>> e4b3682c
      <TreatLinkerWarningAsErrors>true</TreatLinkerWarningAsErrors>
    </Link>
  </ItemDefinitionGroup>
  <ItemDefinitionGroup Condition="'$(Configuration)|$(Platform)'=='Debug|x64'">
    <ClCompile>
      <Optimization>Disabled</Optimization>
      <BrowseInformation>false</BrowseInformation>
      <AdditionalIncludeDirectories>$(UniversalCRT_IncludePath);ThirdPartyHeaders;OurHeaders;c:\boost\include\boost-1_58;..\Chunks;..\..\..\Level0\src\include;..\Starcounter.ErrorCodes\scerrres</AdditionalIncludeDirectories>
      <TreatWarningAsError>true</TreatWarningAsError>
      <WarningLevel>Level3</WarningLevel>
      <MultiProcessorCompilation>true</MultiProcessorCompilation>
      <RuntimeLibrary>MultiThreadedDebugDLL</RuntimeLibrary>
      <PreprocessorDefinitions>_UNICODE;PROFILING;UNICODE;%(PreprocessorDefinitions)</PreprocessorDefinitions>
      <DisableSpecificWarnings>4996</DisableSpecificWarnings>
    </ClCompile>
    <Link>
      <AdditionalLibraryDirectories>$(OutDir);c:\boost\lib</AdditionalLibraryDirectories>
      <GenerateDebugInformation>true</GenerateDebugInformation>
<<<<<<< HEAD
      <AdditionalDependencies>coalmine.lib;sccoredbg.lib;sccorelog.lib;%(AdditionalDependencies)</AdditionalDependencies>
=======
      <AdditionalDependencies>coalmine.lib;sccorelog.lib;%(AdditionalDependencies)</AdditionalDependencies>
>>>>>>> e4b3682c
      <TreatLinkerWarningAsErrors>true</TreatLinkerWarningAsErrors>
    </Link>
  </ItemDefinitionGroup>
  <Import Project="$(VCTargetsPath)\Microsoft.Cpp.targets" />
  <ImportGroup Label="ExtensionTargets">
  </ImportGroup>
</Project><|MERGE_RESOLUTION|>--- conflicted
+++ resolved
@@ -1,176 +1,164 @@
-<?xml version="1.0" encoding="utf-8"?>
-<Project DefaultTargets="Build" ToolsVersion="14.0" xmlns="http://schemas.microsoft.com/developer/msbuild/2003">
-  <ItemGroup Label="ProjectConfigurations">
-    <ProjectConfiguration Include="Debug|x64">
-      <Configuration>Debug</Configuration>
-      <Platform>x64</Platform>
-    </ProjectConfiguration>
-    <ProjectConfiguration Include="ReleaseLoopedTest|x64">
-      <Configuration>ReleaseLoopedTest</Configuration>
-      <Platform>x64</Platform>
-    </ProjectConfiguration>
-    <ProjectConfiguration Include="Release|x64">
-      <Configuration>Release</Configuration>
-      <Platform>x64</Platform>
-    </ProjectConfiguration>
-  </ItemGroup>
-  <ItemGroup>
-    <ClInclude Include="OurHeaders\gateway.hpp" />
-    <ClInclude Include="OurHeaders\http_proto.hpp" />
-    <ClInclude Include="OurHeaders\random.hpp" />
-    <ClInclude Include="OurHeaders\handlers.hpp" />
-    <ClInclude Include="OurHeaders\socket_data.hpp" />
-    <ClInclude Include="OurHeaders\urimatch_codegen.hpp" />
-    <ClInclude Include="OurHeaders\utilities.hpp" />
-    <ClInclude Include="OurHeaders\worker.hpp" />
-    <ClInclude Include="OurHeaders\worker_db_interface.hpp" />
-    <ClInclude Include="OurHeaders\ws_proto.hpp" />
-    <ClInclude Include="OurHeaders\static_headers.hpp" />
-    <ClInclude Include="ThirdPartyHeaders\cdecode.h" />
-    <ClInclude Include="ThirdPartyHeaders\cencode.h" />
-    <ClInclude Include="ThirdPartyHeaders\rapidxml.hpp" />
-    <ClInclude Include="ThirdPartyHeaders\sha-1.h" />
-    <ClInclude Include="..\HTTP\HttpParser\ThirdPartyHeaders\http_parser.h" />
-  </ItemGroup>
-  <ItemGroup>
-    <ClCompile Include="..\HTTP\HttpParser\ThirdPartySources\http_parser.c" />
-    <ClCompile Include="OurSources\aggregation.cpp" />
-    <ClCompile Include="OurSources\gateway.cpp" />
-    <ClCompile Include="OurSources\http_proto.cpp" />
-    <ClCompile Include="OurSources\handlers.cpp" />
-    <ClCompile Include="OurSources\socket_data.cpp" />
-    <ClCompile Include="OurSources\urimatch_codegen.cpp" />
-    <ClCompile Include="OurSources\utilities.cpp" />
-    <ClCompile Include="OurSources\worker.cpp" />
-    <ClCompile Include="OurSources\worker_db_interface.cpp" />
-    <ClCompile Include="OurSources\ws_proto.cpp" />
-    <ClCompile Include="ThirdPartySources\cdecode.cpp" />
-    <ClCompile Include="ThirdPartySources\cencode.cpp" />
-    <ClCompile Include="ThirdPartySources\sha-1.cpp" />
-    <ClCompile Include="..\Chunks\common\mapped_region.cpp" />
-    <ClCompile Include="..\Chunks\common\shared_memory_object.cpp" />
-  </ItemGroup>
-  <ItemGroup>
-    <ProjectReference Include="..\Chunks\BMX\bmx.vcxproj">
-      <Project>{6665517f-743d-4809-94d3-13325fc2af74}</Project>
-    </ProjectReference>
-    <ProjectReference Include="..\libs\urihelp\urihelp.vcxproj">
-      <Project>{d5f60a3b-457b-4462-8cb2-f9b12188b311}</Project>
-    </ProjectReference>
-  </ItemGroup>
-  <ItemGroup>
-    <Xml Include="scripts\gw_test_pair_client.xml">
-      <SubType>Designer</SubType>
-    </Xml>
-    <Xml Include="scripts\gw_test_pair_server.xml">
-      <SubType>Designer</SubType>
-    </Xml>
-    <Xml Include="scripts\scnetworkgateway.xml">
-      <SubType>Designer</SubType>
-    </Xml>
-  </ItemGroup>
-  <PropertyGroup Label="Globals">
-    <ProjectGuid>{AD395461-89C1-4EFA-AEEF-8AE43C6B656D}</ProjectGuid>
-    <Keyword>Win32Proj</Keyword>
-    <RootNamespace>NetworkGateway</RootNamespace>
-  </PropertyGroup>
-  <Import Project="$(VCTargetsPath)\Microsoft.Cpp.Default.props" />
-  <PropertyGroup Label="Configuration" Condition="'$(Configuration)|$(Platform)'=='Debug|x64'">
-    <PlatformToolset>v140</PlatformToolset>
-    <CharacterSet>Unicode</CharacterSet>
-  </PropertyGroup>
-  <PropertyGroup Label="Configuration" Condition="'$(Configuration)|$(Platform)'=='Release|x64'">
-    <PlatformToolset>v140</PlatformToolset>
-    <CharacterSet>Unicode</CharacterSet>
-  </PropertyGroup>
-  <PropertyGroup Condition="'$(Configuration)|$(Platform)'=='ReleaseLoopedTest|x64'" Label="Configuration">
-    <PlatformToolset>v140</PlatformToolset>
-    <CharacterSet>Unicode</CharacterSet>
-  </PropertyGroup>
-  <Import Project="$(VCTargetsPath)\Microsoft.Cpp.props" />
-  <ImportGroup Label="ExtensionSettings">
-  </ImportGroup>
-  <PropertyGroup Label="UserMacros" />
-  <PropertyGroup Condition="'$(Configuration)|$(Platform)'=='Debug|x64'">
-    <TargetName>scnetworkgateway</TargetName>
-    <OutDir>$(SolutionDir)..\bin\$(Configuration)\</OutDir>
-    <GenerateManifest>false</GenerateManifest>
-  </PropertyGroup>
-  <PropertyGroup Condition="'$(Configuration)|$(Platform)'=='Release|x64'">
-    <TargetName>scnetworkgateway</TargetName>
-    <OutDir>$(SolutionDir)..\bin\$(Configuration)\</OutDir>
-    <GenerateManifest>false</GenerateManifest>
-  </PropertyGroup>
-  <PropertyGroup Condition="'$(Configuration)|$(Platform)'=='ReleaseLoopedTest|x64'">
-    <TargetName>scnetworkgatewayloopedtest</TargetName>
-    <OutDir>$(SolutionDir)..\bin\Release\</OutDir>
-    <GenerateManifest>false</GenerateManifest>
-  </PropertyGroup>
-  <ItemDefinitionGroup Condition="'$(Configuration)|$(Platform)'=='Release|x64'">
-    <ClCompile>
-      <FavorSizeOrSpeed>Speed</FavorSizeOrSpeed>
-      <AdditionalIncludeDirectories>$(UniversalCRT_IncludePath);ThirdPartyHeaders;OurHeaders;c:\boost\include\boost-1_58;..\Chunks;..\..\..\Level0\src\include;..\Starcounter.ErrorCodes\scerrres</AdditionalIncludeDirectories>
-      <TreatWarningAsError>true</TreatWarningAsError>
-      <WarningLevel>Level3</WarningLevel>
-      <MultiProcessorCompilation>true</MultiProcessorCompilation>
-      <DisableSpecificWarnings>4996</DisableSpecificWarnings>
-    </ClCompile>
-    <Link>
-      <AdditionalLibraryDirectories>$(OutDir);c:\boost\lib</AdditionalLibraryDirectories>
-      <GenerateDebugInformation>true</GenerateDebugInformation>
-<<<<<<< HEAD
-      <AdditionalDependencies>coalmine.lib;sccoredbg.lib;sccorelog.lib;%(AdditionalDependencies)</AdditionalDependencies>
-=======
-      <AdditionalDependencies>coalmine.lib;sccorelog.lib;%(AdditionalDependencies)</AdditionalDependencies>
->>>>>>> e4b3682c
-      <TreatLinkerWarningAsErrors>true</TreatLinkerWarningAsErrors>
-    </Link>
-  </ItemDefinitionGroup>
-  <ItemDefinitionGroup Condition="'$(Configuration)|$(Platform)'=='ReleaseLoopedTest|x64'">
-    <ClCompile>
-      <FavorSizeOrSpeed>Speed</FavorSizeOrSpeed>
-      <AdditionalIncludeDirectories>$(UniversalCRT_IncludePath);ThirdPartyHeaders;OurHeaders;c:\boost\include\boost-1_58;..\Chunks;..\..\..\Level0\src\include;..\Starcounter.ErrorCodes\scerrres</AdditionalIncludeDirectories>
-      <TreatWarningAsError>true</TreatWarningAsError>
-      <WarningLevel>Level3</WarningLevel>
-      <MultiProcessorCompilation>true</MultiProcessorCompilation>
-      <PreprocessorDefinitions>PROFILING;GW_LOG_TO_CONSOLE;GW_LOOPED_TEST_MODE;GW_LIMITED_ECHO_TEST;_UNICODE;UNICODE;%(PreprocessorDefinitions)</PreprocessorDefinitions>
-      <DisableSpecificWarnings>4996</DisableSpecificWarnings>
-    </ClCompile>
-    <Link>
-      <AdditionalLibraryDirectories>$(OutDir);c:\boost\lib</AdditionalLibraryDirectories>
-      <GenerateDebugInformation>true</GenerateDebugInformation>
-<<<<<<< HEAD
-      <AdditionalDependencies>coalmine.lib;sccoredbg.lib;sccorelog.lib;%(AdditionalDependencies)</AdditionalDependencies>
-=======
-      <AdditionalDependencies>coalmine.lib;sccorelog.lib;%(AdditionalDependencies)</AdditionalDependencies>
->>>>>>> e4b3682c
-      <TreatLinkerWarningAsErrors>true</TreatLinkerWarningAsErrors>
-    </Link>
-  </ItemDefinitionGroup>
-  <ItemDefinitionGroup Condition="'$(Configuration)|$(Platform)'=='Debug|x64'">
-    <ClCompile>
-      <Optimization>Disabled</Optimization>
-      <BrowseInformation>false</BrowseInformation>
-      <AdditionalIncludeDirectories>$(UniversalCRT_IncludePath);ThirdPartyHeaders;OurHeaders;c:\boost\include\boost-1_58;..\Chunks;..\..\..\Level0\src\include;..\Starcounter.ErrorCodes\scerrres</AdditionalIncludeDirectories>
-      <TreatWarningAsError>true</TreatWarningAsError>
-      <WarningLevel>Level3</WarningLevel>
-      <MultiProcessorCompilation>true</MultiProcessorCompilation>
-      <RuntimeLibrary>MultiThreadedDebugDLL</RuntimeLibrary>
-      <PreprocessorDefinitions>_UNICODE;PROFILING;UNICODE;%(PreprocessorDefinitions)</PreprocessorDefinitions>
-      <DisableSpecificWarnings>4996</DisableSpecificWarnings>
-    </ClCompile>
-    <Link>
-      <AdditionalLibraryDirectories>$(OutDir);c:\boost\lib</AdditionalLibraryDirectories>
-      <GenerateDebugInformation>true</GenerateDebugInformation>
-<<<<<<< HEAD
-      <AdditionalDependencies>coalmine.lib;sccoredbg.lib;sccorelog.lib;%(AdditionalDependencies)</AdditionalDependencies>
-=======
-      <AdditionalDependencies>coalmine.lib;sccorelog.lib;%(AdditionalDependencies)</AdditionalDependencies>
->>>>>>> e4b3682c
-      <TreatLinkerWarningAsErrors>true</TreatLinkerWarningAsErrors>
-    </Link>
-  </ItemDefinitionGroup>
-  <Import Project="$(VCTargetsPath)\Microsoft.Cpp.targets" />
-  <ImportGroup Label="ExtensionTargets">
-  </ImportGroup>
+﻿<?xml version="1.0" encoding="utf-8"?>
+<Project DefaultTargets="Build" ToolsVersion="14.0" xmlns="http://schemas.microsoft.com/developer/msbuild/2003">
+  <ItemGroup Label="ProjectConfigurations">
+    <ProjectConfiguration Include="Debug|x64">
+      <Configuration>Debug</Configuration>
+      <Platform>x64</Platform>
+    </ProjectConfiguration>
+    <ProjectConfiguration Include="ReleaseLoopedTest|x64">
+      <Configuration>ReleaseLoopedTest</Configuration>
+      <Platform>x64</Platform>
+    </ProjectConfiguration>
+    <ProjectConfiguration Include="Release|x64">
+      <Configuration>Release</Configuration>
+      <Platform>x64</Platform>
+    </ProjectConfiguration>
+  </ItemGroup>
+  <ItemGroup>
+    <ClInclude Include="OurHeaders\gateway.hpp" />
+    <ClInclude Include="OurHeaders\http_proto.hpp" />
+    <ClInclude Include="OurHeaders\random.hpp" />
+    <ClInclude Include="OurHeaders\handlers.hpp" />
+    <ClInclude Include="OurHeaders\socket_data.hpp" />
+    <ClInclude Include="OurHeaders\urimatch_codegen.hpp" />
+    <ClInclude Include="OurHeaders\utilities.hpp" />
+    <ClInclude Include="OurHeaders\worker.hpp" />
+    <ClInclude Include="OurHeaders\worker_db_interface.hpp" />
+    <ClInclude Include="OurHeaders\ws_proto.hpp" />
+    <ClInclude Include="OurHeaders\static_headers.hpp" />
+    <ClInclude Include="ThirdPartyHeaders\cdecode.h" />
+    <ClInclude Include="ThirdPartyHeaders\cencode.h" />
+    <ClInclude Include="ThirdPartyHeaders\rapidxml.hpp" />
+    <ClInclude Include="ThirdPartyHeaders\sha-1.h" />
+    <ClInclude Include="..\HTTP\HttpParser\ThirdPartyHeaders\http_parser.h" />
+  </ItemGroup>
+  <ItemGroup>
+    <ClCompile Include="..\HTTP\HttpParser\ThirdPartySources\http_parser.c" />
+    <ClCompile Include="OurSources\aggregation.cpp" />
+    <ClCompile Include="OurSources\gateway.cpp" />
+    <ClCompile Include="OurSources\http_proto.cpp" />
+    <ClCompile Include="OurSources\handlers.cpp" />
+    <ClCompile Include="OurSources\socket_data.cpp" />
+    <ClCompile Include="OurSources\urimatch_codegen.cpp" />
+    <ClCompile Include="OurSources\utilities.cpp" />
+    <ClCompile Include="OurSources\worker.cpp" />
+    <ClCompile Include="OurSources\worker_db_interface.cpp" />
+    <ClCompile Include="OurSources\ws_proto.cpp" />
+    <ClCompile Include="ThirdPartySources\cdecode.cpp" />
+    <ClCompile Include="ThirdPartySources\cencode.cpp" />
+    <ClCompile Include="ThirdPartySources\sha-1.cpp" />
+    <ClCompile Include="..\Chunks\common\mapped_region.cpp" />
+    <ClCompile Include="..\Chunks\common\shared_memory_object.cpp" />
+  </ItemGroup>
+  <ItemGroup>
+    <ProjectReference Include="..\Chunks\BMX\bmx.vcxproj">
+      <Project>{6665517f-743d-4809-94d3-13325fc2af74}</Project>
+    </ProjectReference>
+    <ProjectReference Include="..\libs\urihelp\urihelp.vcxproj">
+      <Project>{d5f60a3b-457b-4462-8cb2-f9b12188b311}</Project>
+    </ProjectReference>
+  </ItemGroup>
+  <ItemGroup>
+    <Xml Include="scripts\gw_test_pair_client.xml">
+      <SubType>Designer</SubType>
+    </Xml>
+    <Xml Include="scripts\gw_test_pair_server.xml">
+      <SubType>Designer</SubType>
+    </Xml>
+    <Xml Include="scripts\scnetworkgateway.xml">
+      <SubType>Designer</SubType>
+    </Xml>
+  </ItemGroup>
+  <PropertyGroup Label="Globals">
+    <ProjectGuid>{AD395461-89C1-4EFA-AEEF-8AE43C6B656D}</ProjectGuid>
+    <Keyword>Win32Proj</Keyword>
+    <RootNamespace>NetworkGateway</RootNamespace>
+  </PropertyGroup>
+  <Import Project="$(VCTargetsPath)\Microsoft.Cpp.Default.props" />
+  <PropertyGroup Label="Configuration" Condition="'$(Configuration)|$(Platform)'=='Debug|x64'">
+    <PlatformToolset>v140</PlatformToolset>
+    <CharacterSet>Unicode</CharacterSet>
+  </PropertyGroup>
+  <PropertyGroup Label="Configuration" Condition="'$(Configuration)|$(Platform)'=='Release|x64'">
+    <PlatformToolset>v140</PlatformToolset>
+    <CharacterSet>Unicode</CharacterSet>
+  </PropertyGroup>
+  <PropertyGroup Condition="'$(Configuration)|$(Platform)'=='ReleaseLoopedTest|x64'" Label="Configuration">
+    <PlatformToolset>v140</PlatformToolset>
+    <CharacterSet>Unicode</CharacterSet>
+  </PropertyGroup>
+  <Import Project="$(VCTargetsPath)\Microsoft.Cpp.props" />
+  <ImportGroup Label="ExtensionSettings">
+  </ImportGroup>
+  <PropertyGroup Label="UserMacros" />
+  <PropertyGroup Condition="'$(Configuration)|$(Platform)'=='Debug|x64'">
+    <TargetName>scnetworkgateway</TargetName>
+    <OutDir>$(SolutionDir)..\bin\$(Configuration)\</OutDir>
+    <GenerateManifest>false</GenerateManifest>
+  </PropertyGroup>
+  <PropertyGroup Condition="'$(Configuration)|$(Platform)'=='Release|x64'">
+    <TargetName>scnetworkgateway</TargetName>
+    <OutDir>$(SolutionDir)..\bin\$(Configuration)\</OutDir>
+    <GenerateManifest>false</GenerateManifest>
+  </PropertyGroup>
+  <PropertyGroup Condition="'$(Configuration)|$(Platform)'=='ReleaseLoopedTest|x64'">
+    <TargetName>scnetworkgatewayloopedtest</TargetName>
+    <OutDir>$(SolutionDir)..\bin\Release\</OutDir>
+    <GenerateManifest>false</GenerateManifest>
+  </PropertyGroup>
+  <ItemDefinitionGroup Condition="'$(Configuration)|$(Platform)'=='Release|x64'">
+    <ClCompile>
+      <FavorSizeOrSpeed>Speed</FavorSizeOrSpeed>
+      <AdditionalIncludeDirectories>$(UniversalCRT_IncludePath);ThirdPartyHeaders;OurHeaders;c:\boost\include\boost-1_58;..\Chunks;..\..\..\Level0\src\include;..\Starcounter.ErrorCodes\scerrres</AdditionalIncludeDirectories>
+      <TreatWarningAsError>true</TreatWarningAsError>
+      <WarningLevel>Level3</WarningLevel>
+      <MultiProcessorCompilation>true</MultiProcessorCompilation>
+      <DisableSpecificWarnings>4996</DisableSpecificWarnings>
+    </ClCompile>
+    <Link>
+      <AdditionalLibraryDirectories>$(OutDir);c:\boost\lib</AdditionalLibraryDirectories>
+      <GenerateDebugInformation>true</GenerateDebugInformation>
+      <AdditionalDependencies>coalmine.lib;sccorelog.lib;%(AdditionalDependencies)</AdditionalDependencies>
+      <TreatLinkerWarningAsErrors>true</TreatLinkerWarningAsErrors>
+    </Link>
+  </ItemDefinitionGroup>
+  <ItemDefinitionGroup Condition="'$(Configuration)|$(Platform)'=='ReleaseLoopedTest|x64'">
+    <ClCompile>
+      <FavorSizeOrSpeed>Speed</FavorSizeOrSpeed>
+      <AdditionalIncludeDirectories>$(UniversalCRT_IncludePath);ThirdPartyHeaders;OurHeaders;c:\boost\include\boost-1_58;..\Chunks;..\..\..\Level0\src\include;..\Starcounter.ErrorCodes\scerrres</AdditionalIncludeDirectories>
+      <TreatWarningAsError>true</TreatWarningAsError>
+      <WarningLevel>Level3</WarningLevel>
+      <MultiProcessorCompilation>true</MultiProcessorCompilation>
+      <PreprocessorDefinitions>PROFILING;GW_LOG_TO_CONSOLE;GW_LOOPED_TEST_MODE;GW_LIMITED_ECHO_TEST;_UNICODE;UNICODE;%(PreprocessorDefinitions)</PreprocessorDefinitions>
+      <DisableSpecificWarnings>4996</DisableSpecificWarnings>
+    </ClCompile>
+    <Link>
+      <AdditionalLibraryDirectories>$(OutDir);c:\boost\lib</AdditionalLibraryDirectories>
+      <GenerateDebugInformation>true</GenerateDebugInformation>
+      <AdditionalDependencies>coalmine.lib;sccorelog.lib;%(AdditionalDependencies)</AdditionalDependencies>
+      <TreatLinkerWarningAsErrors>true</TreatLinkerWarningAsErrors>
+    </Link>
+  </ItemDefinitionGroup>
+  <ItemDefinitionGroup Condition="'$(Configuration)|$(Platform)'=='Debug|x64'">
+    <ClCompile>
+      <Optimization>Disabled</Optimization>
+      <BrowseInformation>false</BrowseInformation>
+      <AdditionalIncludeDirectories>$(UniversalCRT_IncludePath);ThirdPartyHeaders;OurHeaders;c:\boost\include\boost-1_58;..\Chunks;..\..\..\Level0\src\include;..\Starcounter.ErrorCodes\scerrres</AdditionalIncludeDirectories>
+      <TreatWarningAsError>true</TreatWarningAsError>
+      <WarningLevel>Level3</WarningLevel>
+      <MultiProcessorCompilation>true</MultiProcessorCompilation>
+      <RuntimeLibrary>MultiThreadedDebugDLL</RuntimeLibrary>
+      <PreprocessorDefinitions>_UNICODE;PROFILING;UNICODE;%(PreprocessorDefinitions)</PreprocessorDefinitions>
+      <DisableSpecificWarnings>4996</DisableSpecificWarnings>
+    </ClCompile>
+    <Link>
+      <AdditionalLibraryDirectories>$(OutDir);c:\boost\lib</AdditionalLibraryDirectories>
+      <GenerateDebugInformation>true</GenerateDebugInformation>
+      <AdditionalDependencies>coalmine.lib;sccorelog.lib;%(AdditionalDependencies)</AdditionalDependencies>
+      <TreatLinkerWarningAsErrors>true</TreatLinkerWarningAsErrors>
+    </Link>
+  </ItemDefinitionGroup>
+  <Import Project="$(VCTargetsPath)\Microsoft.Cpp.targets" />
+  <ImportGroup Label="ExtensionTargets">
+  </ImportGroup>
 </Project>