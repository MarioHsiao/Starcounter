--- conflicted
+++ resolved
@@ -1,486 +1,485 @@
-#include "internal.h"
-#include <windows.h>
-#include <stdlib.h>
-#include <stdint.h>
-#include <stdio.h>
-#include <string.h>
-
-extern "C" int32_t make_sc_process_uri(const char *server_name, const char *process_name, wchar_t *buffer, size_t *pbuffer_size);
-
-#define MONITOR_INHERIT_CONSOLE 0
-#define GATEWAY_INHERIT_CONSOLE 0
-#define SCDATA_INHERIT_CONSOLE 0
-#define SCCODE_INHERIT_CONSOLE 1
-
-//#define WITH_DATABASE // if defined the scservice requiers a database with the name "administrator"
-
-static void *hcontrol_event;
-
-// Global handle to server log.
-uint64_t g_sc_log_handle_ = 0;
-
-static void __shutdown_event_handler()
-{
-    _set_event(hcontrol_event);
-}
-
-// Is called when scservice crashes.
-VOID SCAPI LogGatewayCrash(VOID *pc, LPCWSTR str)
-{
-    LogWriteCritical(str);
-}
-
-
-int wmain(int argc, wchar_t* argv[], wchar_t* envp[])
-{
-    // Catching all unhandled exceptions in this thread.
-    _SC_BEGIN_FUNC
-
-    // Setting the critical log handler.
-    _SetCriticalLogHandler(LogGatewayCrash, NULL);
-
-    uint32_t r;
-
-    const wchar_t *srv_name = L"PERSONAL";
-	const char *srv_name_ascii = "PERSONAL";
-
-    if (argc > 1)
-    {
-        // Checking if help is needed.
-        if (argv[1][0] == L'?')
-        {
-            wprintf(L"scservice.exe [ServerName]\n");
-            wprintf(L"Example: scservice.exe personal\n");
-            wprintf(L"When no ServerName argument is supplied 'personal' is used.\n\n");
-            wprintf(L"How it works:\n");
-            wprintf(L"scservice will load XML-file called [ServerName].xml\n");
-            wprintf(L"from the same directory as scservice.exe and\n");
-            wprintf(L"will fetch corresponding server directory from it.\n");
-            wprintf(L"From obtained directory it will load [ServerName].config.xml\n");
-            wprintf(L"to read server-related settings.\n");
-            wprintf(L"scservice will then start and monitor all required\n");
-            wprintf(L"Starcounter components, like scnetworkgateway, scipcmonitor, etc.\n");
-
-            return 0;
-        }
-
-        // Reading the server name if specified.
-        srv_name = argv[1];
-    }
-
-    wprintf(L"Starting Starcounter %s engine...\n", srv_name);
-
-    // Getting executable directory.
-    wchar_t exe_dir[1024];
-    r = GetModuleFileName(NULL, exe_dir, 1024);
-    if ((r == 0) || (r >= 1024))
-        goto end;
-
-    // Getting directory name from executable path.
-    int32_t c = r;
-    while (c > 0)
-    {
-        c--;
-
-        if (exe_dir[c] == L'\\')
-            break;
-    }
-    exe_dir[c] = L'\0';
-
-    // Setting executable directory as current.
-    if (!SetCurrentDirectory(exe_dir))
-        goto end;
-    
-    const wchar_t *admin_dbname = L"administrator";	
-    const char *admin_dbname_ascii = "administrator";	
-	const wchar_t *mingw = L"MinGW\\bin\\x86_64-w64-mingw32-gcc.exe";
-
-#ifdef WITH_DATABASE
-    void *handles[5];
-#else
-    void *handles[4];
-#endif
-
-    memset(handles, 0, sizeof(handles));
-
-    // Read server configuration.
-    wchar_t *server_dir;
-    r = _read_service_config(srv_name, &server_dir);
-    if (r) goto end;
-
-    wchar_t *srv_name_upr;
-    wchar_t *admin_dbname_upr;
-    wchar_t *admin_dburi;
-    const wchar_t *str_template;
-    size_t str_num_chars, str_size_bytes;
-
-    wchar_t *event_name;
-    wchar_t *monitor_cmd;
-    wchar_t *gateway_cmd;
-#ifdef WITH_DATABASE
-    wchar_t *scdata_cmd;
-#endif
-    wchar_t *sccode_cmd;
-    wchar_t *admin_exe_path;
-    wchar_t *admin_working_dir;
-    wchar_t *database_cfg_path;
-    wchar_t *server_cfg_path;
-
-    str_num_chars = wcslen(srv_name) + 1;
-    str_size_bytes = str_num_chars * sizeof(wchar_t);
-
-    srv_name_upr = (wchar_t *)malloc(str_size_bytes);
-    if (!srv_name_upr) goto err_nomem;
-
-    wcscpy_s(srv_name_upr, str_num_chars, srv_name);
-    _wcsupr_s(srv_name_upr, str_num_chars);
-
-	// Database uppercase
-    str_num_chars = wcslen(admin_dbname) + 1;
-    str_size_bytes = str_num_chars * sizeof(wchar_t);
-
-    admin_dbname_upr = (wchar_t *)malloc(str_size_bytes);
-    if (!admin_dbname_upr) goto err_nomem;
-
-    wcscpy_s(admin_dbname_upr, str_num_chars, admin_dbname);
-    _wcsupr_s(admin_dbname_upr, str_num_chars);
-
-	str_num_chars = 0;
-	make_sc_process_uri(srv_name_ascii, admin_dbname_ascii, 0, &str_num_chars);
-    admin_dburi = (wchar_t *)malloc(str_num_chars * sizeof(wchar_t));
-    if (!admin_dburi) goto err_nomem;
-	make_sc_process_uri(srv_name_ascii, admin_dbname_ascii, admin_dburi, &str_num_chars);
-
-    str_template = L"SCSERVICE_%s";
-    str_num_chars = 
-        wcslen(str_template) +
-        wcslen(srv_name_upr) +
-        1;
-
-    str_size_bytes = str_num_chars * sizeof(wchar_t);
-
-    event_name = (wchar_t *)malloc(str_size_bytes);
-    if (!event_name) goto err_nomem;
-
-    swprintf(event_name, str_num_chars, str_template, srv_name_upr);
-
-    // Creating path to server configuration file.
-    str_template = L"%s\\%s.server.config";
-    str_num_chars =
-        wcslen(str_template) +
-        wcslen(server_dir) +
-        wcslen(srv_name_upr) +
-        1;
-
-    str_size_bytes = str_num_chars * sizeof(wchar_t);
-    server_cfg_path = (wchar_t *)malloc(str_size_bytes);
-    if (!server_cfg_path) goto err_nomem;
-
-    swprintf(server_cfg_path, str_num_chars, str_template, server_dir, srv_name_upr);
-
-    wprintf(L"Reading server configuration from: %s\n", server_cfg_path);
-
-    // Reading server logs directory.
-    wchar_t *server_logs_dir;
-    wchar_t *server_temp_dir;
-    wchar_t *server_database_dir;
-    wchar_t *system_http_port;
-    wchar_t *default_user_http_port;
-    r = _read_server_config(
-        server_cfg_path,
-        &server_logs_dir,
-        &server_temp_dir,
-        &server_database_dir,
-        &system_http_port,
-        &default_user_http_port);
-
-    if (r) goto end;
-
-    // Registering the logger.
-    r = OpenStarcounterLog(srv_name_ascii, server_logs_dir);
-    if (r) goto end;
-
-	// Creating path to the database configuration file.
-    str_template = L"%s\\%s\\%s.db.config";
-    str_num_chars =
-        wcslen(str_template) +
-        wcslen(server_database_dir) +
-        wcslen(admin_dbname) +
-        wcslen(admin_dbname) +
-        1;
-    str_size_bytes = str_num_chars * sizeof(wchar_t);
-	database_cfg_path = (wchar_t *)malloc(str_size_bytes);
-    if (!database_cfg_path) goto err_nomem;
-
-    swprintf(database_cfg_path, str_num_chars, str_template, server_database_dir, admin_dbname, admin_dbname);
-
-#ifdef WITH_DATABASE
-    wchar_t *database_logs_dir;
-    wchar_t *database_temp_dir;
-    wchar_t *database_image_dir;
-    wchar_t *database_scheduler_count;
-
-	// Reading database configuration
-    r = _read_database_config(database_cfg_path, &database_logs_dir, &database_temp_dir, &database_image_dir, &database_scheduler_count);
-    if (r) goto end;
-#endif
-
-    str_template = L"scipcmonitor.exe \"%s\" \"%s\"";
-    str_num_chars =
-        wcslen(str_template) +
-        wcslen(srv_name_upr) +
-        wcslen(server_logs_dir) +
-        1;
-
-    str_size_bytes = str_num_chars * sizeof(wchar_t);
-    monitor_cmd = (wchar_t *)malloc(str_size_bytes);
-    if (!monitor_cmd) goto err_nomem;
-
-    swprintf(monitor_cmd, str_num_chars, str_template, srv_name_upr, server_logs_dir);
-
-    // TODO:
-    // Gateway configuration directory where? Currently set to installation
-    // directory.
-
-    str_template = L"scnetworkgateway.exe \"%s\" \"scnetworkgateway.xml\" \"%s\"";
-    str_num_chars =
-        wcslen(str_template) +
-        wcslen(srv_name_upr) +
-        wcslen(server_logs_dir) +
-        1;
-
-    str_size_bytes = str_num_chars * sizeof(wchar_t);
-    gateway_cmd = (wchar_t *)malloc(str_size_bytes);
-    if (!gateway_cmd) goto err_nomem;
-
-    swprintf(gateway_cmd, str_num_chars, str_template, srv_name_upr, server_logs_dir);
-
-	// Creating Admin exepath
-	str_template = L"scadmin\\Administrator.exe";
-    str_num_chars = 
-		wcslen(str_template) + 
-		1;
-
-    str_size_bytes = str_num_chars * sizeof(wchar_t);
-    admin_exe_path = (wchar_t *)malloc(str_size_bytes);
-    if (!admin_exe_path) goto err_nomem;
-	swprintf(admin_exe_path, str_num_chars, str_template);
-
-	// Creating Admin working dir.
-    str_template = L"scadmin";
-    str_num_chars = 
-		wcslen(str_template) + 
-		1;
-
-    str_size_bytes = str_num_chars * sizeof(wchar_t);
-    admin_working_dir = (wchar_t *)malloc(str_size_bytes);
-    if (!admin_working_dir) goto err_nomem;
-	swprintf(admin_working_dir, str_num_chars, str_template);
-
-#ifdef WITH_DATABASE
-	// Creating scdata command
-    str_template = L"scdata.exe %s %s \"%s\"";
-    str_num_chars = 
-		wcslen(str_template) + 
-		wcslen(admin_dbname_upr) +	// database name uppercase
-		wcslen(admin_dburi) +		// database uri
-		wcslen(server_logs_dir) + 
-		1;
-
-    str_size_bytes = str_num_chars * sizeof(wchar_t);
-    scdata_cmd = (wchar_t *)malloc(str_size_bytes);
-    if (!scdata_cmd) goto err_nomem;
-
-<<<<<<< HEAD
-	swprintf(scdata_cmd, str_num_chars, str_template, admin_dbname_upr, admin_dburi, server_logs_dir);
-
-=======
-	swprintf(scdata_cmd, str_num_chars, str_template, admin_dbname_upr, admin_dbname, server_logs_dir);
-#endif
->>>>>>> fc521b94
-	// Creating sccode command
-	str_num_chars = 0;
-
-    // Checking if number of schedulers is defined.
-#ifdef WITH_DATABASE
-	str_template = L"sccode.exe %s --ServerName=%s --DatabaseDir=\"%s\" --OutputDir=\"%s\" --TempDir=\"%s\" --CompilerPath=\"%s\" --AutoStartExePath=\"%s\" --UserArguments=\"\\\"%s\\\" %s\" --WorkingDir=\"%s\" --DefaultUserHttpPort=%s --SchedulerCount=%s";
-
-	// TODO: Remove the scheduler count at all?
-    database_scheduler_count = L"1";
-
-    str_num_chars +=
-        wcslen(str_template) + 
-		wcslen(admin_dbname_upr) + 
-        wcslen(srv_name_upr) + 
-		wcslen(database_image_dir) + 
-		wcslen(server_logs_dir) + 
-		wcslen(database_temp_dir) +
-		wcslen(mingw) + 
-		wcslen(admin_exe_path) +
-		wcslen(server_cfg_path) +
-        wcslen(system_http_port) +
-		wcslen(admin_working_dir) +
-        wcslen(default_user_http_port) +
-        wcslen(database_scheduler_count) +
-        1;
-
-    str_size_bytes = str_num_chars * sizeof(wchar_t);
-    sccode_cmd = (wchar_t *)malloc(str_size_bytes);
-    if (!sccode_cmd) goto err_nomem;
-
-	swprintf(
-        sccode_cmd,
-        str_num_chars,
-        str_template,
-        admin_dbname_upr,
-        srv_name_upr,
-        database_image_dir,
-        server_logs_dir,
-        database_temp_dir,
-        mingw,
-        admin_exe_path,
-        server_cfg_path,
-        system_http_port,
-        admin_working_dir,
-        default_user_http_port,
-        database_scheduler_count);
-
-#else
-	str_template = L"sccode.exe %s --ServerName=%s --OutputDir=\"%s\" --TempDir=\"%s\" --CompilerPath=\"%s\" --AutoStartExePath=\"%s\" --UserArguments=\"\\\"%s\\\" %s\" --WorkingDir=\"%s\" --DefaultUserHttpPort=%s --FLAG:NoDb";
-
-    str_num_chars +=
-        wcslen(str_template) + 
-		wcslen(admin_dbname_upr) +			// APP name
-        wcslen(srv_name_upr) +				// ServerName
-		wcslen(server_logs_dir) +			// OutputDir
-		wcslen(server_temp_dir) +			// TempDir
-		wcslen(mingw) +						// CompilerPath
-		wcslen(admin_exe_path) +			// AutoStartExePath
-		wcslen(server_cfg_path) +			// UserArguments
-        wcslen(system_http_port) +			// UserArguments
-		wcslen(admin_working_dir) +			// WorkingDir
-        wcslen(default_user_http_port) +	// DefaultUserHttpPort
-        1;
-
-    str_size_bytes = str_num_chars * sizeof(wchar_t);
-    sccode_cmd = (wchar_t *)malloc(str_size_bytes);
-    if (!sccode_cmd) goto err_nomem;
-
-	swprintf(
-        sccode_cmd,
-        str_num_chars,
-        str_template,
-        admin_dbname_upr,
-        srv_name_upr,
-        server_logs_dir,
-        server_logs_dir,
-        mingw,
-        admin_exe_path,
-        server_cfg_path,
-        system_http_port,
-        admin_working_dir,
-        default_user_http_port);
-#endif
-
-    // Create shutdown event. Will fail if event already exists and so also
-    // confirm that no server with the specific name already is running.
-
-    r = _create_event(event_name, &hcontrol_event);
-    if (r) goto end;
-    _set_shutdown_event_handler(__shutdown_event_handler);
-    handles[0] = hcontrol_event;
-
-    // Start and register IPC monitor.
-    r = _exec(monitor_cmd, MONITOR_INHERIT_CONSOLE, (handles + 1));
-    if (r) goto end;
-
-    // Start and register network gateway.
-    r = _exec(gateway_cmd, GATEWAY_INHERIT_CONSOLE, (handles + 2));
-    if (r) goto end;
-
-	// TODO: Wait until ipcmonitor/gateway is ready.
-	// TODO: Remove the Sleep().
-	Sleep(2000);
-
-#ifdef WITH_DATABASE
-    r = _exec(scdata_cmd, SCDATA_INHERIT_CONSOLE, (handles + 4));
-    if (r) goto end;
-#endif
-    r = _exec(sccode_cmd, SCCODE_INHERIT_CONSOLE, (handles + 3));
-    if (r) goto end;
-
-    // Wait for signal.
-
-    for (;;)    
-    {
-        uint32_t signaled_index;
-
-#ifdef WITH_DATABASE
-		uint32_t num_handles = 5;
-#else
-		uint32_t num_handles = 4;
-#endif
-
-		r = _wait(handles, num_handles, &signaled_index);
-        if (r) goto end;
-        
-        switch (signaled_index)
-        {
-        case 0:
-            // Shutdown signaled.
-            goto end;
-        case 1:
-            // IPC monitor died. Kill the server.
-            goto end;
-        case 2:
-            // Gateway died. Kill the server. Kill the system.
-            goto end;
-        case 3:
-            // sccode died. Kill the server. Kill the system.
-            goto end;
-#ifdef WITH_DATABASE
-        case 4:
-            // scdata died. Kill the server. Kill the system.
-            goto end;
-#endif
-        default:
-            __assume(0);
-        }
-    }
-
-err_nomem:
-    r = SCERROUTOFMEMORY;
-    goto end;
-
-end:
-    // Terminating.
-	if (r)
-    {
-        wchar_t* error_msg_buf = new wchar_t[4096];
-        FormatStarcounterErrorMessage(r, error_msg_buf, 4096);
-
-        // Logging this error.
-        wprintf(L"Exited with error code: %s\n", error_msg_buf);
-
-        if (g_sc_log_handle_)
-        {
-            wprintf(L"Please review server log in: %s\n", server_logs_dir);
-            
-            // Logging to log file.
-            LogWriteError(error_msg_buf);
-        }
-	}
-	
-#ifdef WITH_DATABASE
-    if (handles[4]) _kill_and_cleanup(handles[4]);	// SCDATA
-#endif
-    if (handles[3]) _kill_and_cleanup(handles[3]);	// SCDODE
-    if (handles[2]) _kill_and_cleanup(handles[2]);	// Gateway
-    if (handles[1]) _kill_and_cleanup(handles[1]);	// Monitor
-    if (handles[0]) _destroy_event(handles[0]);
-
-    return (int32_t)r;
-
-    // Catching all unhandled exceptions in this thread.
-    _SC_END_FUNC
-}
+#include "internal.h"
+#include <windows.h>
+#include <stdlib.h>
+#include <stdint.h>
+#include <stdio.h>
+#include <string.h>
+
+extern "C" int32_t make_sc_process_uri(const char *server_name, const char *process_name, wchar_t *buffer, size_t *pbuffer_size);
+
+#define MONITOR_INHERIT_CONSOLE 0
+#define GATEWAY_INHERIT_CONSOLE 0
+#define SCDATA_INHERIT_CONSOLE 0
+#define SCCODE_INHERIT_CONSOLE 1
+
+//#define WITH_DATABASE // if defined the scservice requiers a database with the name "administrator"
+
+static void *hcontrol_event;
+
+// Global handle to server log.
+uint64_t g_sc_log_handle_ = 0;
+
+static void __shutdown_event_handler()
+{
+    _set_event(hcontrol_event);
+}
+
+// Is called when scservice crashes.
+VOID SCAPI LogGatewayCrash(VOID *pc, LPCWSTR str)
+{
+    LogWriteCritical(str);
+}
+
+
+int wmain(int argc, wchar_t* argv[], wchar_t* envp[])
+{
+    // Catching all unhandled exceptions in this thread.
+    _SC_BEGIN_FUNC
+
+    // Setting the critical log handler.
+    _SetCriticalLogHandler(LogGatewayCrash, NULL);
+
+    uint32_t r;
+
+    const wchar_t *srv_name = L"PERSONAL";
+	const char *srv_name_ascii = "PERSONAL";
+
+    if (argc > 1)
+    {
+        // Checking if help is needed.
+        if (argv[1][0] == L'?')
+        {
+            wprintf(L"scservice.exe [ServerName]\n");
+            wprintf(L"Example: scservice.exe personal\n");
+            wprintf(L"When no ServerName argument is supplied 'personal' is used.\n\n");
+            wprintf(L"How it works:\n");
+            wprintf(L"scservice will load XML-file called [ServerName].xml\n");
+            wprintf(L"from the same directory as scservice.exe and\n");
+            wprintf(L"will fetch corresponding server directory from it.\n");
+            wprintf(L"From obtained directory it will load [ServerName].config.xml\n");
+            wprintf(L"to read server-related settings.\n");
+            wprintf(L"scservice will then start and monitor all required\n");
+            wprintf(L"Starcounter components, like scnetworkgateway, scipcmonitor, etc.\n");
+
+            return 0;
+        }
+
+        // Reading the server name if specified.
+        srv_name = argv[1];
+    }
+
+    wprintf(L"Starting Starcounter %s engine...\n", srv_name);
+
+    // Getting executable directory.
+    wchar_t exe_dir[1024];
+    r = GetModuleFileName(NULL, exe_dir, 1024);
+    if ((r == 0) || (r >= 1024))
+        goto end;
+
+    // Getting directory name from executable path.
+    int32_t c = r;
+    while (c > 0)
+    {
+        c--;
+
+        if (exe_dir[c] == L'\\')
+            break;
+    }
+    exe_dir[c] = L'\0';
+
+    // Setting executable directory as current.
+    if (!SetCurrentDirectory(exe_dir))
+        goto end;
+    
+    const wchar_t *admin_dbname = L"administrator";	
+    const char *admin_dbname_ascii = "administrator";	
+	const wchar_t *mingw = L"MinGW\\bin\\x86_64-w64-mingw32-gcc.exe";
+
+#ifdef WITH_DATABASE
+    void *handles[5];
+#else
+    void *handles[4];
+#endif
+
+    memset(handles, 0, sizeof(handles));
+
+    // Read server configuration.
+    wchar_t *server_dir;
+    r = _read_service_config(srv_name, &server_dir);
+    if (r) goto end;
+
+    wchar_t *srv_name_upr;
+    wchar_t *admin_dbname_upr;
+#ifdef WITH_DATABASE
+    wchar_t *admin_dburi;
+#endif
+    const wchar_t *str_template;
+    size_t str_num_chars, str_size_bytes;
+
+    wchar_t *event_name;
+    wchar_t *monitor_cmd;
+    wchar_t *gateway_cmd;
+#ifdef WITH_DATABASE
+    wchar_t *scdata_cmd;
+#endif
+    wchar_t *sccode_cmd;
+    wchar_t *admin_exe_path;
+    wchar_t *admin_working_dir;
+    wchar_t *database_cfg_path;
+    wchar_t *server_cfg_path;
+
+    str_num_chars = wcslen(srv_name) + 1;
+    str_size_bytes = str_num_chars * sizeof(wchar_t);
+
+    srv_name_upr = (wchar_t *)malloc(str_size_bytes);
+    if (!srv_name_upr) goto err_nomem;
+
+    wcscpy_s(srv_name_upr, str_num_chars, srv_name);
+    _wcsupr_s(srv_name_upr, str_num_chars);
+
+	// Database uppercase
+    str_num_chars = wcslen(admin_dbname) + 1;
+    str_size_bytes = str_num_chars * sizeof(wchar_t);
+
+    admin_dbname_upr = (wchar_t *)malloc(str_size_bytes);
+    if (!admin_dbname_upr) goto err_nomem;
+
+    wcscpy_s(admin_dbname_upr, str_num_chars, admin_dbname);
+    _wcsupr_s(admin_dbname_upr, str_num_chars);
+
+#ifdef WITH_DATABASE
+	str_num_chars = 0;
+	make_sc_process_uri(srv_name_ascii, admin_dbname_ascii, 0, &str_num_chars);
+    admin_dburi = (wchar_t *)malloc(str_num_chars * sizeof(wchar_t));
+    if (!admin_dburi) goto err_nomem;
+	make_sc_process_uri(srv_name_ascii, admin_dbname_ascii, admin_dburi, &str_num_chars);
+#endif
+
+    str_template = L"SCSERVICE_%s";
+    str_num_chars = 
+        wcslen(str_template) +
+        wcslen(srv_name_upr) +
+        1;
+
+    str_size_bytes = str_num_chars * sizeof(wchar_t);
+
+    event_name = (wchar_t *)malloc(str_size_bytes);
+    if (!event_name) goto err_nomem;
+
+    swprintf(event_name, str_num_chars, str_template, srv_name_upr);
+
+    // Creating path to server configuration file.
+    str_template = L"%s\\%s.server.config";
+    str_num_chars =
+        wcslen(str_template) +
+        wcslen(server_dir) +
+        wcslen(srv_name_upr) +
+        1;
+
+    str_size_bytes = str_num_chars * sizeof(wchar_t);
+    server_cfg_path = (wchar_t *)malloc(str_size_bytes);
+    if (!server_cfg_path) goto err_nomem;
+
+    swprintf(server_cfg_path, str_num_chars, str_template, server_dir, srv_name_upr);
+
+    wprintf(L"Reading server configuration from: %s\n", server_cfg_path);
+
+    // Reading server logs directory.
+    wchar_t *server_logs_dir;
+    wchar_t *server_temp_dir;
+    wchar_t *server_database_dir;
+    wchar_t *system_http_port;
+    wchar_t *default_user_http_port;
+    r = _read_server_config(
+        server_cfg_path,
+        &server_logs_dir,
+        &server_temp_dir,
+        &server_database_dir,
+        &system_http_port,
+        &default_user_http_port);
+
+    if (r) goto end;
+
+    // Registering the logger.
+    r = OpenStarcounterLog(srv_name_ascii, server_logs_dir);
+    if (r) goto end;
+
+	// Creating path to the database configuration file.
+    str_template = L"%s\\%s\\%s.db.config";
+    str_num_chars =
+        wcslen(str_template) +
+        wcslen(server_database_dir) +
+        wcslen(admin_dbname) +
+        wcslen(admin_dbname) +
+        1;
+    str_size_bytes = str_num_chars * sizeof(wchar_t);
+	database_cfg_path = (wchar_t *)malloc(str_size_bytes);
+    if (!database_cfg_path) goto err_nomem;
+
+    swprintf(database_cfg_path, str_num_chars, str_template, server_database_dir, admin_dbname, admin_dbname);
+
+#ifdef WITH_DATABASE
+    wchar_t *database_logs_dir;
+    wchar_t *database_temp_dir;
+    wchar_t *database_image_dir;
+    wchar_t *database_scheduler_count;
+
+	// Reading database configuration
+    r = _read_database_config(database_cfg_path, &database_logs_dir, &database_temp_dir, &database_image_dir, &database_scheduler_count);
+    if (r) goto end;
+#endif
+
+    str_template = L"scipcmonitor.exe \"%s\" \"%s\"";
+    str_num_chars =
+        wcslen(str_template) +
+        wcslen(srv_name_upr) +
+        wcslen(server_logs_dir) +
+        1;
+
+    str_size_bytes = str_num_chars * sizeof(wchar_t);
+    monitor_cmd = (wchar_t *)malloc(str_size_bytes);
+    if (!monitor_cmd) goto err_nomem;
+
+    swprintf(monitor_cmd, str_num_chars, str_template, srv_name_upr, server_logs_dir);
+
+    // TODO:
+    // Gateway configuration directory where? Currently set to installation
+    // directory.
+
+    str_template = L"scnetworkgateway.exe \"%s\" \"scnetworkgateway.xml\" \"%s\"";
+    str_num_chars =
+        wcslen(str_template) +
+        wcslen(srv_name_upr) +
+        wcslen(server_logs_dir) +
+        1;
+
+    str_size_bytes = str_num_chars * sizeof(wchar_t);
+    gateway_cmd = (wchar_t *)malloc(str_size_bytes);
+    if (!gateway_cmd) goto err_nomem;
+
+    swprintf(gateway_cmd, str_num_chars, str_template, srv_name_upr, server_logs_dir);
+
+	// Creating Admin exepath
+	str_template = L"scadmin\\Administrator.exe";
+    str_num_chars = 
+		wcslen(str_template) + 
+		1;
+
+    str_size_bytes = str_num_chars * sizeof(wchar_t);
+    admin_exe_path = (wchar_t *)malloc(str_size_bytes);
+    if (!admin_exe_path) goto err_nomem;
+	swprintf(admin_exe_path, str_num_chars, str_template);
+
+	// Creating Admin working dir.
+    str_template = L"scadmin";
+    str_num_chars = 
+		wcslen(str_template) + 
+		1;
+
+    str_size_bytes = str_num_chars * sizeof(wchar_t);
+    admin_working_dir = (wchar_t *)malloc(str_size_bytes);
+    if (!admin_working_dir) goto err_nomem;
+	swprintf(admin_working_dir, str_num_chars, str_template);
+
+#ifdef WITH_DATABASE
+	// Creating scdata command
+    str_template = L"scdata.exe %s %s \"%s\"";
+    str_num_chars = 
+		wcslen(str_template) + 
+		wcslen(admin_dbname_upr) +	// database name uppercase
+		wcslen(admin_dburi) +		// database uri
+		wcslen(server_logs_dir) + 
+		1;
+
+    str_size_bytes = str_num_chars * sizeof(wchar_t);
+    scdata_cmd = (wchar_t *)malloc(str_size_bytes);
+    if (!scdata_cmd) goto err_nomem;
+
+	swprintf(scdata_cmd, str_num_chars, str_template, admin_dbname_upr, admin_dburi, server_logs_dir);
+#endif
+	// Creating sccode command
+	str_num_chars = 0;
+
+    // Checking if number of schedulers is defined.
+#ifdef WITH_DATABASE
+	str_template = L"sccode.exe %s --ServerName=%s --DatabaseDir=\"%s\" --OutputDir=\"%s\" --TempDir=\"%s\" --CompilerPath=\"%s\" --AutoStartExePath=\"%s\" --UserArguments=\"\\\"%s\\\" %s\" --WorkingDir=\"%s\" --DefaultUserHttpPort=%s --SchedulerCount=%s";
+
+	// TODO: Remove the scheduler count at all?
+    database_scheduler_count = L"1";
+
+    str_num_chars +=
+        wcslen(str_template) + 
+		wcslen(admin_dbname_upr) + 
+        wcslen(srv_name_upr) + 
+		wcslen(database_image_dir) + 
+		wcslen(server_logs_dir) + 
+		wcslen(database_temp_dir) +
+		wcslen(mingw) + 
+		wcslen(admin_exe_path) +
+		wcslen(server_cfg_path) +
+        wcslen(system_http_port) +
+		wcslen(admin_working_dir) +
+        wcslen(default_user_http_port) +
+        wcslen(database_scheduler_count) +
+        1;
+
+    str_size_bytes = str_num_chars * sizeof(wchar_t);
+    sccode_cmd = (wchar_t *)malloc(str_size_bytes);
+    if (!sccode_cmd) goto err_nomem;
+
+	swprintf(
+        sccode_cmd,
+        str_num_chars,
+        str_template,
+        admin_dbname_upr,
+        srv_name_upr,
+        database_image_dir,
+        server_logs_dir,
+        database_temp_dir,
+        mingw,
+        admin_exe_path,
+        server_cfg_path,
+        system_http_port,
+        admin_working_dir,
+        default_user_http_port,
+        database_scheduler_count);
+
+#else
+	str_template = L"sccode.exe %s --ServerName=%s --OutputDir=\"%s\" --TempDir=\"%s\" --CompilerPath=\"%s\" --AutoStartExePath=\"%s\" --UserArguments=\"\\\"%s\\\" %s\" --WorkingDir=\"%s\" --DefaultUserHttpPort=%s --FLAG:NoDb";
+
+    str_num_chars +=
+        wcslen(str_template) + 
+		wcslen(admin_dbname_upr) +			// APP name
+        wcslen(srv_name_upr) +				// ServerName
+		wcslen(server_logs_dir) +			// OutputDir
+		wcslen(server_temp_dir) +			// TempDir
+		wcslen(mingw) +						// CompilerPath
+		wcslen(admin_exe_path) +			// AutoStartExePath
+		wcslen(server_cfg_path) +			// UserArguments
+        wcslen(system_http_port) +			// UserArguments
+		wcslen(admin_working_dir) +			// WorkingDir
+        wcslen(default_user_http_port) +	// DefaultUserHttpPort
+        1;
+
+    str_size_bytes = str_num_chars * sizeof(wchar_t);
+    sccode_cmd = (wchar_t *)malloc(str_size_bytes);
+    if (!sccode_cmd) goto err_nomem;
+
+	swprintf(
+        sccode_cmd,
+        str_num_chars,
+        str_template,
+        admin_dbname_upr,
+        srv_name_upr,
+        server_logs_dir,
+        server_logs_dir,
+        mingw,
+        admin_exe_path,
+        server_cfg_path,
+        system_http_port,
+        admin_working_dir,
+        default_user_http_port);
+#endif
+
+    // Create shutdown event. Will fail if event already exists and so also
+    // confirm that no server with the specific name already is running.
+
+    r = _create_event(event_name, &hcontrol_event);
+    if (r) goto end;
+    _set_shutdown_event_handler(__shutdown_event_handler);
+    handles[0] = hcontrol_event;
+
+    // Start and register IPC monitor.
+    r = _exec(monitor_cmd, MONITOR_INHERIT_CONSOLE, (handles + 1));
+    if (r) goto end;
+
+    // Start and register network gateway.
+    r = _exec(gateway_cmd, GATEWAY_INHERIT_CONSOLE, (handles + 2));
+    if (r) goto end;
+
+	// TODO: Wait until ipcmonitor/gateway is ready.
+	// TODO: Remove the Sleep().
+	Sleep(2000);
+
+#ifdef WITH_DATABASE
+    r = _exec(scdata_cmd, SCDATA_INHERIT_CONSOLE, (handles + 4));
+    if (r) goto end;
+#endif
+    r = _exec(sccode_cmd, SCCODE_INHERIT_CONSOLE, (handles + 3));
+    if (r) goto end;
+
+    // Wait for signal.
+
+    for (;;)    
+    {
+        uint32_t signaled_index;
+
+#ifdef WITH_DATABASE
+		uint32_t num_handles = 5;
+#else
+		uint32_t num_handles = 4;
+#endif
+
+		r = _wait(handles, num_handles, &signaled_index);
+        if (r) goto end;
+        
+        switch (signaled_index)
+        {
+        case 0:
+            // Shutdown signaled.
+            goto end;
+        case 1:
+            // IPC monitor died. Kill the server.
+            goto end;
+        case 2:
+            // Gateway died. Kill the server. Kill the system.
+            goto end;
+        case 3:
+            // sccode died. Kill the server. Kill the system.
+            goto end;
+#ifdef WITH_DATABASE
+        case 4:
+            // scdata died. Kill the server. Kill the system.
+            goto end;
+#endif
+        default:
+            __assume(0);
+        }
+    }
+
+err_nomem:
+    r = SCERROUTOFMEMORY;
+    goto end;
+
+end:
+    // Terminating.
+	if (r)
+    {
+        wchar_t* error_msg_buf = new wchar_t[4096];
+        FormatStarcounterErrorMessage(r, error_msg_buf, 4096);
+
+        // Logging this error.
+        wprintf(L"Exited with error code: %s\n", error_msg_buf);
+
+        if (g_sc_log_handle_)
+        {
+            wprintf(L"Please review server log in: %s\n", server_logs_dir);
+            
+            // Logging to log file.
+            LogWriteError(error_msg_buf);
+        }
+	}
+	
+#ifdef WITH_DATABASE
+    if (handles[4]) _kill_and_cleanup(handles[4]);	// SCDATA
+#endif
+    if (handles[3]) _kill_and_cleanup(handles[3]);	// SCDODE
+    if (handles[2]) _kill_and_cleanup(handles[2]);	// Gateway
+    if (handles[1]) _kill_and_cleanup(handles[1]);	// Monitor
+    if (handles[0]) _destroy_event(handles[0]);
+
+    return (int32_t)r;
+
+    // Catching all unhandled exceptions in this thread.
+    _SC_END_FUNC
+}