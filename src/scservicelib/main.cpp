#include "internal.hpp"
#include <windows.h>
#include <tlhelp32.h>
#include <tchar.h>
#include <stdlib.h>
#include <stdint.h>
#include <stdio.h>
#include <string.h>
#include <iostream> // TODO: Remove! Testing scservice_is_running_lock.

extern "C" int32_t make_sc_process_uri(const char *server_name, const char *process_name, wchar_t *buffer, size_t *pbuffer_size);

//#define USE_OLD_IPC_MONITOR

#ifdef USE_OLD_IPC_MONITOR
#define INHERIT_CONSOLE_IPC_MONITOR 0
#endif

#define INHERIT_CONSOLE_GATEWAY 0
#define INHERIT_CONSOLE_SCDATA 0
#define INHERIT_CONSOLE_SCCODE 1

#define LOG_BUFFER_MESSAGE_SIZE 1024

//#define WITH_DATABASE // if defined the scservice requires a database with the name "administrator"
#define START_PROLOG

// Handle IDs for all processes.
enum ProcessIds
{
    ID_SCSERVICE,
#ifdef USE_OLD_IPC_MONITOR
    ID_IPC_MONITOR,
#endif
    ID_GATEWAY,
    ID_ADMIN_SCCODE,

#ifdef WITH_DATABASE
    ID_ADMIN_SCDATA,
#endif

#ifdef START_PROLOG
    ID_PROLOG,
#endif

    ID_LAST_ID
};

static void *hcontrol_event;

// Global handle to server log.
uint64_t g_sc_log_handle_ = 0;
int32_t logsteps = 0; // 0 = Normal, >0 = Log to console and into logfile when it's available

static void __shutdown_event_handler()
{
	_set_event(hcontrol_event);
}

int Start(wchar_t* serverName, BOOL logSteps) {
	BOOL exit_code_is_scerr;
    DWORD process_exit_code;
	wchar_t logmessagebuffer[LOG_BUFFER_MESSAGE_SIZE];
	logsteps = logSteps;

	uint32_t r;
	const wchar_t *srv_name = L"PERSONAL";
	const char *srv_name_ascii = "PERSONAL";

    process_exit_code = 0;

	if(logsteps != 0 ) { 
		LogVerboseMessage(L"Have entered scservice.exe");
	}

	wprintf(L"Starting Starcounter %s engine...\n", srv_name);
	wprintf(L"Press CTRL-C to exit.\n\n");

	// Getting executable directory.
	if(logsteps != 0 ) { 
		LogVerboseMessage(L"Getting executable directory.");
	}

	wchar_t exe_dir[1024];
	r = GetModuleFileName(NULL, exe_dir, 1024);
	if ((r == 0) || (r >= 1024))
		goto log_winerr;

	if(logsteps != 0 ) { 
		_snwprintf_s(logmessagebuffer,_countof(logmessagebuffer),L"Got the executable directory: %s", exe_dir);
		LogVerboseMessage(logmessagebuffer);
	}

	// Getting directory name from executable path.
	int32_t c = r;
	while (c > 0)
	{
		c--;

		if (exe_dir[c] == L'\\')
			break;
	}
	exe_dir[c] = L'\0';

	// Setting executable directory as current.
	if(logsteps != 0 ) { 
		LogVerboseMessage(L"Setting the current directory");
	}
	if (!SetCurrentDirectory(exe_dir))
		goto log_winerr;

	if(logsteps != 0 ) { 
		_snwprintf_s(logmessagebuffer,_countof(logmessagebuffer),L"Current directory set to %s", exe_dir);
		LogVerboseMessage(logmessagebuffer);
	}

	const wchar_t *admin_dbname = L"administrator";	
	const char *admin_dbname_ascii = "administrator";	

	void *handles[ID_LAST_ID];
	memset(handles, 0, sizeof(handles));

	// Read server configuration.
	wchar_t *server_dir;

	if(logsteps != 0 ) { 
		_snwprintf_s(logmessagebuffer,_countof(logmessagebuffer),L"About to read config file %s", srv_name);
		LogVerboseMessage(logmessagebuffer);
	}

	r = _read_service_config(srv_name, &server_dir);
	if (r) goto log_scerr;

	if(logsteps != 0 ) { 
		_snwprintf_s(logmessagebuffer,_countof(logmessagebuffer),L"Config file %s read", srv_name);
		LogVerboseMessage(logmessagebuffer);
	}

	wchar_t *srv_name_upr;
	wchar_t *admin_dbname_upr;
	const wchar_t *str_template;
	size_t str_num_chars, str_size_bytes;

	wchar_t *event_name;
#ifdef USE_OLD_IPC_MONITOR
	wchar_t *monitor_cmd;
#endif
	wchar_t *gateway_cmd;

#ifdef START_PROLOG
    wchar_t *prolog_cmd;
#endif

#ifdef WITH_DATABASE
	wchar_t *scdata_cmd;
    wchar_t *admin_dburi;
#endif

	wchar_t *sccode_cmd;
	wchar_t *admin_exe_path;
	wchar_t *admin_working_dir;
	wchar_t *database_cfg_path;
	wchar_t *server_cfg_path;
    wchar_t *gateway_cfg_path;
	wchar_t *admin_logsteps_flag = logsteps != 0 ? L"--LogSteps" : L"";

	str_num_chars = wcslen(srv_name) + 1;
	str_size_bytes = str_num_chars * sizeof(wchar_t);

	srv_name_upr = (wchar_t *)malloc(str_size_bytes);
	if (!srv_name_upr) goto err_nomem;

	wcscpy_s(srv_name_upr, str_num_chars, srv_name);
	_wcsupr_s(srv_name_upr, str_num_chars);

	// Database uppercase
	str_num_chars = wcslen(admin_dbname) + 1;
	str_size_bytes = str_num_chars * sizeof(wchar_t);

	admin_dbname_upr = (wchar_t *)malloc(str_size_bytes);
	if (!admin_dbname_upr) goto err_nomem;

	wcscpy_s(admin_dbname_upr, str_num_chars, admin_dbname);
	_wcsupr_s(admin_dbname_upr, str_num_chars);

#ifdef WITH_DATABASE
	str_num_chars = 0;
	make_sc_process_uri(srv_name_ascii, admin_dbname_ascii, 0, &str_num_chars);
	admin_dburi = (wchar_t *)malloc(str_num_chars * sizeof(wchar_t));
	if (!admin_dburi) goto err_nomem;
	make_sc_process_uri(srv_name_ascii, admin_dbname_ascii, admin_dburi, &str_num_chars);
#endif

	str_template = L"SCSERVICE_%s";
	str_num_chars = 
		wcslen(str_template) +
		wcslen(srv_name_upr) +
		1;

	str_size_bytes = str_num_chars * sizeof(wchar_t);

	event_name = (wchar_t *)malloc(str_size_bytes);
	if (!event_name) goto err_nomem;

	swprintf(event_name, str_num_chars, str_template, srv_name_upr);

	// Creating path to server configuration file.
	str_template = L"%s\\%s.server.config";
	str_num_chars =
		wcslen(str_template) +
		wcslen(server_dir) +
		wcslen(srv_name_upr) +
		1;

	str_size_bytes = str_num_chars * sizeof(wchar_t);
	server_cfg_path = (wchar_t *)malloc(str_size_bytes);
	if (!server_cfg_path) goto err_nomem;

	swprintf(server_cfg_path, str_num_chars, str_template, server_dir, srv_name_upr);

	wprintf(L"Reading server configuration from: %s\n", server_cfg_path);

    // Creating path to gateway configuration file.
    str_template = L"%s\\scnetworkgateway.xml";
    str_num_chars =
        wcslen(str_template) +
        wcslen(server_dir) +
        1;

    str_size_bytes = str_num_chars * sizeof(wchar_t);
    gateway_cfg_path = (wchar_t *)malloc(str_size_bytes);
    if (!gateway_cfg_path) goto err_nomem;

    swprintf(gateway_cfg_path, str_num_chars, str_template, server_dir);

	if(logsteps != 0 ) { 
		_snwprintf_s(logmessagebuffer,_countof(logmessagebuffer), L"About to read config file %s", server_cfg_path);
		LogVerboseMessage(logmessagebuffer);
	}

	// Reading server logs directory.
	wchar_t *server_logs_dir;
	wchar_t *server_temp_dir;
	wchar_t *server_database_dir;
	wchar_t *system_http_port;
	wchar_t *default_user_http_port;
    wchar_t *prolog_port;

	r = _read_server_config(
		server_cfg_path,
		&server_logs_dir,
		&server_temp_dir,
		&server_database_dir,
		&system_http_port,
		&default_user_http_port,
        &prolog_port);

	if (r) goto log_scerr;

    wprintf(L"Reading gateway configuration from: %s\n", gateway_cfg_path);

    wchar_t *gateway_workers_number;

    r = _read_gateway_config(
        gateway_cfg_path,
        &gateway_workers_number);

    if (r) goto log_scerr;

	// NOTE: Checking if we have a special env var to set number of gateway workers for testing only.
	wchar_t temp_env_var_gw_workers_num[8];
	int32_t num_chars = GetEnvironmentVariable(L"SC_GW_WORKERS_NUMBER", temp_env_var_gw_workers_num, 8);
	if ((num_chars > 0) && (num_chars < 8)) {
		gateway_workers_number = temp_env_var_gw_workers_num;
	}

	if(logsteps != 0 ) { 
		_snwprintf_s(logmessagebuffer,_countof(logmessagebuffer),L"Config file %s read", server_cfg_path);
		LogVerboseMessage(logmessagebuffer);
	}

	if(logsteps != 0 ) { 
		_snwprintf_s(logmessagebuffer,_countof(logmessagebuffer),L"About to open the log in %s", server_logs_dir );
		LogVerboseMessage(logmessagebuffer);
	}

	// Registering the logger.
	r = OpenStarcounterLog(srv_name_ascii, server_logs_dir);
	if (r) goto log_winerr;

	if(logsteps != 0 ) { 
		_snwprintf_s(logmessagebuffer,_countof(logmessagebuffer),L"Log opened");
		LogVerboseMessage(logmessagebuffer);
	}

	///=========================================================================
	/// Check if an instance of scservice.exe is already running in the same
	/// session. (A named mutex is only visible within the same session.)
	///=========================================================================

	// Try to create a mutex named "scservice_is_running_lock", and acquire the
	// lock.
	HANDLE scservice_is_running_lock = ::CreateMutex(NULL, TRUE,
	TEXT("Local\\scservice_is_running_lock"));

	if (scservice_is_running_lock == NULL) {
		// scservice tried to create a mutex named
		// "Local\\scservice_is_running_lock" but CreateMutex() returned NULL.
		// Check ::GetLastError().
		r = SCERRSCSERVICEFAILEDCREATELCK;
		goto log_scerr;
	}
	else {
		if (::GetLastError() == ERROR_ALREADY_EXISTS) {
			// An instance of scservice.exe is already running in the same session.
			r = SCERRSCSERVICEISALREADYRUNNING;
			goto log_scerr;
		}
		else {
			// Created the "Local\\scservice_is_running_lock" and acquired the
			// lock, indicating that a scservice.exe is running in this session.
		}
	}

	///=========================================================================

    // Check if there is any starcounter processes still running without an existing 
    // parent. This can happen for example if scservice.exe was closed down manually.
    _kill_and_cleanup_orphaned_children(logsteps);
    
	// Creating path to the database configuration file.
	str_template = L"%s\\%s\\%s.db.config";
	str_num_chars =
		wcslen(str_template) +
		wcslen(server_database_dir) +
		wcslen(admin_dbname) +
		wcslen(admin_dbname) +
		1;
	str_size_bytes = str_num_chars * sizeof(wchar_t);
	database_cfg_path = (wchar_t *)malloc(str_size_bytes);
	if (!database_cfg_path) goto err_nomem;

	swprintf(database_cfg_path, str_num_chars, str_template, server_database_dir, admin_dbname, admin_dbname);

#ifdef WITH_DATABASE
	wchar_t *database_logs_dir;
	wchar_t *database_temp_dir;
	wchar_t *database_image_dir;
	wchar_t *database_scheduler_count;

	if(logsteps != 0 ) { 
		_snwprintf_s(logmessagebuffer,_countof(logmessagebuffer),L"About to read config file %s", database_cfg_path);
		LogVerboseMessage(logmessagebuffer);
	}

	// Reading database configuration
	r = _read_database_config(database_cfg_path, &database_logs_dir, &database_temp_dir, &database_image_dir, &database_scheduler_count);
	if (r) goto log_scerr;

	if(logsteps != 0 ) { 
		_snwprintf_s(logmessagebuffer,_countof(logmessagebuffer),L"Config file %s read", database_cfg_path);
		LogVerboseMessage(logmessagebuffer);
	}
#endif

#ifdef USE_OLD_IPC_MONITOR

	str_template = L"scipcmonitor.exe \"%s\" \"%s\"";
	str_num_chars =
		wcslen(str_template) +
		wcslen(srv_name_upr) +
		wcslen(server_logs_dir) +
		1;

	str_size_bytes = str_num_chars * sizeof(wchar_t);
	monitor_cmd = (wchar_t *)malloc(str_size_bytes);
	if (!monitor_cmd) goto err_nomem;

	swprintf(monitor_cmd, str_num_chars, str_template, srv_name_upr, server_logs_dir);

#endif

	str_template = L"scnetworkgateway.exe \"%s\" \"%s\" \"%s\"";
	str_num_chars =
		wcslen(str_template) +
		wcslen(srv_name_upr) +
        wcslen(gateway_cfg_path) +
		wcslen(server_logs_dir) +
		1;

	str_size_bytes = str_num_chars * sizeof(wchar_t);
	gateway_cmd = (wchar_t *)malloc(str_size_bytes);
	if (!gateway_cmd) goto err_nomem;

	swprintf(gateway_cmd, str_num_chars, str_template, srv_name_upr, gateway_cfg_path, server_logs_dir);

#ifdef START_PROLOG

    str_template = L"32BitComponents\\scsqlparser.exe %s";
    str_num_chars =
        wcslen(str_template) +
        wcslen(prolog_port) +
        1;

    str_size_bytes = str_num_chars * sizeof(wchar_t);
    prolog_cmd = (wchar_t *)malloc(str_size_bytes);
    if (!prolog_cmd) goto err_nomem;

    swprintf(prolog_cmd, str_num_chars, str_template, prolog_port);

#endif

	// Creating Admin exepath
	str_template = L"scadmin\\Administrator.exe";
	str_num_chars = 
		wcslen(str_template) + 
		1;

	str_size_bytes = str_num_chars * sizeof(wchar_t);
	admin_exe_path = (wchar_t *)malloc(str_size_bytes);
	if (!admin_exe_path) goto err_nomem;
	swprintf(admin_exe_path, str_num_chars, str_template);

	// Creating Admin working dir.
	str_template = L"scadmin";
	str_num_chars = 
		wcslen(str_template) + 
		1;

	str_size_bytes = str_num_chars * sizeof(wchar_t);
	admin_working_dir = (wchar_t *)malloc(str_size_bytes);
	if (!admin_working_dir) goto err_nomem;
	swprintf(admin_working_dir, str_num_chars, str_template);

#ifdef WITH_DATABASE
	// Creating scdata command
	str_template = L"scdata.exe %s %s \"%s\"";
	str_num_chars = 
		wcslen(str_template) + 
		wcslen(admin_dbname_upr) +	// database name uppercase
		wcslen(admin_dburi) +		// database uri
		wcslen(server_logs_dir) + 
		1;

	str_size_bytes = str_num_chars * sizeof(wchar_t);
	scdata_cmd = (wchar_t *)malloc(str_size_bytes);
	if (!scdata_cmd) goto err_nomem;

	swprintf(scdata_cmd, str_num_chars, str_template, admin_dbname_upr, admin_dburi, server_logs_dir);
#endif

	// Creating sccode command
	str_num_chars = 0;

	// Checking if number of schedulers is defined.
#ifdef WITH_DATABASE
	str_template =
        L"scadminserver.exe %s --ServerName=%s --DatabaseDir=\"%s\" --OutputDir=\"%s\" --TempDir=\"%s\" "
        L"--AutoStartExePath=\"%s\" --UserArguments=\"\\\"%s\\\"\" --WorkingDir=\"%s\" "
        L"--DefaultSystemHttpPort=%s --DefaultUserHttpPort=%s --SchedulerCount=%s";

	// TODO: Remove the scheduler count at all?
	database_scheduler_count = L"1";

	str_num_chars +=
		wcslen(str_template) + 
		wcslen(admin_dbname_upr) + 
		wcslen(srv_name_upr) + 
		wcslen(database_image_dir) + 
		wcslen(server_logs_dir) + 
		wcslen(database_temp_dir) +
		wcslen(admin_exe_path) +
		wcslen(server_cfg_path) +
		wcslen(admin_working_dir) +
        wcslen(system_http_port) +
		wcslen(default_user_http_port) +
		wcslen(database_scheduler_count) +
		1;

	str_size_bytes = str_num_chars * sizeof(wchar_t);
	sccode_cmd = (wchar_t *)malloc(str_size_bytes);
	if (!sccode_cmd) goto err_nomem;

	swprintf(
		sccode_cmd,
		str_num_chars,
		str_template,
		admin_dbname_upr,
		srv_name_upr,
		database_image_dir,
		server_logs_dir,
		database_temp_dir,
		admin_exe_path,
		server_cfg_path,
		admin_working_dir,
        system_http_port,
		default_user_http_port,
		database_scheduler_count);

#else

	str_template =
        L"scadminserver.exe %u %s --ServerName=%s --OutputDir=\"%s\" --TempDir=\"%s\" "
        L"--AutoStartExePath=\"%s\" --UserArguments=\"\\\"%s\\\"\" "
        L"--WorkingDir=\"%s\" --DefaultSystemHttpPort=%s --DefaultUserHttpPort=%s --GatewayWorkersNumber=%s --FLAG:NoDb %s";

	str_num_chars +=
		wcslen(str_template) + 
		1 +
		wcslen(admin_dbname_upr) +			// APP name
		wcslen(srv_name_upr) +				// ServerName
		wcslen(server_logs_dir) +			// OutputDir
		wcslen(server_temp_dir) +			// TempDir
		wcslen(admin_exe_path) +			// AutoStartExePath
		wcslen(server_cfg_path) +			// UserArguments
		wcslen(admin_working_dir) +			// WorkingDir
        wcslen(system_http_port) +	        // DefaultSystemHttpPort
		wcslen(default_user_http_port) +	// DefaultUserHttpPort
        wcslen(gateway_workers_number) +	// GatewayWorkersNumber
		wcslen(admin_logsteps_flag) +		// --LogSteps (or "" if not set)
		1;

	str_size_bytes = str_num_chars * sizeof(wchar_t);
	sccode_cmd = (wchar_t *)malloc(str_size_bytes);
	if (!sccode_cmd) goto err_nomem;

	swprintf(
		sccode_cmd,
		str_num_chars,
		str_template,
		0,
		admin_dbname_upr,
		srv_name_upr,
		server_logs_dir,
		server_temp_dir,
		admin_exe_path,
		server_cfg_path,
		admin_working_dir,
        system_http_port,
		default_user_http_port,
        gateway_workers_number,
		admin_logsteps_flag);
#endif

	// Create shutdown event. Will fail if event already exists and so also
	// confirm that no server with the specific name already is running.

	if (logsteps != 0 ) { 
		_snwprintf_s(logmessagebuffer,_countof(logmessagebuffer),L"About to create shutdown event listener %s", event_name);
		LogVerboseMessage(logmessagebuffer);
	}

	r = _create_event(event_name, &hcontrol_event);
	if (r) goto log_winerr;

	if (logsteps != 0 ) { 
		_snwprintf_s(logmessagebuffer,_countof(logmessagebuffer),L"Event listener %s created", event_name);
		LogVerboseMessage(logmessagebuffer);
	}

	if (logsteps != 0 ) { 
		LogVerboseMessage(L"About to create console ctrl-c event listener");
	}

	DeleteMenu(GetSystemMenu(GetConsoleWindow(), FALSE), SC_CLOSE, MF_BYCOMMAND);
	if (_set_shutdown_event_handler(__shutdown_event_handler) == false ) {
		goto log_winerr;
	}

	if (logsteps != 0 ) { 
		LogVerboseMessage(L"Event listener created");
	}

	handles[ID_SCSERVICE] = hcontrol_event;

#ifdef USE_OLD_IPC_MONITOR

	if (logsteps != 0 ) { 
		_snwprintf_s(logmessagebuffer,_countof(logmessagebuffer),L"About to start the IPC monitor: %s", monitor_cmd);
		LogVerboseMessage(logmessagebuffer);
	}

	// Start and register IPC monitor.
	r = _exec(monitor_cmd, INHERIT_CONSOLE_IPC_MONITOR, &handles[ID_IPC_MONITOR]);
	if (r) goto log_winerr;

	if (logsteps != 0 ) { 
		LogVerboseMessage(L"IPC monitor started");
	}

#endif

	if (logsteps != 0 ) { 
		_snwprintf_s(logmessagebuffer,_countof(logmessagebuffer),L"About to start the Network gateway: %s", gateway_cmd);
		LogVerboseMessage(logmessagebuffer);
	}

	// Start and register network gateway.
	r = _exec(gateway_cmd, INHERIT_CONSOLE_GATEWAY, &handles[ID_GATEWAY]);
	if (r) goto log_winerr;

    // Waiting for gateway process to initialize.
    int32_t num_retries = 300;
    for (; num_retries > 0; num_retries--) {

        // Try to open a mutex named "scnetworkgateway_is_ready_lock", and acquire the lock.
        HANDLE gateway_is_ready_lock = ::OpenMutex(SYNCHRONIZE, FALSE,
            TEXT("Local\\scnetworkgateway_is_ready_lock"));

        if (NULL != gateway_is_ready_lock) { 
            break;
        }

        Sleep(50);
    }

    // Checking if gateway process was not initialized properly.
    if (0 == num_retries) {
        r = SCERRSTARTNETWORKGATEWAY;
        goto log_scerr;
    }

    if (logsteps != 0 ) { 
        LogVerboseMessage(L"Network gateway started");
    }

#ifdef START_PROLOG

    if (logsteps != 0 ) { 
        _snwprintf_s(logmessagebuffer,_countof(logmessagebuffer),L"About to start the Prolog SQL: %s", prolog_cmd);
        LogVerboseMessage(logmessagebuffer);
    }

    // Start and register Prolog.
    r = _exec(prolog_cmd, 0, &handles[ID_PROLOG]);
    if (r) goto log_winerr;

    if (logsteps != 0 ) { 
        LogVerboseMessage(L"Prolog SQL started");
    }

#endif

#ifdef WITH_DATABASE
	if (logsteps != 0 ) { 
		_snwprintf_s(logmessagebuffer,_countof(logmessagebuffer),L"About to start the database: %s", scdata_cmd);
		LogVerboseMessage(logmessagebuffer);
	}
	r = _exec(scdata_cmd, INHERIT_CONSOLE_SCDATA, &handles[ID_ADMIN_SCDATA]);
	if (r) goto log_scerr;

	if (logsteps != 0 ) { 
		LogVerboseMessage(L"Database started");
	}
#endif

	if (logsteps != 0 ) { 
		_snwprintf_s(logmessagebuffer,_countof(logmessagebuffer),L"About to start sccode: %s", sccode_cmd);
		LogVerboseMessage(logmessagebuffer);
	}
	r = _exec(sccode_cmd, INHERIT_CONSOLE_SCCODE, &handles[ID_ADMIN_SCCODE]);
	if (r) goto log_winerr;

	if (logsteps != 0 ) { 
		LogVerboseMessage(L"sccode started");
	}

	// Wait for signal.
	for (;;)    
	{
		uint32_t signaled_index;

		if (logsteps != 0 ) { 
			LogVerboseMessage(L"scservice done (waiting)");
		}

		r = _wait(handles, ID_LAST_ID, &signaled_index);
		if (r) goto log_winerr;

		if (logsteps != 0 ) { 
			LogVerboseMessage(L"scservice got event signal");
		}

		switch (signaled_index)
		{
		    case ID_SCSERVICE:
            {
			    // Shutdown signaled.

			    if (logsteps != 0 ) { 
				    LogVerboseMessage(L"scservice got shutdown signal");
			    }
			    goto end;
            }

#ifdef USE_OLD_IPC_MONITOR

		    case ID_IPC_MONITOR:
            {
			    // IPC monitor died. Kill the server.
			    if (logsteps != 0 ) { 
				    LogVerboseMessage(L"IPC monitor exited");
			    }
                GetExitCodeProcess(handles[ID_IPC_MONITOR], &process_exit_code);
                exit_code_is_scerr = false;
                r = SCERRIPCMONITORTERMINATED;
			    goto log_scerr;
            }

#endif

		    case ID_GATEWAY:
            {
			    // Gateway died. Kill the server. Kill the system.
			    if (logsteps != 0 ) { 
				    LogVerboseMessage(L"Network gateway exited");
			    }
                GetExitCodeProcess(handles[ID_GATEWAY], &process_exit_code);
                exit_code_is_scerr = false;
                r = SCERRNETWORKGATEWAYTERMINATED;
			    goto log_scerr;
            }

		    case ID_ADMIN_SCCODE:
            {
			    // sccode died. Kill the server. Kill the system.
			    if (logsteps != 0 ) { 
				    LogVerboseMessage(L"sccode exited");
			    }

                GetExitCodeProcess(handles[ID_ADMIN_SCCODE], &process_exit_code);
                exit_code_is_scerr = true;
                r = SCERRDATABASEENGINETERMINATED;
			    goto log_scerr;
            }

#ifdef START_PROLOG
            case ID_PROLOG:
            {
                // scsqlparser died. Kill the server. Kill the system.
                if (logsteps != 0 ) { 
                    LogVerboseMessage(L"scsqlparser exited");
                }

                GetExitCodeProcess(handles[ID_PROLOG], &process_exit_code);
                exit_code_is_scerr = true;
                r = SCERRDATABASEENGINETERMINATED;
                goto log_scerr;
            }
#endif

#ifdef WITH_DATABASE
		    case ID_ADMIN_SCDATA:
            {
			    if (logsteps != 0 ) { 
				    LogVerboseMessage(L"scdata exited");
			    }

			    // scdata died. Kill the server. Kill the system.
    		    goto end;
            }
#endif

		    default:
			    __assume(0);
		}
	}

err_nomem:
	r = SCERROUTOFMEMORY;
	
log_scerr:
	if (r)
	{
        wchar_t* error_msg_buf = new wchar_t[4096];
		FormatStarcounterErrorMessage(r, error_msg_buf, 4096);
        
		// Logging this error.
		wprintf(L"Error: %s\n", error_msg_buf);

		if (g_sc_log_handle_)
		{
			wprintf(L"Please review server log in: %s\n", server_logs_dir);

			// Logging to log file.
			LogWriteError(error_msg_buf);

<<<<<<< HEAD
            if ((process_exit_code > 0) && (process_exit_code != MAXDWORD)) {
                if (exit_code_is_scerr && process_exit_code > 1)
                    FormatStarcounterErrorMessage(process_exit_code, error_msg_buf, 4096);
                else 
                    swprintf(error_msg_buf, 100, L"Process exitcode: %i", process_exit_code);
                LogWriteError(error_msg_buf);
            }
=======
			// Now writing the process exit code.
			swprintf(error_msg_buf, 100, L"Process exitcode: %i", process_exit_code);
			LogWriteError(error_msg_buf);
>>>>>>> b035e5b2
		}
	}
    goto end;

log_winerr:
	if (r)
	{
        wchar_t* error_msg_buf = new wchar_t[512];
		wsprintf(error_msg_buf, L"Error: process exited with error code: %d\n", r);

		// Logging this error.
		wprintf(error_msg_buf);

		if (g_sc_log_handle_)
		{
			wprintf(L"Please review server log in: %s\n", server_logs_dir);

			// Logging to log file.
			LogWriteError(error_msg_buf);
		}
	}

end:

#ifdef WITH_DATABASE
	if (handles[ID_ADMIN_SCDATA]) _kill_and_cleanup(handles[ID_ADMIN_SCDATA]);
#endif

	if (handles[ID_ADMIN_SCCODE]) _kill_and_cleanup(handles[ID_ADMIN_SCCODE]);
	if (handles[ID_GATEWAY]) _kill_and_cleanup(handles[ID_GATEWAY]);

#ifdef START_PROLOG
    if (handles[ID_PROLOG]) _kill_and_cleanup(handles[ID_PROLOG]);
#endif

#ifdef USE_OLD_IPC_MONITOR
	if (handles[ID_IPC_MONITOR]) _kill_and_cleanup(handles[ID_IPC_MONITOR]);
#endif

	if (handles[ID_SCSERVICE]) _destroy_event(handles[ID_SCSERVICE]);

	// Release and close the "Local\\scservice_is_running_lock" mutex if open.
	if (scservice_is_running_lock == NULL) {
		::ReleaseMutex(scservice_is_running_lock);
		::CloseHandle(scservice_is_running_lock);
	}

	return (int32_t)r;
}

int Stop() {
	__shutdown_event_handler();
	return 0;
}<|MERGE_RESOLUTION|>--- conflicted
+++ resolved
@@ -785,19 +785,9 @@
 			// Logging to log file.
 			LogWriteError(error_msg_buf);
 
-<<<<<<< HEAD
-            if ((process_exit_code > 0) && (process_exit_code != MAXDWORD)) {
-                if (exit_code_is_scerr && process_exit_code > 1)
-                    FormatStarcounterErrorMessage(process_exit_code, error_msg_buf, 4096);
-                else 
-                    swprintf(error_msg_buf, 100, L"Process exitcode: %i", process_exit_code);
-                LogWriteError(error_msg_buf);
-            }
-=======
 			// Now writing the process exit code.
 			swprintf(error_msg_buf, 100, L"Process exitcode: %i", process_exit_code);
 			LogWriteError(error_msg_buf);
->>>>>>> b035e5b2
 		}
 	}
     goto end;
