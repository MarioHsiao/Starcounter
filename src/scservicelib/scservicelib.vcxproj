﻿<?xml version="1.0" encoding="utf-8"?>
<Project DefaultTargets="Build" ToolsVersion="14.0" xmlns="http://schemas.microsoft.com/developer/msbuild/2003">
  <ItemGroup Label="ProjectConfigurations">
    <ProjectConfiguration Include="Debug|x64">
      <Configuration>Debug</Configuration>
      <Platform>x64</Platform>
    </ProjectConfiguration>
    <ProjectConfiguration Include="Release|x64">
      <Configuration>Release</Configuration>
      <Platform>x64</Platform>
    </ProjectConfiguration>
  </ItemGroup>
  <PropertyGroup Label="Globals">
    <ProjectGuid>{C4F742BA-53B7-40B2-816E-F337B1ECDDD2}</ProjectGuid>
    <Keyword>Win32Proj</Keyword>
    <RootNamespace>scservicelib</RootNamespace>
    <ProjectName>scservicelib</ProjectName>
  </PropertyGroup>
  <Import Project="$(VCTargetsPath)\Microsoft.Cpp.Default.props" />
  <PropertyGroup Condition="'$(Configuration)|$(Platform)'=='Debug|x64'" Label="Configuration">
    <ConfigurationType>DynamicLibrary</ConfigurationType>
    <UseDebugLibraries>true</UseDebugLibraries>
    <PlatformToolset>v140</PlatformToolset>
    <CharacterSet>Unicode</CharacterSet>
  </PropertyGroup>
  <PropertyGroup Condition="'$(Configuration)|$(Platform)'=='Release|x64'" Label="Configuration">
    <ConfigurationType>DynamicLibrary</ConfigurationType>
    <UseDebugLibraries>false</UseDebugLibraries>
    <PlatformToolset>v140</PlatformToolset>
    <WholeProgramOptimization>true</WholeProgramOptimization>
    <CharacterSet>Unicode</CharacterSet>
  </PropertyGroup>
  <Import Project="$(VCTargetsPath)\Microsoft.Cpp.props" />
  <ImportGroup Label="ExtensionSettings">
  </ImportGroup>
  <ImportGroup Condition="'$(Configuration)|$(Platform)'=='Debug|x64'" Label="PropertySheets">
    <Import Project="$(UserRootDir)\Microsoft.Cpp.$(Platform).user.props" Condition="exists('$(UserRootDir)\Microsoft.Cpp.$(Platform).user.props')" Label="LocalAppDataPlatform" />
  </ImportGroup>
  <ImportGroup Condition="'$(Configuration)|$(Platform)'=='Release|x64'" Label="PropertySheets">
    <Import Project="$(UserRootDir)\Microsoft.Cpp.$(Platform).user.props" Condition="exists('$(UserRootDir)\Microsoft.Cpp.$(Platform).user.props')" Label="LocalAppDataPlatform" />
  </ImportGroup>
  <PropertyGroup Label="UserMacros" />
  <PropertyGroup Condition="'$(Configuration)|$(Platform)'=='Debug|x64'">
    <LinkIncremental>false</LinkIncremental>
    <OutDir>$(SolutionDir)..\bin\$(Configuration)\</OutDir>
    <TargetExt>.dll</TargetExt>
  </PropertyGroup>
  <PropertyGroup Condition="'$(Configuration)|$(Platform)'=='Release|x64'">
    <LinkIncremental>false</LinkIncremental>
    <OutDir>$(SolutionDir)..\bin\$(Configuration)\</OutDir>
    <TargetExt>.dll</TargetExt>
  </PropertyGroup>
  <ItemDefinitionGroup Condition="'$(Configuration)|$(Platform)'=='Debug|x64'">
    <ClCompile>
      <PrecompiledHeader>
      </PrecompiledHeader>
      <WarningLevel>Level3</WarningLevel>
      <Optimization>Disabled</Optimization>
      <PreprocessorDefinitions>WIN32;_DEBUG;_CONSOLE;%(PreprocessorDefinitions)</PreprocessorDefinitions>
      <MultiProcessorCompilation>true</MultiProcessorCompilation>
      <MinimalRebuild>false</MinimalRebuild>
      <TreatWarningAsError>true</TreatWarningAsError>
      <AdditionalIncludeDirectories>..\..\..\Level0\src\include</AdditionalIncludeDirectories>
    </ClCompile>
    <Link>
      <AdditionalLibraryDirectories>$(OutDir)</AdditionalLibraryDirectories>
      <SubSystem>Console</SubSystem>
      <GenerateDebugInformation>true</GenerateDebugInformation>
<<<<<<< HEAD
      <AdditionalDependencies>sccoredbg.lib;sccorelog.lib;kernel32.lib;user32.lib;gdi32.lib;winspool.lib;comdlg32.lib;advapi32.lib;shell32.lib;ole32.lib;oleaut32.lib;uuid.lib;odbc32.lib;odbccp32.lib;%(AdditionalDependencies)</AdditionalDependencies>
=======
      <AdditionalDependencies>sccorelog.lib;kernel32.lib;user32.lib;gdi32.lib;winspool.lib;comdlg32.lib;advapi32.lib;shell32.lib;ole32.lib;oleaut32.lib;uuid.lib;odbc32.lib;odbccp32.lib;%(AdditionalDependencies)</AdditionalDependencies>
>>>>>>> e4b3682c
      <ModuleDefinitionFile>scservicelib.def</ModuleDefinitionFile>
    </Link>
  </ItemDefinitionGroup>
  <ItemDefinitionGroup Condition="'$(Configuration)|$(Platform)'=='Release|x64'">
    <ClCompile>
      <WarningLevel>Level3</WarningLevel>
      <PrecompiledHeader>
      </PrecompiledHeader>
      <Optimization>MaxSpeed</Optimization>
      <FunctionLevelLinking>true</FunctionLevelLinking>
      <IntrinsicFunctions>true</IntrinsicFunctions>
      <PreprocessorDefinitions>WIN32;NDEBUG;_CONSOLE;%(PreprocessorDefinitions)</PreprocessorDefinitions>
      <MultiProcessorCompilation>true</MultiProcessorCompilation>
      <TreatWarningAsError>true</TreatWarningAsError>
      <AdditionalIncludeDirectories>..\..\..\Level0\src\include</AdditionalIncludeDirectories>
    </ClCompile>
    <Link>
      <SubSystem>Console</SubSystem>
      <GenerateDebugInformation>true</GenerateDebugInformation>
      <EnableCOMDATFolding>true</EnableCOMDATFolding>
      <OptimizeReferences>true</OptimizeReferences>
      <AdditionalLibraryDirectories>$(OutDir)</AdditionalLibraryDirectories>
<<<<<<< HEAD
      <AdditionalDependencies>sccoredbg.lib;sccorelog.lib;scerrres.lib;kernel32.lib;user32.lib;gdi32.lib;winspool.lib;comdlg32.lib;advapi32.lib;shell32.lib;ole32.lib;oleaut32.lib;uuid.lib;odbc32.lib;odbccp32.lib;%(AdditionalDependencies)</AdditionalDependencies>
=======
      <AdditionalDependencies>sccorelog.lib;scerrres.lib;kernel32.lib;user32.lib;gdi32.lib;winspool.lib;comdlg32.lib;advapi32.lib;shell32.lib;ole32.lib;oleaut32.lib;uuid.lib;odbc32.lib;odbccp32.lib;%(AdditionalDependencies)</AdditionalDependencies>
>>>>>>> e4b3682c
      <ModuleDefinitionFile>scservicelib.def</ModuleDefinitionFile>
    </Link>
  </ItemDefinitionGroup>
  <ItemGroup>
    <ClCompile Include="config.cpp" />
    <ClCompile Include="logging.cpp" />
    <ClCompile Include="main.cpp" />
    <ClCompile Include="win32.cpp" />
    <ClCompile Include="win32_acl.cpp" />
  </ItemGroup>
  <ItemGroup>
    <ClInclude Include="internal.hpp" />
    <ClInclude Include="rapidxml.hpp" />
  </ItemGroup>
  <ItemGroup>
    <ProjectReference Include="..\libs\urihelp\urihelp.vcxproj">
      <Project>{d5f60a3b-457b-4462-8cb2-f9b12188b311}</Project>
    </ProjectReference>
    <ProjectReference Include="..\Starcounter.ErrorCodes\scerrres\scerrres.vcxproj">
      <Project>{5a65d606-6613-4139-8853-b5f26313e4df}</Project>
    </ProjectReference>
  </ItemGroup>
  <ItemGroup>
    <None Include="config\personal.xml">
      <SubType>Designer</SubType>
    </None>
    <None Include="scservicelib.def" />
  </ItemGroup>
  <Import Project="$(VCTargetsPath)\Microsoft.Cpp.targets" />
  <ImportGroup Label="ExtensionTargets">
  </ImportGroup>
  <Target Name="AfterBuild">
    <Copy DestinationFolder="$(OutDir)" SourceFiles="@(Xml)" SkipUnchangedFiles="true" />
  </Target>
</Project><|MERGE_RESOLUTION|>--- conflicted
+++ resolved
@@ -1,135 +1,127 @@
-﻿<?xml version="1.0" encoding="utf-8"?>
-<Project DefaultTargets="Build" ToolsVersion="14.0" xmlns="http://schemas.microsoft.com/developer/msbuild/2003">
-  <ItemGroup Label="ProjectConfigurations">
-    <ProjectConfiguration Include="Debug|x64">
-      <Configuration>Debug</Configuration>
-      <Platform>x64</Platform>
-    </ProjectConfiguration>
-    <ProjectConfiguration Include="Release|x64">
-      <Configuration>Release</Configuration>
-      <Platform>x64</Platform>
-    </ProjectConfiguration>
-  </ItemGroup>
-  <PropertyGroup Label="Globals">
-    <ProjectGuid>{C4F742BA-53B7-40B2-816E-F337B1ECDDD2}</ProjectGuid>
-    <Keyword>Win32Proj</Keyword>
-    <RootNamespace>scservicelib</RootNamespace>
-    <ProjectName>scservicelib</ProjectName>
-  </PropertyGroup>
-  <Import Project="$(VCTargetsPath)\Microsoft.Cpp.Default.props" />
-  <PropertyGroup Condition="'$(Configuration)|$(Platform)'=='Debug|x64'" Label="Configuration">
-    <ConfigurationType>DynamicLibrary</ConfigurationType>
-    <UseDebugLibraries>true</UseDebugLibraries>
-    <PlatformToolset>v140</PlatformToolset>
-    <CharacterSet>Unicode</CharacterSet>
-  </PropertyGroup>
-  <PropertyGroup Condition="'$(Configuration)|$(Platform)'=='Release|x64'" Label="Configuration">
-    <ConfigurationType>DynamicLibrary</ConfigurationType>
-    <UseDebugLibraries>false</UseDebugLibraries>
-    <PlatformToolset>v140</PlatformToolset>
-    <WholeProgramOptimization>true</WholeProgramOptimization>
-    <CharacterSet>Unicode</CharacterSet>
-  </PropertyGroup>
-  <Import Project="$(VCTargetsPath)\Microsoft.Cpp.props" />
-  <ImportGroup Label="ExtensionSettings">
-  </ImportGroup>
-  <ImportGroup Condition="'$(Configuration)|$(Platform)'=='Debug|x64'" Label="PropertySheets">
-    <Import Project="$(UserRootDir)\Microsoft.Cpp.$(Platform).user.props" Condition="exists('$(UserRootDir)\Microsoft.Cpp.$(Platform).user.props')" Label="LocalAppDataPlatform" />
-  </ImportGroup>
-  <ImportGroup Condition="'$(Configuration)|$(Platform)'=='Release|x64'" Label="PropertySheets">
-    <Import Project="$(UserRootDir)\Microsoft.Cpp.$(Platform).user.props" Condition="exists('$(UserRootDir)\Microsoft.Cpp.$(Platform).user.props')" Label="LocalAppDataPlatform" />
-  </ImportGroup>
-  <PropertyGroup Label="UserMacros" />
-  <PropertyGroup Condition="'$(Configuration)|$(Platform)'=='Debug|x64'">
-    <LinkIncremental>false</LinkIncremental>
-    <OutDir>$(SolutionDir)..\bin\$(Configuration)\</OutDir>
-    <TargetExt>.dll</TargetExt>
-  </PropertyGroup>
-  <PropertyGroup Condition="'$(Configuration)|$(Platform)'=='Release|x64'">
-    <LinkIncremental>false</LinkIncremental>
-    <OutDir>$(SolutionDir)..\bin\$(Configuration)\</OutDir>
-    <TargetExt>.dll</TargetExt>
-  </PropertyGroup>
-  <ItemDefinitionGroup Condition="'$(Configuration)|$(Platform)'=='Debug|x64'">
-    <ClCompile>
-      <PrecompiledHeader>
-      </PrecompiledHeader>
-      <WarningLevel>Level3</WarningLevel>
-      <Optimization>Disabled</Optimization>
-      <PreprocessorDefinitions>WIN32;_DEBUG;_CONSOLE;%(PreprocessorDefinitions)</PreprocessorDefinitions>
-      <MultiProcessorCompilation>true</MultiProcessorCompilation>
-      <MinimalRebuild>false</MinimalRebuild>
-      <TreatWarningAsError>true</TreatWarningAsError>
-      <AdditionalIncludeDirectories>..\..\..\Level0\src\include</AdditionalIncludeDirectories>
-    </ClCompile>
-    <Link>
-      <AdditionalLibraryDirectories>$(OutDir)</AdditionalLibraryDirectories>
-      <SubSystem>Console</SubSystem>
-      <GenerateDebugInformation>true</GenerateDebugInformation>
-<<<<<<< HEAD
-      <AdditionalDependencies>sccoredbg.lib;sccorelog.lib;kernel32.lib;user32.lib;gdi32.lib;winspool.lib;comdlg32.lib;advapi32.lib;shell32.lib;ole32.lib;oleaut32.lib;uuid.lib;odbc32.lib;odbccp32.lib;%(AdditionalDependencies)</AdditionalDependencies>
-=======
-      <AdditionalDependencies>sccorelog.lib;kernel32.lib;user32.lib;gdi32.lib;winspool.lib;comdlg32.lib;advapi32.lib;shell32.lib;ole32.lib;oleaut32.lib;uuid.lib;odbc32.lib;odbccp32.lib;%(AdditionalDependencies)</AdditionalDependencies>
->>>>>>> e4b3682c
-      <ModuleDefinitionFile>scservicelib.def</ModuleDefinitionFile>
-    </Link>
-  </ItemDefinitionGroup>
-  <ItemDefinitionGroup Condition="'$(Configuration)|$(Platform)'=='Release|x64'">
-    <ClCompile>
-      <WarningLevel>Level3</WarningLevel>
-      <PrecompiledHeader>
-      </PrecompiledHeader>
-      <Optimization>MaxSpeed</Optimization>
-      <FunctionLevelLinking>true</FunctionLevelLinking>
-      <IntrinsicFunctions>true</IntrinsicFunctions>
-      <PreprocessorDefinitions>WIN32;NDEBUG;_CONSOLE;%(PreprocessorDefinitions)</PreprocessorDefinitions>
-      <MultiProcessorCompilation>true</MultiProcessorCompilation>
-      <TreatWarningAsError>true</TreatWarningAsError>
-      <AdditionalIncludeDirectories>..\..\..\Level0\src\include</AdditionalIncludeDirectories>
-    </ClCompile>
-    <Link>
-      <SubSystem>Console</SubSystem>
-      <GenerateDebugInformation>true</GenerateDebugInformation>
-      <EnableCOMDATFolding>true</EnableCOMDATFolding>
-      <OptimizeReferences>true</OptimizeReferences>
-      <AdditionalLibraryDirectories>$(OutDir)</AdditionalLibraryDirectories>
-<<<<<<< HEAD
-      <AdditionalDependencies>sccoredbg.lib;sccorelog.lib;scerrres.lib;kernel32.lib;user32.lib;gdi32.lib;winspool.lib;comdlg32.lib;advapi32.lib;shell32.lib;ole32.lib;oleaut32.lib;uuid.lib;odbc32.lib;odbccp32.lib;%(AdditionalDependencies)</AdditionalDependencies>
-=======
-      <AdditionalDependencies>sccorelog.lib;scerrres.lib;kernel32.lib;user32.lib;gdi32.lib;winspool.lib;comdlg32.lib;advapi32.lib;shell32.lib;ole32.lib;oleaut32.lib;uuid.lib;odbc32.lib;odbccp32.lib;%(AdditionalDependencies)</AdditionalDependencies>
->>>>>>> e4b3682c
-      <ModuleDefinitionFile>scservicelib.def</ModuleDefinitionFile>
-    </Link>
-  </ItemDefinitionGroup>
-  <ItemGroup>
-    <ClCompile Include="config.cpp" />
-    <ClCompile Include="logging.cpp" />
-    <ClCompile Include="main.cpp" />
-    <ClCompile Include="win32.cpp" />
-    <ClCompile Include="win32_acl.cpp" />
-  </ItemGroup>
-  <ItemGroup>
-    <ClInclude Include="internal.hpp" />
-    <ClInclude Include="rapidxml.hpp" />
-  </ItemGroup>
-  <ItemGroup>
-    <ProjectReference Include="..\libs\urihelp\urihelp.vcxproj">
-      <Project>{d5f60a3b-457b-4462-8cb2-f9b12188b311}</Project>
-    </ProjectReference>
-    <ProjectReference Include="..\Starcounter.ErrorCodes\scerrres\scerrres.vcxproj">
-      <Project>{5a65d606-6613-4139-8853-b5f26313e4df}</Project>
-    </ProjectReference>
-  </ItemGroup>
-  <ItemGroup>
-    <None Include="config\personal.xml">
-      <SubType>Designer</SubType>
-    </None>
-    <None Include="scservicelib.def" />
-  </ItemGroup>
-  <Import Project="$(VCTargetsPath)\Microsoft.Cpp.targets" />
-  <ImportGroup Label="ExtensionTargets">
-  </ImportGroup>
-  <Target Name="AfterBuild">
-    <Copy DestinationFolder="$(OutDir)" SourceFiles="@(Xml)" SkipUnchangedFiles="true" />
-  </Target>
+﻿<?xml version="1.0" encoding="utf-8"?>
+<Project DefaultTargets="Build" ToolsVersion="14.0" xmlns="http://schemas.microsoft.com/developer/msbuild/2003">
+  <ItemGroup Label="ProjectConfigurations">
+    <ProjectConfiguration Include="Debug|x64">
+      <Configuration>Debug</Configuration>
+      <Platform>x64</Platform>
+    </ProjectConfiguration>
+    <ProjectConfiguration Include="Release|x64">
+      <Configuration>Release</Configuration>
+      <Platform>x64</Platform>
+    </ProjectConfiguration>
+  </ItemGroup>
+  <PropertyGroup Label="Globals">
+    <ProjectGuid>{C4F742BA-53B7-40B2-816E-F337B1ECDDD2}</ProjectGuid>
+    <Keyword>Win32Proj</Keyword>
+    <RootNamespace>scservicelib</RootNamespace>
+    <ProjectName>scservicelib</ProjectName>
+  </PropertyGroup>
+  <Import Project="$(VCTargetsPath)\Microsoft.Cpp.Default.props" />
+  <PropertyGroup Condition="'$(Configuration)|$(Platform)'=='Debug|x64'" Label="Configuration">
+    <ConfigurationType>DynamicLibrary</ConfigurationType>
+    <UseDebugLibraries>true</UseDebugLibraries>
+    <PlatformToolset>v140</PlatformToolset>
+    <CharacterSet>Unicode</CharacterSet>
+  </PropertyGroup>
+  <PropertyGroup Condition="'$(Configuration)|$(Platform)'=='Release|x64'" Label="Configuration">
+    <ConfigurationType>DynamicLibrary</ConfigurationType>
+    <UseDebugLibraries>false</UseDebugLibraries>
+    <PlatformToolset>v140</PlatformToolset>
+    <WholeProgramOptimization>true</WholeProgramOptimization>
+    <CharacterSet>Unicode</CharacterSet>
+  </PropertyGroup>
+  <Import Project="$(VCTargetsPath)\Microsoft.Cpp.props" />
+  <ImportGroup Label="ExtensionSettings">
+  </ImportGroup>
+  <ImportGroup Condition="'$(Configuration)|$(Platform)'=='Debug|x64'" Label="PropertySheets">
+    <Import Project="$(UserRootDir)\Microsoft.Cpp.$(Platform).user.props" Condition="exists('$(UserRootDir)\Microsoft.Cpp.$(Platform).user.props')" Label="LocalAppDataPlatform" />
+  </ImportGroup>
+  <ImportGroup Condition="'$(Configuration)|$(Platform)'=='Release|x64'" Label="PropertySheets">
+    <Import Project="$(UserRootDir)\Microsoft.Cpp.$(Platform).user.props" Condition="exists('$(UserRootDir)\Microsoft.Cpp.$(Platform).user.props')" Label="LocalAppDataPlatform" />
+  </ImportGroup>
+  <PropertyGroup Label="UserMacros" />
+  <PropertyGroup Condition="'$(Configuration)|$(Platform)'=='Debug|x64'">
+    <LinkIncremental>false</LinkIncremental>
+    <OutDir>$(SolutionDir)..\bin\$(Configuration)\</OutDir>
+    <TargetExt>.dll</TargetExt>
+  </PropertyGroup>
+  <PropertyGroup Condition="'$(Configuration)|$(Platform)'=='Release|x64'">
+    <LinkIncremental>false</LinkIncremental>
+    <OutDir>$(SolutionDir)..\bin\$(Configuration)\</OutDir>
+    <TargetExt>.dll</TargetExt>
+  </PropertyGroup>
+  <ItemDefinitionGroup Condition="'$(Configuration)|$(Platform)'=='Debug|x64'">
+    <ClCompile>
+      <PrecompiledHeader>
+      </PrecompiledHeader>
+      <WarningLevel>Level3</WarningLevel>
+      <Optimization>Disabled</Optimization>
+      <PreprocessorDefinitions>WIN32;_DEBUG;_CONSOLE;%(PreprocessorDefinitions)</PreprocessorDefinitions>
+      <MultiProcessorCompilation>true</MultiProcessorCompilation>
+      <MinimalRebuild>false</MinimalRebuild>
+      <TreatWarningAsError>true</TreatWarningAsError>
+      <AdditionalIncludeDirectories>..\..\..\Level0\src\include</AdditionalIncludeDirectories>
+    </ClCompile>
+    <Link>
+      <AdditionalLibraryDirectories>$(OutDir)</AdditionalLibraryDirectories>
+      <SubSystem>Console</SubSystem>
+      <GenerateDebugInformation>true</GenerateDebugInformation>
+      <AdditionalDependencies>sccorelog.lib;kernel32.lib;user32.lib;gdi32.lib;winspool.lib;comdlg32.lib;advapi32.lib;shell32.lib;ole32.lib;oleaut32.lib;uuid.lib;odbc32.lib;odbccp32.lib;%(AdditionalDependencies)</AdditionalDependencies>
+      <ModuleDefinitionFile>scservicelib.def</ModuleDefinitionFile>
+    </Link>
+  </ItemDefinitionGroup>
+  <ItemDefinitionGroup Condition="'$(Configuration)|$(Platform)'=='Release|x64'">
+    <ClCompile>
+      <WarningLevel>Level3</WarningLevel>
+      <PrecompiledHeader>
+      </PrecompiledHeader>
+      <Optimization>MaxSpeed</Optimization>
+      <FunctionLevelLinking>true</FunctionLevelLinking>
+      <IntrinsicFunctions>true</IntrinsicFunctions>
+      <PreprocessorDefinitions>WIN32;NDEBUG;_CONSOLE;%(PreprocessorDefinitions)</PreprocessorDefinitions>
+      <MultiProcessorCompilation>true</MultiProcessorCompilation>
+      <TreatWarningAsError>true</TreatWarningAsError>
+      <AdditionalIncludeDirectories>..\..\..\Level0\src\include</AdditionalIncludeDirectories>
+    </ClCompile>
+    <Link>
+      <SubSystem>Console</SubSystem>
+      <GenerateDebugInformation>true</GenerateDebugInformation>
+      <EnableCOMDATFolding>true</EnableCOMDATFolding>
+      <OptimizeReferences>true</OptimizeReferences>
+      <AdditionalLibraryDirectories>$(OutDir)</AdditionalLibraryDirectories>
+      <AdditionalDependencies>sccorelog.lib;scerrres.lib;kernel32.lib;user32.lib;gdi32.lib;winspool.lib;comdlg32.lib;advapi32.lib;shell32.lib;ole32.lib;oleaut32.lib;uuid.lib;odbc32.lib;odbccp32.lib;%(AdditionalDependencies)</AdditionalDependencies>
+      <ModuleDefinitionFile>scservicelib.def</ModuleDefinitionFile>
+    </Link>
+  </ItemDefinitionGroup>
+  <ItemGroup>
+    <ClCompile Include="config.cpp" />
+    <ClCompile Include="logging.cpp" />
+    <ClCompile Include="main.cpp" />
+    <ClCompile Include="win32.cpp" />
+    <ClCompile Include="win32_acl.cpp" />
+  </ItemGroup>
+  <ItemGroup>
+    <ClInclude Include="internal.hpp" />
+    <ClInclude Include="rapidxml.hpp" />
+  </ItemGroup>
+  <ItemGroup>
+    <ProjectReference Include="..\libs\urihelp\urihelp.vcxproj">
+      <Project>{d5f60a3b-457b-4462-8cb2-f9b12188b311}</Project>
+    </ProjectReference>
+    <ProjectReference Include="..\Starcounter.ErrorCodes\scerrres\scerrres.vcxproj">
+      <Project>{5a65d606-6613-4139-8853-b5f26313e4df}</Project>
+    </ProjectReference>
+  </ItemGroup>
+  <ItemGroup>
+    <None Include="config\personal.xml">
+      <SubType>Designer</SubType>
+    </None>
+    <None Include="scservicelib.def" />
+  </ItemGroup>
+  <Import Project="$(VCTargetsPath)\Microsoft.Cpp.targets" />
+  <ImportGroup Label="ExtensionTargets">
+  </ImportGroup>
+  <Target Name="AfterBuild">
+    <Copy DestinationFolder="$(OutDir)" SourceFiles="@(Xml)" SkipUnchangedFiles="true" />
+  </Target>
 </Project>